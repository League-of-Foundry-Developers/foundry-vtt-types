<<<<<<< HEAD
declare class Messages extends EntityCollection {
=======
declare class Messages extends Collection<ChatMessage> {
>>>>>>> 7ea47bdc
	entities: ChatMessage[];

	/**
	 * Elements of the Messages collection are instances of the ChatMessage class
	 */
	get object(): ChatMessage;

	values(): IterableIterator<ChatMessage>;

	/* -------------------------------------------- */
	/*  Socket Listeners and Handlers
	/* -------------------------------------------- */

	/**
	 * If requested, dispatch a Chat Bubble UI for the newly created message
	 * @param response	The created ChatMessage response
	 */
	protected _sayBubble(response: object): void;

	/**
	 * Handle export of the chat log to a text file
	 */
	protected export(): void;

	/**
	 * Allow for bulk deletion of all chat messages, confirm first with a yes/no dialog.
	 * @see {@link Dialog.confirm}
	 */
	flush(): Promise<any>;
}

/**
 * The Chat Message class is a type of :class:`Entity` which represents individual messages in the chat log.
 *
 * @type {Entity}
 */
declare class ChatMessage extends Entity {
	/**
	 * Get a reference to the user who sent the chat message
	 */
	user: User;

	/**
	 * If the Message contains a dice roll, store it here
	 */
	protected _roll: any;

	/**
	 * Configure the attributes of the ChatMessage Entity
	 */
	static get config(): {
		baseEntity: ChatMessage;
		collection: Messages;
		embeddedEntities: any;
	};

	/* -------------------------------------------- */
	/*  Properties and Attributes
	/* -------------------------------------------- */

	/**
	 * Return the recommended String alias for this message.
	 * The alias could be a Token name in the case of in-character messages or dice rolls.
	 * Alternatively it could be a User name in the case of OOC chat or whispers.
	 */
	get alias(): string;
	/**
	 * Return whether the ChatMessage is visible to the current user Messages may not be visible if they are private whispers
	 */
	get visible(): boolean;

	/**
	 * Is the current User the author of this message?
	 */
	get isAuthor(): boolean;

	/**
	 * Test whether the chat message contains a dice roll
	 */
	get isRoll(): boolean;

	/**
	 * Return whether the message contains a visible dice roll.
	 */
	get isRollVisible(): boolean | null;

	/**
	 * Return the Roll instance contained in this chat message, if one is present
	 */
	get roll(): Roll;

	/* -------------------------------------------- */
	/*  Socket Listeners and Handlers
	/* -------------------------------------------- */

	/**
	 * Preprocess the data object used to create a new Chat Message to automatically convert some Objects to the
	 * data format expected by the database handler.
	 */
	protected static _preprocessCreateData(data: object): any;

	/* -------------------------------------------- */
	/*  Saving and Loading
	/* -------------------------------------------- */

	/**
	 * Export the content of the chat message into a standardized log format
	 */
	export(): string;

	/**
	 * Given a string whisper target, return an Array of the user IDs which should be targeted for the whisper
	 *
	 * @param name	The target name of the whisper target
	 * @return		An array of User instances
	 */
	static getWhisperRecipients(name: string): User[];

	/**
	 * Given a string whisper target, return an Array of the user IDs which should be targeted for the whisper
	 * @param name  The target name of the whisper target
	 * @returns     An array of user IDs (or possibly none)
	 */
	static getWhisperIDs(name: string): string[];

	/**
	 * Attempt to determine who is the speaking character (and token) for a certain Chat Message First assume that the currently controlled Token is the speaker
	 * @returns     The identified speaker data
	 */
	static getSpeaker({
		scene,
		actor,
		token,
		alias,
	}?: {
		scene?: Scene;
		actor?: Actor;
		token?: Token;
		alias?: string;
	}): any;

	/**
	 * A helper to prepare the speaker object based on a target Token
	 */
	protected static _getSpeakerFromToken({
		token,
		alias,
	}?: {
		token?: Token;
		alias?: string;
	}): { scene: Scene; token: Token; actor: Actor; alias: string };

	/**
	 * A helper to prepare the speaker object based on a target Actor
	 */
	protected static _getSpeakerFromActor({
		scene,
		actor,
		alias,
	}?: {
		scene?: Scene;
		actor?: Token;
		alias?: string;
	}): { scene: Scene; token: Token; actor: Actor; alias: string };

	/**
	 * A helper to prepare the speaker object based on a target User
	 */
	protected static _getSpeakerFromUser({
		scene,
		user,
		alias,
	}?: {
		scene?: Scene;
		user?: User;
		alias?: string;
	}): { scene: Scene; token: Token; actor: Actor; alias: string };

	/* -------------------------------------------- */
	/*  Roll Data Preparation                       */
	/* -------------------------------------------- */

	/**
	 * Obtain a data object used to evaluate any dice rolls associated with this particular chat message
	 */
	getRollData(): any;

	/**
	 * Obtain an Actor instance which represents the speaker of this message (if any)
	 * @param speaker	The speaker data object
	 */
	static getSpeakerActor(speaker: object): Actor | null;
}<|MERGE_RESOLUTION|>--- conflicted
+++ resolved
@@ -1,8 +1,4 @@
-<<<<<<< HEAD
-declare class Messages extends EntityCollection {
-=======
 declare class Messages extends Collection<ChatMessage> {
->>>>>>> 7ea47bdc
 	entities: ChatMessage[];
 
 	/**
