<<<<<<< HEAD
declare class Journal extends EntityCollection {
=======
declare class Journal extends Collection<JournalEntry> {
>>>>>>> 7ea47bdc
	// @TODO Add Journal class
	[key: string]: any;
}

/**
 * The JournalEntry class
 */
declare class JournalEntry extends Entity {
	/**
	 * Return a reference to the Note instance for this JournalEntry in the current Scene, if any
	 */
	sceneNote: Note;

	/**
	 * A boolean indicator for whether or not the JournalEntry is visible to the current user in the directory sidebar
	 */
	visible: boolean;

	/**
	 *
	 */
	_onUpdate(): void;

	/**
	 * If the JournalEntry has a pinned note on the canvas, this method will animate to that note The note will also be highlighted as if hovered upon by the mouse
	 */
	panToNote(): void;

	/**
	 * Show the JournalEntry to connected players.
	 * By default the entry will only be shown to players who have permission to observe it.
	 * If the parameter force is passed, the entry will be shown to all players regardless of normal permission.
	 * @param mode Which JournalEntry mode to display? Default is text.
	 * @param force Display the entry to all players regardless of normal permissions
	 * @returns A Promise that resolves back to the shown entry once the request is processed
	 */

	show(mode: string, force: boolean): Promise<JournalEntry>;
}<|MERGE_RESOLUTION|>--- conflicted
+++ resolved
@@ -1,8 +1,4 @@
-<<<<<<< HEAD
-declare class Journal extends EntityCollection {
-=======
 declare class Journal extends Collection<JournalEntry> {
->>>>>>> 7ea47bdc
 	// @TODO Add Journal class
 	[key: string]: any;
 }
