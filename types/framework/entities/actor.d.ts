/**
 * The Collection of Actor entities.
 *
 * @see {@link Actor} The Actor entity.
 * @see {@link ActorDirectory} All Actors which exist in the world are rendered within the ActorDirectory sidebar tab.
 *
 * @example <caption>Retrieve an existing Actor by its id</caption>
 * let actor = game.actors.get(actorId);
 */
declare class Actors extends EntityCollection<Actor> {
  /**
   * A mapping of synthetic Token Actors which are currently active within the viewed Scene.
   * Each Actor is referenced by the Token.id.
   */
  tokens: {
    [id: string]: Actor;
  };

  /** @override */
  get entity(): string;

  /* -------------------------------------------- */
  /*  Sheet Registration Methods                  */
  /* -------------------------------------------- */

  /**
   * Register an Actor sheet class as a candidate which can be used to display Actors of a given type
   * See EntitySheetConfig.registerSheet for details
   *
   * @example <caption>Register a new ActorSheet subclass for use with certain Actor types.</caption>
   * Actors.registerSheet("dnd5e", ActorSheet5eCharacter, { types: ["character"], makeDefault: true });
   */
  static registerSheet(
    scope: string,
    sheetClass: new (...args: any[]) => Application,
    {
      label,
      types,
      makeDefault
    }?: {
      label?: string;
      makeDefault?: boolean;
      types?: string[];
    }
  ): void;

  /**
   * Unregister an Actor sheet class, removing it from the list of avaliable sheet Applications to use
   * See EntitySheetConfig.unregisterSheet for details
   *
   * @example <caption>Deregister the default ActorSheet subclass to replace it with others.</caption>
   * Actors.unregisterSheet("core", ActorSheet);
   */
  static unregisterSheet(
    scope: string,
    sheetClass: new (...args: any[]) => Application,
    {
      types
    }?: {
      types?: string[];
    }
  ): void;

  /**
   * Return an Array of currently registered sheet classes for this Entity type
   */
  static get registeredSheets(): Array<() => ActorSheet>;
}

/**
 * The Actor Entity which represents the protagonists, characters, enemies, and more that inhabit and take actions
 * within the World.
 *
 * @typeParam DD - Actor.data.data field
 * @typeParam OI - Item.Data for owned items
 * @typeParam I - Full Item type for owned item instances
 * @typeParam D - Actor.data field, should contain a data field that matches the type of DD
 *
 * @see {@link Actors} Each Actor belongs to the Actors collection.
 * @see {@link ActorSheet} Each Actor is edited using the ActorSheet application or a subclass thereof.
 * @see {@link ActorDirectory} All Actors which exist in the world are rendered within the ActorDirectory sidebar tab.
 *
 *
 * @example <caption>Create a new Actor</caption>
 * let actor = await Actor.create({
 *   name: "New Test Actor",
 *   type: "character",
 *   img: "artwork/character-profile.jpg",
 *   folder: folder.data._id,
 *   sort: 12000,
 *   data: {},
 *   token: {},
 *   items: [],
 *   flags: {}
 * });
 *
 * @example <caption>Retrieve an existing Actor</caption>
 * let actor = game.actors.get(actorId);
 */
declare class Actor<
  I extends Item = Item,
  D extends Actor.Data = Actor.Data<any, Actor.OwnedItem<I>>
> extends Entity<D> {
  constructor(data?: D, options?: Entity.CreateOptions);

  /**
   * A reference to a placed Token which creates a synthetic Actor
   */
  token: Token | null;

  /**
   * Construct the Array of Item instances for the Actor
   * Items are prepared by the Actor.prepareEmbeddedEntities() method
   */
  items: Collection<I>;

  /**
   * ActiveEffects are prepared by the Actor.prepareEmbeddedEntities() method
   */
  effects: Collection<ActiveEffect>;

  /**
   * A set that tracks which keys in the data model were modified by active effects
   */
  overrides: D;

  /**
   * Cache an Array of allowed Token images if using a wildcard path
   */
  _tokenImages: string[];

  /** @override */
  static get config(): Entity.Config;

  /* -------------------------------------------- */
  /*  Properties                                  */
  /* -------------------------------------------- */

  /**
   * A convenient reference to the file path of the Actor's profile image
   */
  get img(): string;

  /**
   * Classify Owned Items by their type
   */
  get itemTypes(): {
    [itemType: string]: I[];
  };

  /**
   * Test whether an Actor entity is a synthetic representation of a Token (if true) or a full Entity (if false)
   */
  get isToken(): boolean;

  /**
   * An array of ActiveEffect instances which are present on the Actor which have a limited duration.
   * @returns
   */
  get temporaryEffects(): ActiveEffect[];

  /* -------------------------------------------- */
  /*  Data Preparation                            */
  /* -------------------------------------------- */

  /**
   * @remarks
   * Returns void
   * @override
   */
  prepareData(): any;

  /**
   * First prepare any derived data which is actor-specific and does not depend on Items or Active Effects
   */
  prepareBaseData(): void;

  /**
   * Apply final transformations to the Actor data after all effects have been applied
   */
  prepareDerivedData(): void;

  /** @override */
  prepareEmbeddedEntities(): void;

  /**
   * Prepare a Collection of OwnedItem instances which belong to this Actor.
   * @param items - The raw array of item objects
   * @returns The prepared owned items collection
   */
  _prepareOwnedItems(items: Array<Actor.OwnedItem<I>>): Collection<I>;

  /**
   * Prepare a Collection of ActiveEffect instances which belong to this Actor.
   * @param effects - The raw array of active effect objects
   * @returns The prepared active effects collection
   */
<<<<<<< HEAD
  _prepareActiveEffects (effects: ActiveEffect.Data[]): Collection<ActiveEffect>
=======
  _prepareActiveEffects(effects: ActiveEffect[]): Collection<ActiveEffect>;
>>>>>>> 7f7eccf1

  /**
   * Apply any transformations to the Actor data which are caused by ActiveEffects.
   */
  applyActiveEffects(): void;

  /* -------------------------------------------- */
  /*  Methods                                     */
  /* -------------------------------------------- */

  /**
   * Create a synthetic Actor using a provided Token instance
   * If the Token data is linked, return the true Actor entity
   * If the Token data is not linked, create a synthetic Actor using the Token's actorData override
   * @param token -
   * @returns
   */
  static fromToken(token: Token): Actor;

  /**
   * Create a synthetic Token Actor instance which is used in place of an actual Actor.
   * Cache the result in Actors.tokens.
   * @param baseActor -
   * @param token -
   * @returns
   */
  static createTokenActor(baseActor: Actor, token: Token): Actor;

  /**
   * Retrieve an Array of active tokens which represent this Actor in the current canvas Scene.
   * If the canvas is not currently active, or there are no linked actors, the returned Array will be empty.
   *
   * @param linked - Only return tokens which are linked to the Actor. Default (false) is to return all
   *                 tokens even those which are not linked.
   *
   * @returns An array of tokens in the current Scene which reference this Actor.
   */
  getActiveTokens(linked?: boolean): Token[];

  /**
   * Prepare a data object which defines the data schema used by dice roll commands against this Actor
   * @returns
   */
  getRollData(): Actor.DataData<D>;

  /**
   * Get an Array of Token images which could represent this Actor
   * @returns
   */
  getTokenImages(): Promise<string[]>;

  /**
   * Handle how changes to a Token attribute bar are applied to the Actor.
   * This allows for game systems to override this behavior and deploy special logic.
   * @param attribute - The attribute path
   * @param value - The target attribute value
   * @param isDelta - Whether the number represents a relative change (true) or an absolute change (false)
   * @param isBar - Whether the new value is part of an attribute bar, or just a direct value
   * @returns The updated Actor entity
   */
  modifyTokenAttribute(attribute: string, value: number, isDelta?: boolean, isBar?: boolean): Promise<this>;

  /**
   * Roll initiative for all Combatants in the currently active Combat encounter which are associated with this Actor.
   * If viewing a full Actor entity, all Tokens which map to that actor will be targeted for initiative rolls.
   * If viewing a synthetic Token actor, only that particular Token will be targeted for an initiative roll.
   *
   * @param createCombatants - Create new Combatant entries for Tokens associated with this actor.
   * @param rerollInitiative - Re-roll the initiative for this Actor if it has already been rolled.
   * @param initiativeOptions - Additional options passed to the Combat#rollInitiative method.
   * @returns A promise which resolves to the Combat entity once rolls are complete.
   */
  rollInitiative({
    createCombatants,
    rerollInitiative,
    initiativeOptions
  }?: {
    createCombatants?: boolean;
    rerollInitiative?: boolean;
    initiativeOptions?: any;
  }): Promise<Combat | null>;

  /* -------------------------------------------- */
  /*  Socket Listeners and Handlers
  /* -------------------------------------------- */

  /** @override */
  update(data: Optional<D>, options?: Entity.UpdateOptions): Promise<this>;

  /** @override */
  delete(options?: Entity.DeleteOptions): Promise<Actor>;

  /** @override */
  _onUpdate(data: Optional<D>, options: Entity.UpdateOptions, userId: string, context?: any): void;

  /** @override */
<<<<<<< HEAD
  createEmbeddedEntity (embeddedName: string, data: Optional<ActiveEffect.Data | Actor.OwnedItem<I>>, options?: any): Promise<ActiveEffect.Data | Actor.OwnedItem<I>>
=======
  createEmbeddedEntity(
    embeddedName: string,
    data: Optional<ActiveEffect | Actor.OwnedItem<I>>,
    options?: any
  ): Promise<ActiveEffect | Actor.OwnedItem<I>>;
>>>>>>> 7f7eccf1

  /**
   * When Owned Items are created process each item and extract Active Effects to transfer to the Actor.
   * @param created - Created owned Item data objects
   * @param temporary - Is this a temporary item creation?
   * @returns An array of effects to transfer to the Actor
   */
<<<<<<< HEAD
  _createItemActiveEffects (created: Actor.OwnedItem<I> | Array<Actor.OwnedItem<I>>, { temporary }?: { temporary?: boolean}): ActiveEffect.Data[] | ActiveEffect.Data

  /** @override */
  _onCreateEmbeddedEntity (embeddedName: string, child: Actor.OwnedItem<I> | ActiveEffect.Data, options: any, userId: string): void

  /** @override */
  deleteEmbeddedEntity (embeddedName: string, data: string, options?: any): Promise<Actor.OwnedItem<I> | ActiveEffect.Data>
=======
  _createItemActiveEffects(created: ActiveEffect, { temporary }?: { temporary?: boolean }): ActiveEffect;

  /** @override */
  _onCreateEmbeddedEntity(
    embeddedName: string,
    child: Actor.OwnedItem<I> | ActiveEffect,
    options: any,
    userId: string
  ): void;

  /** @override */
  deleteEmbeddedEntity(embeddedName: string, data: string, options?: any): Promise<Actor.OwnedItem<I> | ActiveEffect>;
>>>>>>> 7f7eccf1

  /**
   * When Owned Items are created process each item and extract Active Effects to transfer to the Actor.
   * @param deleted - The array of deleted owned Item data
   */
<<<<<<< HEAD
  _deleteItemActiveEffects (deleted: Actor.OwnedItem<I>|Array<Actor.OwnedItem<I>>): ActiveEffect.Data | ActiveEffect.Data[]

  /** @override */
  _onDeleteEmbeddedEntity (embeddedName: string, child: Actor.OwnedItem<I> | ActiveEffect.Data, options: any, userId: string): void

  /** @override */
  _onModifyEmbeddedEntity (embeddedName: string, changes: Array<Actor.OwnedItem<I>> | ActiveEffect.Data[], options: any, userId: string, context?: any): void
=======
  _deleteItemActiveEffects(deleted: Actor.OwnedItem<I> | Array<Actor.OwnedItem<I>>): ActiveEffect | ActiveEffect[];

  /** @override */
  _onDeleteEmbeddedEntity(
    embeddedName: string,
    child: Actor.OwnedItem<I> | ActiveEffect,
    options: any,
    userId: string
  ): void;

  /** @override */
  _onModifyEmbeddedEntity(
    embeddedName: string,
    changes: Array<Actor.OwnedItem<I>> | ActiveEffect[],
    options: any,
    userId: string,
    context?: any
  ): void;
>>>>>>> 7f7eccf1

  /* -------------------------------------------- */
  /*  Owned Item Management                       */
  /* -------------------------------------------- */

  /**
   * Get an Item instance corresponding to the Owned Item with a given id
   * @param itemId - The owned Item id to retrieve
   * @returns An Item instance representing the Owned Item within the Actor entity
   */
  getOwnedItem(itemId: string): I;

  /**
   * Create a new item owned by this Actor. This redirects its arguments to the createEmbeddedEntity method.
   * @see Entity#createEmbeddedEntity
   *
   * @param itemData - Data for the newly owned item
   * @param options - Item creation options
   * @param renderSheet - Render the Item sheet for the newly created item data
   * @returns A Promise resolving to the created Owned Item data
   */
  createOwnedItem(itemData: Actor.OwnedItem<I>, options?: any): Promise<Actor.OwnedItem<I>>;

  /**
   * Update an owned item using provided new data. This redirects its arguments to the updateEmbeddedEntity method.
   * @see Entity#updateEmbeddedEntity
   *
   * @param itemData - Data for the item to update
   * @param options - Item update options
   * @returns A Promise resolving to the updated Owned Item data
   */
  updateOwnedItem(itemData: Actor.OwnedItem<I>, options?: any): Promise<ActiveEffect | Actor.OwnedItem<I>>;

  /* -------------------------------------------- */

  /**
   * Delete an owned item by its id. This redirects its arguments to the deleteEmbeddedEntity method.
   * @see Entity#deleteEmbeddedEntity
   *
   * @param itemId - The ID of the item to delete
   * @param options - Item deletion options
   * @returns A Promise resolving to the deleted Owned Item data
   */
  deleteOwnedItem(itemId: string, options?: any): Promise<ActiveEffect | Actor.OwnedItem<I>>;

  /* -------------------------------------------- */
  /*  DEPRECATED                                  */
  /* -------------------------------------------- */

  /**
   * @deprecated since 0.7.0
   */
  importItemFromCollection(collection: string, entryId: String): Promise<any>;

  /**
   * @deprecated since 0.7.2
   * @see {@link Entity#hasPlayerOwner}
   */
  get isPC(): boolean;
}

declare namespace Actor {
  /**
   * Typing for the data.data field
   */
  type DataData<T> = T extends Data<infer D, Item.Data> ? D : never;

  /**
   * Owned item data stored in Actor.data
   */
  type OwnedItem<I> = I extends Item<infer D> ? D : never;

  interface Data<D = any, OI extends Item.Data = Item.Data> extends Entity.Data {
<<<<<<< HEAD
    data: D
    effects: ActiveEffect.Data[]
    img: string
    items: OI[]
    token: any // TODO: Token.data
    type: string
=======
    data: D;
    effects: ActiveEffect[];
    img: string;
    items: OI[];
    token: any; // TODO: Token.data
    type: string;
>>>>>>> 7f7eccf1
  }
}<|MERGE_RESOLUTION|>--- conflicted
+++ resolved
@@ -195,11 +195,7 @@
    * @param effects - The raw array of active effect objects
    * @returns The prepared active effects collection
    */
-<<<<<<< HEAD
-  _prepareActiveEffects (effects: ActiveEffect.Data[]): Collection<ActiveEffect>
-=======
-  _prepareActiveEffects(effects: ActiveEffect[]): Collection<ActiveEffect>;
->>>>>>> 7f7eccf1
+  _prepareActiveEffects(effects: ActiveEffect.Data[]): Collection<ActiveEffect>;
 
   /**
    * Apply any transformations to the Actor data which are caused by ActiveEffects.
@@ -296,15 +292,11 @@
   _onUpdate(data: Optional<D>, options: Entity.UpdateOptions, userId: string, context?: any): void;
 
   /** @override */
-<<<<<<< HEAD
-  createEmbeddedEntity (embeddedName: string, data: Optional<ActiveEffect.Data | Actor.OwnedItem<I>>, options?: any): Promise<ActiveEffect.Data | Actor.OwnedItem<I>>
-=======
   createEmbeddedEntity(
     embeddedName: string,
-    data: Optional<ActiveEffect | Actor.OwnedItem<I>>,
+    data: Optional<ActiveEffect.Data | Actor.OwnedItem<I>>,
     options?: any
-  ): Promise<ActiveEffect | Actor.OwnedItem<I>>;
->>>>>>> 7f7eccf1
+  ): Promise<ActiveEffect.Data | Actor.OwnedItem<I>>;
 
   /**
    * When Owned Items are created process each item and extract Active Effects to transfer to the Actor.
@@ -312,48 +304,38 @@
    * @param temporary - Is this a temporary item creation?
    * @returns An array of effects to transfer to the Actor
    */
-<<<<<<< HEAD
-  _createItemActiveEffects (created: Actor.OwnedItem<I> | Array<Actor.OwnedItem<I>>, { temporary }?: { temporary?: boolean}): ActiveEffect.Data[] | ActiveEffect.Data
-
-  /** @override */
-  _onCreateEmbeddedEntity (embeddedName: string, child: Actor.OwnedItem<I> | ActiveEffect.Data, options: any, userId: string): void
-
-  /** @override */
-  deleteEmbeddedEntity (embeddedName: string, data: string, options?: any): Promise<Actor.OwnedItem<I> | ActiveEffect.Data>
-=======
-  _createItemActiveEffects(created: ActiveEffect, { temporary }?: { temporary?: boolean }): ActiveEffect;
+  _createItemActiveEffects(
+    created: Actor.OwnedItem<I> | Array<Actor.OwnedItem<I>>,
+    { temporary }?: { temporary?: boolean }
+  ): ActiveEffect.Data[] | ActiveEffect.Data;
 
   /** @override */
   _onCreateEmbeddedEntity(
     embeddedName: string,
-    child: Actor.OwnedItem<I> | ActiveEffect,
+    child: Actor.OwnedItem<I> | ActiveEffect.Data,
     options: any,
     userId: string
   ): void;
 
   /** @override */
-  deleteEmbeddedEntity(embeddedName: string, data: string, options?: any): Promise<Actor.OwnedItem<I> | ActiveEffect>;
->>>>>>> 7f7eccf1
+  deleteEmbeddedEntity(
+    embeddedName: string,
+    data: string,
+    options?: any
+  ): Promise<Actor.OwnedItem<I> | ActiveEffect.Data>;
 
   /**
    * When Owned Items are created process each item and extract Active Effects to transfer to the Actor.
    * @param deleted - The array of deleted owned Item data
    */
-<<<<<<< HEAD
-  _deleteItemActiveEffects (deleted: Actor.OwnedItem<I>|Array<Actor.OwnedItem<I>>): ActiveEffect.Data | ActiveEffect.Data[]
-
-  /** @override */
-  _onDeleteEmbeddedEntity (embeddedName: string, child: Actor.OwnedItem<I> | ActiveEffect.Data, options: any, userId: string): void
-
-  /** @override */
-  _onModifyEmbeddedEntity (embeddedName: string, changes: Array<Actor.OwnedItem<I>> | ActiveEffect.Data[], options: any, userId: string, context?: any): void
-=======
-  _deleteItemActiveEffects(deleted: Actor.OwnedItem<I> | Array<Actor.OwnedItem<I>>): ActiveEffect | ActiveEffect[];
+  _deleteItemActiveEffects(
+    deleted: Actor.OwnedItem<I> | Array<Actor.OwnedItem<I>>
+  ): ActiveEffect.Data | ActiveEffect.Data[];
 
   /** @override */
   _onDeleteEmbeddedEntity(
     embeddedName: string,
-    child: Actor.OwnedItem<I> | ActiveEffect,
+    child: Actor.OwnedItem<I> | ActiveEffect.Data,
     options: any,
     userId: string
   ): void;
@@ -361,12 +343,11 @@
   /** @override */
   _onModifyEmbeddedEntity(
     embeddedName: string,
-    changes: Array<Actor.OwnedItem<I>> | ActiveEffect[],
+    changes: Array<Actor.OwnedItem<I>> | ActiveEffect.Data[],
     options: any,
     userId: string,
     context?: any
   ): void;
->>>>>>> 7f7eccf1
 
   /* -------------------------------------------- */
   /*  Owned Item Management                       */
@@ -440,20 +421,11 @@
   type OwnedItem<I> = I extends Item<infer D> ? D : never;
 
   interface Data<D = any, OI extends Item.Data = Item.Data> extends Entity.Data {
-<<<<<<< HEAD
-    data: D
-    effects: ActiveEffect.Data[]
-    img: string
-    items: OI[]
-    token: any // TODO: Token.data
-    type: string
-=======
     data: D;
-    effects: ActiveEffect[];
+    effects: ActiveEffect.Data[];
     img: string;
     items: OI[];
     token: any; // TODO: Token.data
     type: string;
->>>>>>> 7f7eccf1
   }
 }