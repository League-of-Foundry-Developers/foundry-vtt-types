--- conflicted
+++ resolved
@@ -72,42 +72,26 @@
   /**
    * Call a hooked function using provided arguments and perhaps unregister it.
    */
-<<<<<<< HEAD
-  static _call<K extends string & keyof Hooks.Callbacks>(
+  protected static _call<K extends string & keyof Hooks.Callbacks>(
     hook: K,
     fn: Hooks.Callbacks[K],
     ...args: Parameters<Hooks.Callbacks[K]>
   ): boolean;
-=======
-  protected static _call(hook: string, fn: Hooks.General, ...args: any[]): boolean;
->>>>>>> d2ab516e
 
   /**
    * @defaultValue `{}`
    */
-<<<<<<< HEAD
-  static _hooks: Record<string, (...args: any) => any>;
-=======
-  protected static _hooks: Record<string, Hooks.General[]>;
->>>>>>> d2ab516e
+  protected static _hooks: Record<string, (...args: any) => any>;
 
   /**
    * @defaultValue `[]`
    */
-<<<<<<< HEAD
-  static _once: Array<(...args: any) => any>;
-=======
-  protected static _once: Hooks.General[];
->>>>>>> d2ab516e
+  protected static _once: Array<(...args: any) => any>;
 
   /**
    * @defaultValue `{}`
    */
-<<<<<<< HEAD
-  static _ids: Record<number, Array<(...args: any) => any>>;
-=======
-  protected static _ids: Record<number, Hooks.General[]>;
->>>>>>> d2ab516e
+  protected static _ids: Record<number, Array<(...args: any) => any>>;
 
   /**
    * @defaultValue `1`
@@ -142,7 +126,6 @@
  * ```
  */
 declare namespace Hooks {
-<<<<<<< HEAD
   interface Callbacks {
     /**
      * Inside Hooks.Callbacks
@@ -150,7 +133,7 @@
      * @param change - the change data being applied
      * @see {@link ActiveEffect#_applyCustom}
      */
-    applyActiveEffect: (actor: Actor, change: ActiveEffectChange) => void;
+    applyActiveEffect: (actor: Actor, change: ActiveEffect.Change) => void;
 
     /**
      * This is called before a {@link Canvas} is drawn.
@@ -392,74 +375,6 @@
      */
     updateWorldTime: (worldTime: number, dt: number) => void;
   }
-=======
-  /**
-   * This is called when applying an {@link ActiveEffect}, that uses the CUSTOM application mode.
-   * @param actor  - the Actor to whom this effect should be applied
-   * @param change - the change data being applied
-   * @remarks The name is 'applyActiveEffect'.
-   * @see {@link ActiveEffect#_applyCustom}
-   */
-  type ApplyActiveEffect = (actor: Actor, change: ActiveEffect.Change) => void;
-
-  /**
-   * This is called before a {@link Canvas} is drawn.
-   * @param canvas - the Canvas
-   * @remarks The name is 'canvasInit'.
-   * @see {@link Canvas#draw}
-   */
-  type CanvasInit = (canvas: Canvas) => void;
-
-  /**
-   * This is called when a {@link Canvas} is panned. When called during animated panning, the callback is called on
-   * every tick.
-   * @param canvas - the Canvas
-   * @param view   - the CanvasView
-   * @remarks The name is 'canvasPan'.
-   * @see {@link Canvas#pan}
-   * @see {@link Canvas#animatePan}
-   */
-  type CanvasPan = (canvas: Canvas, view: Canvas.View) => void;
-
-  /**
-   * This is called after a {@link Canvas} is done initializing.
-   * @param canvas - the Canvas
-   * @remarks The name is 'canvasReady'
-   * @see {@link Canvas#draw}
-   */
-  type CanvasReady = (canvas: Canvas) => void;
-
-  /**
-   * This is called when creating a {@link ChatBubble}, but before displaying it.
-   * @param token   - the speaking token
-   * @param jq      - the JQuery for the chat bubble
-   * @param message - the spoken message text
-   * @param options - additional options
-   * @param emote   - whether to style the speech bubble as an emote
-   * @returns whether additional callbacks should be called after this
-   * @remarks The name is 'chatBubble'.
-   * @see {@link ChatBubbles#say}
-   */
-  type ChatBubble = (
-    token: Token,
-    jq: JQuery,
-    message: string,
-    options: {
-      emote: boolean;
-    }
-  ) => boolean;
-
-  /**
-   * This is called first when processing a chat message.
-   * @param chatLog  - the ChatLog
-   * @param message  - the original string of the message content
-   * @param chatData - the ChatData
-   * @returns whether additional callbacks should be called after this
-   * @remarks The name is 'chatMessage'.
-   * @see {@link ChatLog#processMessage}
-   */
-  type ChatMessage = (chatLog: ChatLog, message: string, chatData: ChatMessage.ChatData) => boolean;
->>>>>>> d2ab516e
 
   /**
    * This is called when closing an {@link Application}. This is called once for each Application class in the
