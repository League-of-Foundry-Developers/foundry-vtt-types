{
  "compilerOptions": {
<<<<<<< HEAD
    "lib": [
      "DOM",
      "ES6",
      "ES2017"
    ],
    "moduleResolution": "Node",
=======
    "lib": ["DOM", "ES6", "ES2017"],
>>>>>>> 4def69fe
    "noEmit": true,
    "strict": true,
    "target": "ES2017"
  },
<<<<<<< HEAD
  "include": [
    "index.d.ts"
  ]
=======
  "include": ["types"]
>>>>>>> 4def69fe
}<|MERGE_RESOLUTION|>--- conflicted
+++ resolved
@@ -1,24 +1,10 @@
 {
   "compilerOptions": {
-<<<<<<< HEAD
-    "lib": [
-      "DOM",
-      "ES6",
-      "ES2017"
-    ],
+    "lib": ["DOM", "ES6", "ES2017"],
     "moduleResolution": "Node",
-=======
-    "lib": ["DOM", "ES6", "ES2017"],
->>>>>>> 4def69fe
     "noEmit": true,
     "strict": true,
     "target": "ES2017"
   },
-<<<<<<< HEAD
-  "include": [
-    "index.d.ts"
-  ]
-=======
-  "include": ["types"]
->>>>>>> 4def69fe
+  "include": ["index.d.ts"]
 }