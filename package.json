--- conflicted
+++ resolved
@@ -29,17 +29,6 @@
     "utility-types": "^3.10.0"
   },
   "devDependencies": {
-<<<<<<< HEAD
-    "@typescript-eslint/eslint-plugin": "^4.11.1",
-    "@typescript-eslint/parser": "^3.10.1",
-    "eslint": "^7.16.0",
-    "eslint-config-standard-with-typescript": "^19.0.1",
-    "eslint-plugin-import": "^2.22.1",
-    "eslint-plugin-node": "^11.1.0",
-    "eslint-plugin-promise": "^4.2.1",
-    "eslint-plugin-standard": "^4.1.0",
-    "eslint-plugin-tsdoc": "^0.2.10"
-=======
     "@typescript-eslint/eslint-plugin": "^4.14.1",
     "@typescript-eslint/parser": "^4.14.1",
     "eslint": "^7.18.0",
@@ -48,8 +37,7 @@
     "eslint-plugin-tsdoc": "^0.2.11",
     "husky": "^4.3.8",
     "lint-staged": "^10.5.3",
-    "prettier": "^2.2.1",
-    "typescript": "^4.0.2"
+    "prettier": "^2.2.1"
   },
   "husky": {
     "hooks": {
@@ -59,6 +47,5 @@
   "lint-staged": {
     "*.d.ts": "eslint --fix",
     "*.(js|json)": "prettier --write"
->>>>>>> 4def69fe
   }
 }