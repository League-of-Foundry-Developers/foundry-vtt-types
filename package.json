--- conflicted
+++ resolved
@@ -89,14 +89,9 @@
     "tinymce": "^6.8.3"
   },
   "devDependencies": {
-<<<<<<< HEAD
     "@types/fvtt-types": "file:.",
-    "@typescript-eslint/eslint-plugin": "^6.7.4",
-    "@typescript-eslint/parser": "^6.7.4",
-=======
     "@typescript-eslint/eslint-plugin": "^8.0.0",
     "@typescript-eslint/parser": "^8.0.0",
->>>>>>> 6ad99d0f
     "eslint": "^8.4.0",
     "eslint-config-prettier": "^9.0.0",
     "eslint-import-resolver-typescript": "^3.6.1",
@@ -107,13 +102,8 @@
     "is-ci": "^3.0.1",
     "lint-staged": "^15.0.1",
     "prettier": "^3.0.3",
-<<<<<<< HEAD
-    "typescript": "~5.4",
+    "typescript": "~5.3",
     "vitest": "^1.1.0"
-=======
-    "typescript": "~5.3",
-    "vitest": "^2.0.4"
->>>>>>> 6ad99d0f
   },
   "overrides": {
     "@types/css-font-loading-module": "^0.0.12s"
