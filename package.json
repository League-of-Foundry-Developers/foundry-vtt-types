--- conflicted
+++ resolved
@@ -17,12 +17,9 @@
     },
     "./worker": {
       "types": "./src/foundry/public/scripts/workers/index.d.mts"
-<<<<<<< HEAD
-=======
     },
     "./worker/image-compressor": {
       "types": "./src/foundry/public/scripts/workers/image-compressor.d.mts"
->>>>>>> f84ee73b
     }
   },
   "scripts": {
