--- conflicted
+++ resolved
@@ -12,13 +12,11 @@
     "./utils": {
       "types": "./src/utils/index.d.mts"
     },
-<<<<<<< HEAD
+    "./configuration": {
+      "types": "./src/configuration/index.d.mts"
+    },
     "./worker": {
       "types": "./src/foundry/public/scripts/workers/index.d.mts"
-=======
-    "./configuration": {
-      "types": "./src/configuration/index.d.mts"
->>>>>>> d273747d
     }
   },
   "scripts": {
