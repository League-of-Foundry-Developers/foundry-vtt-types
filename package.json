--- conflicted
+++ resolved
@@ -93,13 +93,8 @@
     "is-ci": "^3.0.1",
     "lint-staged": "^15.0.1",
     "prettier": "^3.0.3",
-<<<<<<< HEAD
     "typescript": "~5.4",
-    "vitest": "^1.1.0"
-=======
-    "typescript": "~5.3",
     "vitest": "^2.0.4"
->>>>>>> a739390e
   },
   "overrides": {
     "@types/css-font-loading-module": "^0.0.12s"
