import { describe, expectTypeOf, test } from "vitest";
import type { EmptyObject, AnyMutableObject, IntentionalPartial } from "fvtt-types/utils";

import CompendiumCollection = foundry.documents.collections.CompendiumCollection;
import CompendiumFolderCollection = foundry.documents.collections.CompendiumFolderCollection;
import DocumentCollection = foundry.documents.abstract.DocumentCollection;
import BasePackage = foundry.packages.BasePackage;
import Application = foundry.appv1.api.Application;
import ApplicationV2 = foundry.applications.api.ApplicationV2;

declare const folder: Folder.Stored;
declare const folderCompendium: Folder.Stored<"Compendium">;
declare const folderActor: Folder.Stored<"Actor">;
declare const tempFolderActor: Folder.OfType<"Actor">;
declare const folderSource: Folder.Source;
declare const user: User.Stored;
declare const actor: Actor.Stored;
declare const tempActor: Actor.Implementation;
declare const folderOrActor: Folder.Stored<"Actor"> | Actor.Stored;
declare const falseOrUndefined: false | undefined;
declare const trueOrUndefined: true | undefined;
declare const boolOrUndefined: boolean | undefined;

const minimalActorPackCreateMetadata = {
  type: "Actor",
  label: "An Actor Pack",
} satisfies CompendiumCollection.CreateCompendiumMetadata<"Actor">;

const fullActorPackCreateMetadata = {
  type: "Actor",
  label: "An Actor Pack",
  name: "actors",
  flags: { foo: true },
  ownership: { GAMEMASTER: "OWNER", TRUSTED: "OBSERVER", PLAYER: "NONE" },
} satisfies CompendiumCollection.CreateCompendiumMetadata<"Actor">;

const actorPackConstructorMetadata = {
  type: "Actor",
  label: "Foo",
  name: "foo",
  packageType: "module",
<<<<<<< HEAD
  path: "path",
  ownership: {
    NONE: "NONE",
    PLAYER: "NONE",
    TRUSTED: "LIMITED",
    ASSISTANT: "INHERIT",
    GAMEMASTER: "OWNER",
  },
} satisfies foundry.documents.collections.CompendiumCollection.Metadata;

const constructorMetadata = {
  ...metadata,
  index: new foundry.utils.Collection(),
  folders: [],
} satisfies foundry.documents.collections.CompendiumCollection.ConstructorMetadata<"JournalEntry">;

const compendium2 = new CompendiumCollection(constructorMetadata);

expectTypeOf(compendium2).toEqualTypeOf<CompendiumCollection<"JournalEntry">>();
expectTypeOf(compendium2.metadata).toEqualTypeOf<CompendiumCollection.Metadata<"JournalEntry">>();

expectTypeOf(compendiumCollection.get("", { strict: true })).toEqualTypeOf<JournalEntry.Stored>();
// expectTypeOf(compendiumCollection.toJSON()).toEqualTypeOf<
//   Array<Document.Stored<foundry.documents.BaseJournalEntry>["_source"]>
// >();

// @ts-expect-error "_initialize" is a protected method.
// This is interesting to check because `CompendiumCollection` uses a novel approach for its mixin and comparable strategies strip away visibility modifiers.
compendiumCollection._initialize();

type CompendiumCollectionType = typeof compendiumCollection;

if (compendiumCollection instanceof DocumentCollection) {
  // This test makes sure the mixin doesn't destroy the inheritance chain.
  expectTypeOf(compendiumCollection).toExtend<CompendiumCollectionType>();
}

expectTypeOf(compendiumCollection.documentClass).toEqualTypeOf<JournalEntry.ImplementationClass>();

const itemCollection = new CompendiumCollection({
  ...metadata,
  type: "Item",
  index: new foundry.utils.Collection(),
  folders: [],
});
expectTypeOf((await itemCollection.getIndex()).get("some id", { strict: true })).toEqualTypeOf<
  { _id: string; uuid: string } & DeepPartial<Item.Source>
>();
expectTypeOf(
  (await itemCollection.getIndex({ fields: ["name", "effects", "system"] })).get("some id", { strict: true }),
).toEqualTypeOf<{ _id: string; uuid: string } & DeepPartial<Item.Source>>();

expectTypeOf(await itemCollection.getDocuments()).toEqualTypeOf<Item.Stored[]>(); // get all items
expectTypeOf(await itemCollection.getDocuments({})).toEqualTypeOf<Item.Stored[]>(); // get all items
expectTypeOf(await itemCollection.getDocuments({ name: "foo" })).toEqualTypeOf<Item.Stored[]>(); // get all items called "foo"

await itemCollection.getDocuments({
  name__in: ["baz", "bar"],
});

await itemCollection.getDocuments({
  system: {
    attack: 1,
=======
  packageName: "my-module",
  id: "my-module.foo",
  index: [{ _id: "actorID", type: "character", uuid: "Compendium.my-module.foo.Actor.actorID" }],
  flags: { foo: false },
  folders: [
    {
      type: "Actor",
      folder: null,
      name: "Folder",
      color: null,
      sorting: "a",
      _id: "ySLvdimClYtnhfil",
      description: "",
      sort: 0,
      flags: {},
      _stats: {
        compendiumSource: null,
        duplicateSource: null,
        exportSource: null,
        coreVersion: "13.348",
        systemId: "pf2e",
        systemVersion: "7.7.1",
        createdTime: 1763334028012,
        modifiedTime: 1763334028012,
        lastModifiedBy: "reSyyNKHdj4q9hqB",
      },
    },
    folderSource,
  ],
  ownership: { GAMEMASTER: "OWNER" },
  path: "modules/my-module/packs/foo",
} satisfies CompendiumCollection.ConstructorMetadata<"Actor">;

const configSettingData = {
  "package-id.pack-name": {
    folder: null,
    locked: true,
    ownership: undefined,
    sort: 3,
>>>>>>> b9422589
  },
} satisfies CompendiumCollection.SettingData;

describe("CompendiumCollection Tests", async () => {
  test("Construction/Creation", () => {
    // @ts-expect-error passing metadata is required
    new CompendiumCollection();

    // data guaranteed to be served up in `game.data`
    expectTypeOf(new CompendiumCollection(actorPackConstructorMetadata)).toEqualTypeOf<CompendiumCollection<"Actor">>();

    // optional props: not all packs require specifying a system, and `banner`'s default of `undefined` doesn't survive the socket
    expectTypeOf(
      new CompendiumCollection({
        ...actorPackConstructorMetadata,
        system: "dnd5e",
        banner: "modules/my-module/assets/banner.webp",
      }),
    ).toEqualTypeOf<CompendiumCollection<"Actor">>();

    expectTypeOf(CompendiumCollection.createCompendium(minimalActorPackCreateMetadata)).toEqualTypeOf<
      Promise<CompendiumCollection<"Actor">>
    >();
    expectTypeOf(CompendiumCollection.createCompendium(fullActorPackCreateMetadata)).toEqualTypeOf<
      Promise<CompendiumCollection<"Actor">>
    >();
  });

  const actorPack = await CompendiumCollection.createCompendium(fullActorPackCreateMetadata);

  test("Other Compendium management", () => {
    expectTypeOf(actorPack.deleteCompendium()).toEqualTypeOf<Promise<typeof actorPack>>();

    expectTypeOf(actorPack.duplicateCompendium()).toEqualTypeOf<Promise<typeof actorPack>>();
    expectTypeOf(actorPack.duplicateCompendium({ label: "new name" })).toEqualTypeOf<Promise<typeof actorPack>>();
    expectTypeOf(actorPack.duplicateCompendium({ label: undefined })).toEqualTypeOf<Promise<typeof actorPack>>();

    expectTypeOf(actorPack.migrate()).toEqualTypeOf<Promise<typeof actorPack>>();
    expectTypeOf(actorPack.migrate({ notify: false })).toEqualTypeOf<Promise<typeof actorPack>>();
    expectTypeOf(actorPack.migrate({ notify: undefined })).toEqualTypeOf<Promise<typeof actorPack>>();
  });

  test("Regression tests", () => {
    // @ts-expect-error "_initialize" is a protected method.
    actorPack._initialize();

    type CompendiumCollectionType = typeof actorPack;

    if (actorPack instanceof DocumentCollection) {
      // This test makes sure the mixin doesn't destroy the inheritance chain.
      expectTypeOf(actorPack).toExtend<CompendiumCollectionType>();
    }
  });

  test("Miscellaneous", () => {
    expectTypeOf(actorPack.documentClass).toEqualTypeOf<Actor.ImplementationClass>();
    expectTypeOf(actorPack.documentName).toEqualTypeOf<"Actor">();
    expectTypeOf(actorPack._source).toEqualTypeOf<Actor.CreateData[]>();
    expectTypeOf(actorPack.collection).toBeString();
    expectTypeOf(actorPack.banner).toEqualTypeOf<string | null | undefined>();
    expectTypeOf(actorPack.applicationClass).toEqualTypeOf<Application.AnyConstructor | ApplicationV2.AnyConstructor>();
    expectTypeOf(actorPack.sort).toBeNumber();

    expectTypeOf(actorPack["_getVisibleTreeContents"]()).toEqualTypeOf<CompendiumCollection.IndexEntry<"Actor">[]>();

    expectTypeOf(actorPack.title).toBeString();

    expectTypeOf(actorPack.clear()).toBeVoid();

    expectTypeOf(CompendiumCollection._activateSocketListeners(game.socket!)).toBeVoid();

    expectTypeOf(actorPack.getUuid("id")).toBeString();

    expectTypeOf(actorPack.render()).toBeVoid();
    expectTypeOf(actorPack.render(true)).toBeVoid();
    expectTypeOf(actorPack.render(true, {})).toBeVoid();
    // render context prop tests in DocumentCollection

    // @ts-expect-error `force` in the render options is always overwritten with the first arg, so we omit it
    actorPack.render(undefined, { force: true });

    expectTypeOf(actorPack.search({})).toEqualTypeOf<CompendiumCollection.IndexEntry<"Actor">[]>();
  });

  test("Configuration", () => {
    expectTypeOf(actorPack.config).toEqualTypeOf<CompendiumCollection.StoredConfiguration | EmptyObject>();

    expectTypeOf(actorPack.locked).toBeBoolean();
    expectTypeOf(actorPack.ownership).toEqualTypeOf<BasePackage.OwnershipRecord>();
    expectTypeOf(actorPack.configureOwnershipDialog()).toEqualTypeOf<Promise<BasePackage.OwnershipRecord>>();

    expectTypeOf(actorPack.configure()).toEqualTypeOf<Promise<void>>();
    expectTypeOf(actorPack.configure({})).toEqualTypeOf<Promise<void>>();
    expectTypeOf(
      actorPack.configure({ folder: "folderID", locked: true, ownership: { ASSISTANT: "NONE" }, sort: 7 }),
    ).toEqualTypeOf<Promise<void>>();
    expectTypeOf(
      actorPack.configure({ folder: null, locked: undefined, ownership: undefined, sort: undefined }),
    ).toEqualTypeOf<Promise<void>>();

    expectTypeOf(CompendiumCollection["_onConfigure"](configSettingData));
  });

  test("Index stuff", () => {
    expectTypeOf(actorPack.index).toEqualTypeOf<Collection<CompendiumCollection.IndexEntry<"Actor">>>();
    expectTypeOf(actorPack.indexFields).toEqualTypeOf<Set<string>>();
    expectTypeOf(actorPack.indexed).toBeBoolean();

    const i = actorPack.index;
    expectTypeOf(i.get("key")).toEqualTypeOf<CompendiumCollection.IndexEntry<"Actor"> | undefined>();
    expectTypeOf(i.get("key", { strict: true })).toEqualTypeOf<CompendiumCollection.IndexEntry<"Actor">>();

    expectTypeOf(actorPack.getIndex()).toEqualTypeOf<Promise<Collection<CompendiumCollection.IndexEntry<"Actor">>>>();
    expectTypeOf(actorPack.getIndex({})).toEqualTypeOf<Promise<Collection<CompendiumCollection.IndexEntry<"Actor">>>>();
    expectTypeOf(actorPack.getIndex({ fields: ["_stats.lastModifiedBy", "system.foo.bar"] })).toEqualTypeOf<
      Promise<Collection<CompendiumCollection.IndexEntry<"Actor">>>
    >();

    expectTypeOf(actorPack.indexDocument(actor)).toBeVoid();
  });

  test("Folders both in and of", () => {
    expectTypeOf(actorPack.folders).toEqualTypeOf<CompendiumFolderCollection<"Actor">>();
    expectTypeOf(actorPack.folder).toEqualTypeOf<Folder.Stored<"Compendium"> | null>();
    expectTypeOf(actorPack.maxFolderDepth).toBeNumber();

    expectTypeOf(actorPack.setFolder(null)).toEqualTypeOf<Promise<void>>();
    expectTypeOf(actorPack.setFolder("folderID")).toEqualTypeOf<Promise<void>>();

    expectTypeOf(actorPack.setFolder(folderCompendium)).toEqualTypeOf<Promise<void>>();
    // @ts-expect-error Must know that the folder is of type `Compendium`
    actorPack.setFolder(folder);
    // @ts-expect-error `"Actor" !== "Compendium"`
    actorPack.setFolder(folderActor);

    function isCompendiumFolder(folder: Folder.Implementation): folder is Folder.Stored<"Compendium"> {
      return !!folder._id /** folder.persisted */ && folder.type === "Compendium";
    }
    if (isCompendiumFolder(folder)) {
      expectTypeOf(actorPack.setFolder(folder)).toEqualTypeOf<Promise<void>>();
    }
  });

  test("Metadata", () => {
    const m = actorPack.metadata;
    expectTypeOf(m.id).toBeString();
    expectTypeOf(m.label).toBeString();
    expectTypeOf(m.name).toBeString();
    expectTypeOf(m.path).toBeString();
    expectTypeOf(m.type).toEqualTypeOf<"Actor">();
    expectTypeOf(m.packageType).toEqualTypeOf<"world" | "module" | "system">();
    expectTypeOf(m.packageName).toBeString();
    expectTypeOf(m.system).toEqualTypeOf<foundry.packages.System.Id | undefined>();
    if ("system" in m) expectTypeOf(m.system).toEqualTypeOf<foundry.packages.System.Id>();
    expectTypeOf(m.banner).toEqualTypeOf<string | undefined | null>();
    if ("banner" in m) expectTypeOf(m.banner).toEqualTypeOf<string | null>();

    expectTypeOf(m.ownership).toEqualTypeOf<
      IntentionalPartial<Record<keyof typeof CONST.USER_ROLES, keyof typeof CONST.DOCUMENT_OWNERSHIP_LEVELS>>
    >();
    expectTypeOf(m.flags).toEqualTypeOf<AnyMutableObject>();
  });

  test("Permissions", () => {
    expectTypeOf(actorPack.visible).toBeBoolean();

    expectTypeOf(actorPack.getUserLevel(user)).toEqualTypeOf<CONST.DOCUMENT_OWNERSHIP_LEVELS>();

    expectTypeOf(actorPack.testUserPermission(user, "OBSERVER")).toBeBoolean();
    expectTypeOf(actorPack.testUserPermission(user, CONST.DOCUMENT_OWNERSHIP_LEVELS.OWNER)).toBeBoolean();
    expectTypeOf(actorPack.testUserPermission(user, "OWNER", {})).toBeBoolean();
    expectTypeOf(actorPack.testUserPermission(user, "OBSERVER", { exact: true })).toBeBoolean();
    expectTypeOf(actorPack.testUserPermission(user, "LIMITED", { exact: undefined })).toBeBoolean();
  });

  test("Importing from world/Exporting to compendium", async () => {
    // @ts-expect-error `User`s are not `Actor`s nor `Folder`s of `Actor`s
    actorPack.importDocument(user);
    // @ts-expect-error Wrong folder type
    actorPack.importDocument(folderCompendium);

    expectTypeOf(actorPack.importDocument(actor)).toEqualTypeOf<Promise<Actor.Stored | undefined>>();
    expectTypeOf(actorPack.importDocument(tempActor)).toEqualTypeOf<Promise<Actor.Stored | undefined>>();
    expectTypeOf(actorPack.importDocument(folderActor)).toEqualTypeOf<Promise<Folder.Stored<"Actor"> | undefined>>();
    expectTypeOf(actorPack.importDocument(tempFolderActor)).toEqualTypeOf<
      Promise<Folder.Stored<"Actor"> | undefined>
    >();
    expectTypeOf(actorPack.importDocument(folderOrActor)).toEqualTypeOf<
      Promise<Folder.Stored<"Actor"> | Actor.Stored | undefined>
    >();
    expectTypeOf(actorPack.importDocument(actor, {})).toEqualTypeOf<Promise<Actor.Stored | undefined>>();
    expectTypeOf(
      actorPack.importDocument(actor, {
        clearFlags: true,
        clearFolder: true,
        clearOwnership: true,
        clearSort: true,
        clearSource: true,
        clearState: true,
        keepId: false,
      }),
    ).toEqualTypeOf<Promise<Actor.Stored | undefined>>();
    expectTypeOf(
      actorPack.importDocument(actor, {
        clearFlags: undefined,
        clearFolder: undefined,
        clearOwnership: undefined,
        clearSort: undefined,
        clearSource: undefined,
        clearState: undefined,
        keepId: undefined,
      }),
    ).toEqualTypeOf<Promise<Actor.Stored | undefined>>();

    expectTypeOf(actorPack.importFolder(folderActor)).toEqualTypeOf<Promise<void>>();
    expectTypeOf(actorPack.importFolder(folderActor, {})).toEqualTypeOf<Promise<void>>();
    expectTypeOf(actorPack.importFolder(folderActor, { importParents: true })).toEqualTypeOf<Promise<void>>();
    expectTypeOf(actorPack.importFolder(folderActor, { importParents: undefined })).toEqualTypeOf<Promise<void>>();

    expectTypeOf(actorPack.importFolders([folderActor])).toEqualTypeOf<Promise<void>>();
    expectTypeOf(actorPack.importFolders([folderActor], {})).toEqualTypeOf<Promise<void>>();
    expectTypeOf(actorPack.importFolders([folderActor], { importParents: true })).toEqualTypeOf<Promise<void>>();
    expectTypeOf(actorPack.importFolders([folderActor], { importParents: undefined })).toEqualTypeOf<Promise<void>>();
  });

  test("Importing to world/Exporting from compendium", async () => {
    expectTypeOf(actorPack.importAll()).toEqualTypeOf<Promise<Actor.Stored[]>>();
    expectTypeOf(actorPack.importAll({})).toEqualTypeOf<Promise<Actor.Stored[]>>();
    expectTypeOf(actorPack.importAll({ folderId: "ID", folderName: "name" })).toEqualTypeOf<Promise<Actor.Stored[]>>();
    expectTypeOf(actorPack.importAll({ folderId: null, folderName: undefined })).toEqualTypeOf<
      Promise<Actor.Stored[]>
    >();
    // importAll options also include everything from `Actor.Database.CreateDocumentsOperation` and `WorldCollection.FromCompendiumOptions`
    // Thorough tests for those interfaces are in their respective files

    expectTypeOf(actorPack.importDialog()).toEqualTypeOf<Promise<Actor.Stored[] | false | null>>();
    expectTypeOf(actorPack.importDialog({})).toEqualTypeOf<Promise<Actor.Stored[] | false | null>>();
    expectTypeOf(actorPack.importDialog({ keepId: true })).toEqualTypeOf<Promise<Actor.Stored[] | false | null>>();
    expectTypeOf(actorPack.importDialog({ yes: { label: "IMPORT!!!!!" } })).toEqualTypeOf<
      Promise<Actor.Stored[] | false | null>
    >();
    expectTypeOf(actorPack.importDialog({ no: { callback: () => "foo" } })).toEqualTypeOf<
      Promise<Actor.Stored[] | string | null>
    >();
    expectTypeOf(actorPack.importDialog({ no: { callback: () => "foo" as const } })).toEqualTypeOf<
      Promise<Actor.Stored[] | "foo" | null>
    >();
    expectTypeOf(actorPack.importDialog({ rejectClose: true })).toEqualTypeOf<Promise<Actor.Stored[] | false>>();
  });

  test("Getting", () => {
    expectTypeOf(actorPack.get("ID")).toEqualTypeOf<Actor.Stored | undefined>();
    expectTypeOf(actorPack.get("ID", {})).toEqualTypeOf<Actor.Stored | undefined>();
    expectTypeOf(actorPack.get("ID", { invalid: false, strict: false })).toEqualTypeOf<Actor.Stored | undefined>();
    expectTypeOf(actorPack.get("ID", { invalid: true, strict: true })).toEqualTypeOf<Actor.Invalid | Actor.Stored>();
    expectTypeOf(actorPack.get("ID", { invalid: undefined, strict: undefined })).toEqualTypeOf<
      Actor.Stored | undefined
    >();

    // testing `invalid` (defaults `false`, preventing `.Invalid`s)
    expectTypeOf(actorPack.get("ID", { invalid: true, strict: true })).toEqualTypeOf<Actor.Invalid | Actor.Stored>();
    expectTypeOf(actorPack.get("ID", { invalid: false, strict: true })).toEqualTypeOf<Actor.Stored>();
    expectTypeOf(actorPack.get("ID", { invalid: undefined, strict: true })).toEqualTypeOf<Actor.Stored>();
    expectTypeOf(actorPack.get("ID", { invalid: falseOrUndefined, strict: true })).toEqualTypeOf<Actor.Stored>();
    expectTypeOf(actorPack.get("ID", { invalid: boolOrUndefined, strict: true })).toEqualTypeOf<
      Actor.Invalid | Actor.Stored
    >();
    expectTypeOf(actorPack.get("ID", { invalid: trueOrUndefined, strict: true })).toEqualTypeOf<
      Actor.Invalid | Actor.Stored
    >();

    // testing `strict` (defaults `false`, allowing `undefined`)
    expectTypeOf(actorPack.get("ID", { invalid: false, strict: true })).toEqualTypeOf<Actor.Stored>();
    expectTypeOf(actorPack.get("ID", { invalid: false, strict: false })).toEqualTypeOf<Actor.Stored | undefined>();
    expectTypeOf(actorPack.get("ID", { invalid: false, strict: undefined })).toEqualTypeOf<Actor.Stored | undefined>();
    expectTypeOf(actorPack.get("ID", { invalid: false, strict: falseOrUndefined })).toEqualTypeOf<
      Actor.Stored | undefined
    >();
    expectTypeOf(actorPack.get("ID", { invalid: false, strict: boolOrUndefined })).toEqualTypeOf<
      Actor.Stored | undefined
    >();
    expectTypeOf(actorPack.get("ID", { invalid: false, strict: trueOrUndefined })).toEqualTypeOf<
      Actor.Stored | undefined
    >();

    expectTypeOf(actorPack.getInvalid("ID")).toEqualTypeOf<Actor.Invalid>();
    expectTypeOf(actorPack.getInvalid("ID", {})).toEqualTypeOf<Actor.Invalid>();
    expectTypeOf(actorPack.getInvalid("ID", { strict: false })).toEqualTypeOf<Actor.Invalid | undefined>();
    expectTypeOf(actorPack.getInvalid("ID", { strict: undefined })).toEqualTypeOf<Actor.Invalid>();
    expectTypeOf(actorPack.getInvalid("ID", { strict: trueOrUndefined })).toEqualTypeOf<Actor.Invalid>();
    expectTypeOf(actorPack.getInvalid("ID", { strict: falseOrUndefined })).toEqualTypeOf<Actor.Invalid | undefined>();
    expectTypeOf(actorPack.getInvalid("ID", { strict: boolOrUndefined })).toEqualTypeOf<Actor.Invalid | undefined>();

    expectTypeOf(actorPack.getName("name")).toEqualTypeOf<Actor.Stored | undefined>();
    expectTypeOf(actorPack.getName("name", {})).toEqualTypeOf<Actor.Stored | undefined>();
    expectTypeOf(actorPack.getName("name", { strict: true })).toEqualTypeOf<Actor.Stored>();
    expectTypeOf(actorPack.getName("name", { strict: undefined })).toEqualTypeOf<Actor.Stored | undefined>();
    expectTypeOf(actorPack.getName("name", { strict: trueOrUndefined })).toEqualTypeOf<Actor.Stored | undefined>();
    expectTypeOf(actorPack.getName("name", { strict: falseOrUndefined })).toEqualTypeOf<Actor.Stored | undefined>();
    expectTypeOf(actorPack.getName("name", { strict: boolOrUndefined })).toEqualTypeOf<Actor.Stored | undefined>();

    expectTypeOf(actorPack.getDocument("ID")).toEqualTypeOf<Promise<Actor.Stored | undefined | null>>();

    expectTypeOf(actorPack.getDocuments()).toEqualTypeOf<Promise<Actor.Stored[]>>();
    expectTypeOf(actorPack.getDocuments({})).toEqualTypeOf<Promise<Actor.Stored[]>>();
    expectTypeOf(
      actorPack.getDocuments({ _id__ne: "ID", type__in: ["character", "base"], img: "some/path.jpg" }),
    ).toEqualTypeOf<Promise<Actor.Stored[]>>();

    // @ts-expect-error "foo" is not a registered `Actor` type
    actorPack.getDocuments({ type__ne: "foo" });

    // @ts-expect-error "bar" is not a key on `Actor`
    actorPack.getDocuments({ bar: 123 });
  });

  test("Setting and Deleting", () => {
    // @ts-expect-error `DocumentCollection`s only contain stored documents
    actorPack.set("ID", tempActor);
    // returns void, for now (13.351): https://github.com/foundryvtt/foundryvtt/issues/13565
    expectTypeOf(actorPack.set("ID", actor)).toBeVoid();

    expectTypeOf(actorPack.delete("ID")).toBeBoolean();
  });
});<|MERGE_RESOLUTION|>--- conflicted
+++ resolved
@@ -39,71 +39,6 @@
   label: "Foo",
   name: "foo",
   packageType: "module",
-<<<<<<< HEAD
-  path: "path",
-  ownership: {
-    NONE: "NONE",
-    PLAYER: "NONE",
-    TRUSTED: "LIMITED",
-    ASSISTANT: "INHERIT",
-    GAMEMASTER: "OWNER",
-  },
-} satisfies foundry.documents.collections.CompendiumCollection.Metadata;
-
-const constructorMetadata = {
-  ...metadata,
-  index: new foundry.utils.Collection(),
-  folders: [],
-} satisfies foundry.documents.collections.CompendiumCollection.ConstructorMetadata<"JournalEntry">;
-
-const compendium2 = new CompendiumCollection(constructorMetadata);
-
-expectTypeOf(compendium2).toEqualTypeOf<CompendiumCollection<"JournalEntry">>();
-expectTypeOf(compendium2.metadata).toEqualTypeOf<CompendiumCollection.Metadata<"JournalEntry">>();
-
-expectTypeOf(compendiumCollection.get("", { strict: true })).toEqualTypeOf<JournalEntry.Stored>();
-// expectTypeOf(compendiumCollection.toJSON()).toEqualTypeOf<
-//   Array<Document.Stored<foundry.documents.BaseJournalEntry>["_source"]>
-// >();
-
-// @ts-expect-error "_initialize" is a protected method.
-// This is interesting to check because `CompendiumCollection` uses a novel approach for its mixin and comparable strategies strip away visibility modifiers.
-compendiumCollection._initialize();
-
-type CompendiumCollectionType = typeof compendiumCollection;
-
-if (compendiumCollection instanceof DocumentCollection) {
-  // This test makes sure the mixin doesn't destroy the inheritance chain.
-  expectTypeOf(compendiumCollection).toExtend<CompendiumCollectionType>();
-}
-
-expectTypeOf(compendiumCollection.documentClass).toEqualTypeOf<JournalEntry.ImplementationClass>();
-
-const itemCollection = new CompendiumCollection({
-  ...metadata,
-  type: "Item",
-  index: new foundry.utils.Collection(),
-  folders: [],
-});
-expectTypeOf((await itemCollection.getIndex()).get("some id", { strict: true })).toEqualTypeOf<
-  { _id: string; uuid: string } & DeepPartial<Item.Source>
->();
-expectTypeOf(
-  (await itemCollection.getIndex({ fields: ["name", "effects", "system"] })).get("some id", { strict: true }),
-).toEqualTypeOf<{ _id: string; uuid: string } & DeepPartial<Item.Source>>();
-
-expectTypeOf(await itemCollection.getDocuments()).toEqualTypeOf<Item.Stored[]>(); // get all items
-expectTypeOf(await itemCollection.getDocuments({})).toEqualTypeOf<Item.Stored[]>(); // get all items
-expectTypeOf(await itemCollection.getDocuments({ name: "foo" })).toEqualTypeOf<Item.Stored[]>(); // get all items called "foo"
-
-await itemCollection.getDocuments({
-  name__in: ["baz", "bar"],
-});
-
-await itemCollection.getDocuments({
-  system: {
-    attack: 1,
-=======
   packageName: "my-module",
   id: "my-module.foo",
   index: [{ _id: "actorID", type: "character", uuid: "Compendium.my-module.foo.Actor.actorID" }],
@@ -143,7 +78,6 @@
     locked: true,
     ownership: undefined,
     sort: 3,
->>>>>>> b9422589
   },
 } satisfies CompendiumCollection.SettingData;
 
