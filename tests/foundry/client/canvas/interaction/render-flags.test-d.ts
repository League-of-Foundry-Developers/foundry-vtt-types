--- conflicted
+++ resolved
@@ -21,18 +21,10 @@
   test("Flags", () => {
     new RenderFlags(validFlags);
 
-<<<<<<< HEAD
-    // @ts-expect-error - "nonexistant" is not a valid flag.
+    // @ts-expect-error "nonexistant" is not a valid flag.
     new RenderFlags({ someFlag: { propagate: ["nonexistant"] }, otherFlag: {} });
 
-    // @ts-expect-error - a flag that propagates to itself doesn't make any sense.
+    // @ts-expect-error a flag that propagates to itself doesn't make any sense.
     new RenderFlags({ selfReferential: { propagate: ["selfReferential"] } });
   });
-});
-=======
-// @ts-expect-error "nonexistant" is not a valid flag.
-new RenderFlags({ someFlag: { propagate: ["nonexistant"] }, otherFlag: {} });
-
-// @ts-expect-error a flag that propagates to itself doesn't make any sense.
-new RenderFlags({ selfReferential: { propagate: ["selfReferential"] } });
->>>>>>> 7027716c
+});