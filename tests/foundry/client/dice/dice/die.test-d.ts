<<<<<<< HEAD
declare global {
  namespace Die {
    interface Modifiers {
      testModifier1: (this: DiceTerm) => void;
      testModifier2: (this: DiceTerm) => DiceTerm;
      testModifier3: (this: DiceTerm, modifier: string) => undefined | DiceTerm;
    }
=======
declare module Die {
  interface Modifiers {
    testModifier1: (this: DiceTerm) => void;
    testModifier2: (this: DiceTerm) => DiceTerm;
    testModifier3: (this: DiceTerm, modifier: string) => undefined | DiceTerm;
>>>>>>> 508784c5
  }
}

Die.MODIFIERS.testModifier1 = function (this: DiceTerm) {
  return;
};

Die.MODIFIERS.testModifier2 = function (this: DiceTerm) {
  return this;
};

Die.MODIFIERS.testModifier3 = function (this: DiceTerm, modifier: string) {
  return modifier.length > 0 ? undefined : this;
};<|MERGE_RESOLUTION|>--- conflicted
+++ resolved
@@ -1,18 +1,8 @@
-<<<<<<< HEAD
-declare global {
-  namespace Die {
-    interface Modifiers {
-      testModifier1: (this: DiceTerm) => void;
-      testModifier2: (this: DiceTerm) => DiceTerm;
-      testModifier3: (this: DiceTerm, modifier: string) => undefined | DiceTerm;
-    }
-=======
 declare module Die {
   interface Modifiers {
     testModifier1: (this: DiceTerm) => void;
     testModifier2: (this: DiceTerm) => DiceTerm;
     testModifier3: (this: DiceTerm, modifier: string) => undefined | DiceTerm;
->>>>>>> 508784c5
   }
 }
 
