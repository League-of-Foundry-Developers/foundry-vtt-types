--- conflicted
+++ resolved
@@ -3,21 +3,6 @@
 import EmbeddedCollection = foundry.abstract.EmbeddedCollection;
 import Document = foundry.abstract.Document;
 
-<<<<<<< HEAD
-declare const actor: Actor.Stored;
-declare const user: User.Stored;
-declare const itemSourceArray: Item.Source[];
-declare const itemCreateDataArray: Item.CreateData[];
-declare const sceneSourceArray: Scene.Source[];
-declare const itemStored: Item.Stored;
-declare const onItemCreateOperation: Item.Database2.OnCreateOperation;
-declare const onItemUpdateOperation: Item.Database2.OnUpdateOperation;
-declare const onItemDeleteOperation: Item.Database2.OnDeleteOperation;
-declare const onSceneUpdateOperation: Scene.Database2.OnUpdateOperation;
-declare const falseOrUndefined: false | undefined;
-declare const trueOrUndefined: true | undefined;
-declare const boolOrUndefined: boolean | undefined;
-=======
 describe("EmbeddedCollection Tests", async () => {
   const docsToCleanUp = new Set<foundry.abstract.Document.AnyStored>();
 
@@ -38,10 +23,47 @@
   const itemSource = itemStored.toObject();
   const sceneSource = new Scene.implementation({ name: "EmbeddedCollection Test Scene" }).toObject();
 
+  const user = game.users!.contents[0]!;
+
+  const itemCreateData = { name: "Test Item", type: "base" } satisfies Item.CreateData;
+
+  const onItemCreateOperation = {
+    action: "create",
+    data: [{ name: "Item", type: "base" }],
+    modifiedTime: 7,
+    parent: null,
+    renderSheet: true,
+  } satisfies Item.Database2.OnCreateOperation;
+
+  const onItemUpdateOperation = {
+    action: "update",
+    diff: true,
+    modifiedTime: 7,
+    parent: null,
+    recursive: true,
+    updates: [{ name: "Item 2" }],
+  } satisfies Item.Database2.OnUpdateOperation;
+
+  const onItemDeleteOperation = {
+    action: "delete",
+    deleteAll: false,
+    ids: ["XXXXXITEMIDXXXXX"],
+    modifiedTime: 7,
+    parent: null,
+  } satisfies Item.Database2.OnDeleteOperation;
+
+  const onSceneUpdateOperation = {
+    action: "update",
+    diff: true,
+    modifiedTime: 7,
+    parent: null,
+    recursive: true,
+    updates: [{ folder: null }],
+  } satisfies Scene.Database2.OnUpdateOperation;
+
   const falseOrUndefined: false | undefined = Math.random() > 0.5 ? false : undefined;
   const trueOrUndefined: true | undefined = Math.random() > 0.5 ? true : undefined;
   const boolOrUndefined: boolean | undefined = Math.random() > 0.66 ? true : Math.random() > 0.5 ? false : undefined;
->>>>>>> 8bf5f070
 
   test("Construction", () => {
     // EmbeddedCollections must be constructed with explicit type parameters.
@@ -190,20 +212,20 @@
     expectTypeOf(ec["_delete"]("ID")).toBeVoid();
   });
 
-<<<<<<< HEAD
   test("_onModifyContents", () => {
     // @ts-expect-error wrong document's operation type
-    ec._onModifyContents("update", [itemStored], itemCreateDataArray, onSceneUpdateOperation);
-    expectTypeOf(
-      ec._onModifyContents("create", [itemStored], itemCreateDataArray, onItemCreateOperation, user),
-    ).toBeVoid();
-    expectTypeOf(
-      ec._onModifyContents("update", [itemStored], itemCreateDataArray, onItemUpdateOperation, user),
+    ec._onModifyContents("update", [itemStored], [itemCreateData], onSceneUpdateOperation);
+
+    expectTypeOf(
+      ec._onModifyContents("create", [itemStored], [itemCreateData], onItemCreateOperation, user),
+    ).toBeVoid();
+    expectTypeOf(
+      ec._onModifyContents("update", [itemStored], [itemCreateData], onItemUpdateOperation, user),
     ).toBeVoid();
     expectTypeOf(ec._onModifyContents("delete", [itemStored], ["ID"], onItemDeleteOperation, user)).toBeVoid();
-=======
+  });
+
   afterAll(async () => {
     for (const doc of docsToCleanUp) await doc.delete();
->>>>>>> 8bf5f070
   });
 });