--- conflicted
+++ resolved
@@ -1,10 +1,6 @@
 import { expectTypeOf, assertType } from "vitest";
 import type { AnyConstructor, AnyFunction, DeepReadonly, NonNullish } from "fvtt-types/utils";
-<<<<<<< HEAD
-import fu = foundry.utils;
-=======
 import utils = foundry.utils;
->>>>>>> 4c147314
 
 import FormApplication = foundry.appv1.api.FormApplication;
 
@@ -14,38 +10,6 @@
 
 // benchmark
 
-<<<<<<< HEAD
-expectTypeOf(fu.benchmark(functionWithoutParameters, 42)).toEqualTypeOf<Promise<void>>();
-
-// @ts-expect-error - the function takes no arguments
-fu.benchmark(functionWithoutParameters, 42, "unknown argument");
-
-expectTypeOf(fu.benchmark(functionWithParameters, 42, 1, "", false)).toEqualTypeOf<Promise<void>>();
-expectTypeOf(fu.benchmark(functionWithParameters, 42, 1, "")).toEqualTypeOf<Promise<void>>();
-
-// @ts-expect-error - the function takes a number and a string
-fu.benchmark(functionWithParameters, 42, 1);
-
-// @ts-expect-error - the function takes doesn't take three arguments
-fu.benchmark(functionWithParameters, 42, 1, "", "unknown argument");
-
-expectTypeOf(fu.benchmark(functionWithReturnTypeOtherThanVoid, 42)).toEqualTypeOf<Promise<void>>();
-
-// threadLock
-expectTypeOf(fu.threadLock(42)).toEqualTypeOf<Promise<void>>();
-
-// debounce
-expectTypeOf(fu.debounce(functionWithoutParameters, 500)).toEqualTypeOf<() => void>();
-expectTypeOf(fu.debounce(functionWithParameters, 500)).toEqualTypeOf<(a: number, b: string, c?: boolean) => void>();
-
-// throttle
-expectTypeOf(fu.throttle(functionWithoutParameters, 500)).toEqualTypeOf<() => void>();
-expectTypeOf(fu.throttle(functionWithParameters, 500)).toEqualTypeOf<(a: number, b: string, c?: boolean) => void>();
-expectTypeOf(fu.throttle(() => {}, 1)).toBeFunction();
-
-expectTypeOf(
-  fu.throttle((a: number) => {
-=======
 expectTypeOf(utils.benchmark(functionWithoutParameters, 42)).toEqualTypeOf<Promise<void>>();
 
 // @ts-expect-error - the function takes no arguments
@@ -76,57 +40,36 @@
 
 expectTypeOf(
   utils.throttle((a: number) => {
->>>>>>> 4c147314
     console.log(a);
   }, 1),
 ).toExtend<(a: number) => void>();
 
 expectTypeOf(
-<<<<<<< HEAD
-  fu.throttle((a: number, b: string) => {
-=======
   utils.throttle((a: number, b: string) => {
->>>>>>> 4c147314
     console.log(a, b);
   }, 1),
 ).toExtend<(a: number, b: string) => void>();
 
 expectTypeOf(
-<<<<<<< HEAD
-  fu.throttle((a: number, b: string, c: boolean) => {
-=======
   utils.throttle((a: number, b: string, c: boolean) => {
->>>>>>> 4c147314
     console.log(a, b, c);
   }, 1),
 ).toExtend<(a: number, b: string, c: boolean) => void>();
 
 expectTypeOf(
-<<<<<<< HEAD
-  fu.throttle((a: number, b: string, c: boolean, d: symbol) => {
-=======
   utils.throttle((a: number, b: string, c: boolean, d: symbol) => {
->>>>>>> 4c147314
     console.log(a, b, c, d);
   }, 1),
 ).toExtend<(a: number, b: string, c: boolean, d: symbol) => void>();
 
 expectTypeOf(
-<<<<<<< HEAD
-  fu.throttle((a: number, b: string, c: boolean, d: symbol, e: bigint) => {
-=======
   utils.throttle((a: number, b: string, c: boolean, d: symbol, e: bigint) => {
->>>>>>> 4c147314
     console.log(a, b, c, d, e);
   }, 1),
 ).toExtend<(a: number, b: string, c: boolean, d: symbol, e: bigint) => void>();
 
 // debouncedReload
-<<<<<<< HEAD
-expectTypeOf(fu.debouncedReload).toEqualTypeOf<() => void>();
-=======
 expectTypeOf(utils.debouncedReload).toEqualTypeOf<() => void>();
->>>>>>> 4c147314
 
 // deepFreeze
 const freezable = {
@@ -140,32 +83,18 @@
   },
 };
 type AfterFreezing = { foo: boolean; bar: number; baz: string; arr: number[]; obj: { foo2: boolean; bar2: number } };
-<<<<<<< HEAD
-expectTypeOf(fu.deepFreeze(freezable)).toEqualTypeOf<DeepReadonly<AfterFreezing>>();
-expectTypeOf(fu.deepFreeze(freezable, {})).toEqualTypeOf<DeepReadonly<AfterFreezing>>();
-expectTypeOf(fu.deepFreeze(freezable, { strict: true })).toEqualTypeOf<DeepReadonly<AfterFreezing>>();
-expectTypeOf(fu.deepFreeze(freezable, { strict: undefined })).toEqualTypeOf<DeepReadonly<AfterFreezing>>();
-=======
 expectTypeOf(utils.deepFreeze(freezable)).toEqualTypeOf<DeepReadonly<AfterFreezing>>();
 expectTypeOf(utils.deepFreeze(freezable, {})).toEqualTypeOf<DeepReadonly<AfterFreezing>>();
 expectTypeOf(utils.deepFreeze(freezable, { strict: true })).toEqualTypeOf<DeepReadonly<AfterFreezing>>();
 expectTypeOf(utils.deepFreeze(freezable, { strict: undefined })).toEqualTypeOf<DeepReadonly<AfterFreezing>>();
->>>>>>> 4c147314
 
 // deepSeal
 
 // TS doesn't have anything to indicate sealedness, this function's return type is a passthrough
-<<<<<<< HEAD
-expectTypeOf(fu.deepSeal(freezable)).toEqualTypeOf<typeof freezable>();
-expectTypeOf(fu.deepSeal(freezable, {})).toEqualTypeOf<typeof freezable>();
-expectTypeOf(fu.deepSeal(freezable, { strict: true })).toEqualTypeOf<typeof freezable>();
-expectTypeOf(fu.deepSeal(freezable, { strict: undefined })).toEqualTypeOf<typeof freezable>();
-=======
 expectTypeOf(utils.deepSeal(freezable)).toEqualTypeOf<typeof freezable>();
 expectTypeOf(utils.deepSeal(freezable, {})).toEqualTypeOf<typeof freezable>();
 expectTypeOf(utils.deepSeal(freezable, { strict: true })).toEqualTypeOf<typeof freezable>();
 expectTypeOf(utils.deepSeal(freezable, { strict: undefined })).toEqualTypeOf<typeof freezable>();
->>>>>>> 4c147314
 
 // deepClone
 
@@ -184,36 +113,6 @@
   ],
 };
 
-<<<<<<< HEAD
-expectTypeOf(fu.deepClone("abc" as string)).toEqualTypeOf<string>();
-expectTypeOf(fu.deepClone("abc" as const)).toEqualTypeOf<"abc">();
-expectTypeOf(fu.deepClone(1 as number)).toEqualTypeOf<number>();
-expectTypeOf(fu.deepClone(1 as const)).toEqualTypeOf<1>();
-expectTypeOf(fu.deepClone(1n as bigint)).toEqualTypeOf<bigint>();
-expectTypeOf(fu.deepClone(1n as const)).toEqualTypeOf<1n>();
-expectTypeOf(fu.deepClone(true as const)).toEqualTypeOf<true>();
-expectTypeOf(fu.deepClone(true as boolean)).toEqualTypeOf<boolean>();
-expectTypeOf(fu.deepClone(Symbol("customSymbol"))).toEqualTypeOf<symbol>();
-expectTypeOf(fu.deepClone(undefined)).toEqualTypeOf<undefined>();
-expectTypeOf(fu.deepClone(null)).toEqualTypeOf<null>();
-expectTypeOf(fu.deepClone(["a", "b"])).toEqualTypeOf<Array<string>>();
-expectTypeOf(fu.deepClone(["a", "b"])).toEqualTypeOf<Array<string>>();
-expectTypeOf(fu.deepClone({ a: "foo", b: 42 })).toEqualTypeOf<{ a: string; b: number }>();
-expectTypeOf(fu.deepClone(new Date())).toEqualTypeOf<Date>();
-expectTypeOf(fu.deepClone(complexObject)).toEqualTypeOf<typeof complexObject>();
-
-expectTypeOf(fu.deepClone("abc" as string, { strict: false })).toEqualTypeOf<string>();
-expectTypeOf(fu.deepClone("abc" as string, { strict: true })).toEqualTypeOf<string>();
-expectTypeOf(fu.deepClone("abc" as string, { strict: undefined })).toEqualTypeOf<string>();
-
-// diffObject
-
-expectTypeOf(fu.diffObject({ a: 1 }, { a: 1 })).toEqualTypeOf<object>();
-expectTypeOf(fu.diffObject({ a: 1 }, { a: 7, b: 2 })).toEqualTypeOf<object>();
-expectTypeOf(fu.diffObject({ a: 1 }, { a: 1 }, {})).toEqualTypeOf<object>();
-expectTypeOf(
-  fu.diffObject(
-=======
 expectTypeOf(utils.deepClone("abc" as string)).toEqualTypeOf<string>();
 expectTypeOf(utils.deepClone("abc" as const)).toEqualTypeOf<"abc">();
 expectTypeOf(utils.deepClone(1 as number)).toEqualTypeOf<number>();
@@ -242,7 +141,6 @@
 expectTypeOf(utils.diffObject({ a: 1 }, { a: 1 }, {})).toEqualTypeOf<object>();
 expectTypeOf(
   utils.diffObject(
->>>>>>> 4c147314
     { a: 1 },
     { a: 1 },
     {
@@ -253,11 +151,7 @@
   ),
 ).toEqualTypeOf<object>();
 expectTypeOf(
-<<<<<<< HEAD
-  fu.diffObject(
-=======
   utils.diffObject(
->>>>>>> 4c147314
     { a: 1 },
     { a: 1 },
     {
@@ -280,11 +174,7 @@
   fizz: true,
 } as const;
 // @ts-expect-error Return type not written yet, currently just a passthrough
-<<<<<<< HEAD
-expectTypeOf(fu.applySpecialKeys(hasSpecialKeys)).toEqualTypeOf<{
-=======
 expectTypeOf(utils.applySpecialKeys(hasSpecialKeys)).toEqualTypeOf<{
->>>>>>> 4c147314
   type: string;
   system: { baz: number };
   fizz: boolean;
@@ -292,129 +182,6 @@
 
 // objectsEqual
 
-<<<<<<< HEAD
-expectTypeOf(fu.objectsEqual({ a: 1 }, { a: 1 })).toEqualTypeOf<boolean>();
-
-// duplicate
-
-expectTypeOf(fu.duplicate("")).toEqualTypeOf<string>();
-
-expectTypeOf(fu.duplicate(0)).toEqualTypeOf<number>();
-
-expectTypeOf(fu.duplicate<0 | 1>(0)).toEqualTypeOf<0 | 1>();
-
-expectTypeOf(fu.duplicate<"foo" | "bar">("foo")).toEqualTypeOf<"foo" | "bar">();
-
-expectTypeOf(fu.duplicate<number>(0)).toEqualTypeOf<number>();
-
-/* `NaN` will actually be converted to `null` but for ease of use, this is ignored. */
-expectTypeOf(fu.duplicate<number>(NaN)).toEqualTypeOf<number>();
-
-expectTypeOf(fu.duplicate(((): boolean => false)())).toEqualTypeOf<boolean>();
-
-expectTypeOf(fu.duplicate(null)).toEqualTypeOf<null>();
-
-expectTypeOf(fu.duplicate(undefined)).toEqualTypeOf<never>();
-
-expectTypeOf(fu.duplicate(() => 0)).toEqualTypeOf<never>();
-
-expectTypeOf(fu.duplicate(Symbol(""))).toEqualTypeOf<never>();
-
-expectTypeOf(fu.duplicate(false as const)).toEqualTypeOf<false>();
-
-expectTypeOf(fu.duplicate(((): string | boolean => "")())).toEqualTypeOf<string | boolean>();
-
-expectTypeOf(fu.duplicate(((): string | number => "")())).toEqualTypeOf<string | number>();
-
-expectTypeOf(fu.duplicate(((): string | null => "")())).toEqualTypeOf<string | null>();
-
-expectTypeOf(fu.duplicate(((): string | undefined => "")())).toEqualTypeOf<string>();
-
-expectTypeOf(fu.duplicate(((): string | AnyFunction => "")())).toEqualTypeOf<string>();
-
-expectTypeOf(fu.duplicate(((): string | symbol => "")())).toEqualTypeOf<string>();
-
-expectTypeOf(fu.duplicate([""])).toEqualTypeOf<Array<string>>();
-
-expectTypeOf(fu.duplicate([0])).toEqualTypeOf<Array<number>>();
-
-expectTypeOf(fu.duplicate([false, true])).toEqualTypeOf<Array<boolean>>();
-
-expectTypeOf(fu.duplicate([null])).toEqualTypeOf<Array<null>>();
-
-expectTypeOf(fu.duplicate([undefined])).toEqualTypeOf<Array<null>>();
-
-expectTypeOf(fu.duplicate([() => 0])).toEqualTypeOf<Array<null>>();
-
-expectTypeOf(fu.duplicate([Symbol("")])).toEqualTypeOf<Array<null>>();
-
-expectTypeOf(fu.duplicate([false as const])).toEqualTypeOf<Array<false>>();
-
-expectTypeOf(fu.duplicate(["", false, true])).toEqualTypeOf<Array<string | boolean>>();
-
-expectTypeOf(fu.duplicate(["", 0])).toEqualTypeOf<Array<string | number>>();
-
-expectTypeOf(fu.duplicate(["", null])).toEqualTypeOf<Array<string | null>>();
-
-expectTypeOf(fu.duplicate(["", undefined])).toEqualTypeOf<Array<string | null>>();
-
-expectTypeOf(fu.duplicate(["", () => 0])).toEqualTypeOf<Array<string | null>>();
-
-expectTypeOf(fu.duplicate(["", Symbol("")])).toEqualTypeOf<Array<string | null>>();
-
-expectTypeOf(fu.duplicate([((): "a" | "b" => "a")()])).toEqualTypeOf<Array<"a" | "b">>();
-
-expectTypeOf(fu.duplicate([[false, true]])).toEqualTypeOf<Array<Array<boolean>>>();
-
-expectTypeOf(fu.duplicate([{ a: "" }])).toEqualTypeOf<Array<{ a: string }>>();
-
-expectTypeOf(fu.duplicate({ a: "" })).toEqualTypeOf<{ a: string }>();
-
-expectTypeOf(fu.duplicate({ a: 0 })).toEqualTypeOf<{ a: number }>();
-
-expectTypeOf(fu.duplicate({ a: ((): boolean => false)() })).toEqualTypeOf<{ a: boolean }>();
-
-expectTypeOf(fu.duplicate({ a: null })).toEqualTypeOf<{ a: null }>();
-
-expectTypeOf(fu.duplicate({ a: undefined })).toEqualTypeOf<NonNullish>();
-
-expectTypeOf(fu.duplicate({ a: () => 0 })).toEqualTypeOf<NonNullish>();
-
-expectTypeOf(fu.duplicate({ a: Symbol("") })).toEqualTypeOf<NonNullish>();
-
-expectTypeOf(fu.duplicate({ a: ((): string | boolean => "")() })).toEqualTypeOf<{ a: string | boolean }>();
-
-expectTypeOf(fu.duplicate({ a: ((): string | number => "")() })).toEqualTypeOf<{ a: string | number }>();
-
-expectTypeOf(fu.duplicate({ a: ((): string | null => "")() })).toEqualTypeOf<{ a: string | null }>();
-
-expectTypeOf(fu.duplicate({ a: ((): string | undefined => "")() })).toEqualTypeOf<{
-  a?: string | undefined;
-}>();
-
-expectTypeOf(fu.duplicate({ a: ((): string | AnyFunction => "")() })).toEqualTypeOf<{
-  a?: string | undefined;
-}>();
-
-expectTypeOf(fu.duplicate({ a: ((): string | symbol => "")() })).toEqualTypeOf<{ a?: string | undefined }>();
-
-expectTypeOf(fu.duplicate({ a: [""] })).toEqualTypeOf<{ a: Array<string> }>();
-
-expectTypeOf(fu.duplicate({ a: { b: "" } })).toEqualTypeOf<{ a: { b: string } }>();
-
-expectTypeOf(fu.duplicate({ a: false as const })).toEqualTypeOf<{ a: false }>();
-
-expectTypeOf(fu.duplicate({ a: ((): "a" | "b" => "a")() })).toEqualTypeOf<{ a: "a" | "b" }>();
-
-expectTypeOf(fu.duplicate({ a: 0, b: "", c: false, toJSON: (): string => "" })).toEqualTypeOf<string>();
-
-expectTypeOf(
-  fu.duplicate({ a: 0, b: "", c: false, toJSON: () => ({ foo: "", bar: ((): boolean => false)() }) }),
-).toEqualTypeOf<{ foo: string; bar: boolean }>();
-
-expectTypeOf(
-  fu.duplicate({
-=======
 expectTypeOf(utils.objectsEqual({ a: 1 }, { a: 1 })).toEqualTypeOf<boolean>();
 
 // duplicate
@@ -536,7 +303,6 @@
 
 expectTypeOf(
   utils.duplicate({
->>>>>>> 4c147314
     a: 0,
     b: "",
     c: false,
@@ -545,11 +311,7 @@
 ).toEqualTypeOf<{ foo: string; bar: boolean }>();
 
 expectTypeOf(
-<<<<<<< HEAD
-  fu.duplicate({
-=======
   utils.duplicate({
->>>>>>> 4c147314
     a: 0,
     b: "",
     c: false,
@@ -557,11 +319,7 @@
   }),
 ).toEqualTypeOf<{ foo: string; bar: false }>();
 
-<<<<<<< HEAD
-expectTypeOf(fu.duplicate(complexObject)).toEqualTypeOf<
-=======
 expectTypeOf(utils.duplicate(complexObject)).toEqualTypeOf<
->>>>>>> 4c147314
   Array<
     | boolean
     | null
@@ -576,11 +334,7 @@
 // isDeletionKey
 
 const deletionKey = "-=foo";
-<<<<<<< HEAD
-expectTypeOf(fu.isDeletionKey(deletionKey)).toBeBoolean();
-=======
 expectTypeOf(utils.isDeletionKey(deletionKey)).toBeBoolean();
->>>>>>> 4c147314
 
 // isSubclass
 
@@ -590,49 +344,6 @@
   constructor(a: number, b: string);
 }
 
-<<<<<<< HEAD
-expectTypeOf(fu.isSubclass(ClassWithNoConstructorParameters, ClassWithConstructorParameters)).toEqualTypeOf<boolean>();
-expectTypeOf(fu.isSubclass(ClassWithConstructorParameters, ClassWithNoConstructorParameters)).toEqualTypeOf<boolean>();
-
-// getDefiningClass
-
-expectTypeOf(fu.getDefiningClass(foundry.documents.BaseActor, "name")).toEqualTypeOf<AnyConstructor>();
-
-// encodeURL
-
-expectTypeOf(fu.encodeURL("")).toEqualTypeOf<string>();
-
-// expandObject
-
-expectTypeOf(fu.expandObject({})).toEqualTypeOf<object>();
-
-// filterObject
-
-expectTypeOf(fu.filterObject({}, {})).toEqualTypeOf<object>();
-expectTypeOf(fu.filterObject({}, {}, {})).toEqualTypeOf<object>();
-expectTypeOf(fu.filterObject({}, {}, { deletionKeys: true, templateValues: true })).toEqualTypeOf<object>();
-expectTypeOf(fu.filterObject({}, {}, { deletionKeys: undefined, templateValues: undefined })).toEqualTypeOf<object>();
-
-// flattenObject
-
-expectTypeOf(fu.flattenObject({})).toEqualTypeOf<object>();
-
-// getParentClasses
-
-expectTypeOf(fu.getParentClasses(foundry.documents.BaseActor)).toEqualTypeOf<AnyConstructor[]>();
-
-// getRoute
-
-expectTypeOf(fu.getRoute("")).toEqualTypeOf<string>();
-expectTypeOf(fu.getRoute("", {})).toEqualTypeOf<string>();
-expectTypeOf(fu.getRoute("", { prefix: "foo/" })).toEqualTypeOf<string>();
-expectTypeOf(fu.getRoute("", { prefix: undefined })).toEqualTypeOf<string>();
-expectTypeOf(fu.getRoute("", { prefix: null })).toEqualTypeOf<string>();
-
-// getType
-
-expectTypeOf(fu.getType("")).toEqualTypeOf<
-=======
 expectTypeOf(
   utils.isSubclass(ClassWithNoConstructorParameters, ClassWithConstructorParameters),
 ).toEqualTypeOf<boolean>();
@@ -680,7 +391,6 @@
 // getType
 
 expectTypeOf(utils.getType("")).toEqualTypeOf<
->>>>>>> 4c147314
   | "Array"
   | "Error"
   | "HTMLElement"
@@ -701,78 +411,36 @@
 
 // hasProperty
 
-<<<<<<< HEAD
-expectTypeOf(fu.hasProperty({}, "foo")).toEqualTypeOf<boolean>();
+expectTypeOf(utils.hasProperty({}, "foo")).toEqualTypeOf<boolean>();
 
 // getProperty
 
-expectTypeOf(fu.getProperty({}, "bar")).toEqualTypeOf<unknown>();
+expectTypeOf(utils.getProperty({}, "bar")).toEqualTypeOf<unknown>();
 
 // setProperty
 
-expectTypeOf(fu.setProperty({}, "baz", 4)).toEqualTypeOf<boolean>();
+expectTypeOf(utils.setProperty({}, "baz", 4)).toEqualTypeOf<boolean>();
 
 // deleteProperty
 
-expectTypeOf(fu.deleteProperty({}, "fizz")).toBeBoolean();
+expectTypeOf(utils.deleteProperty({}, "fizz")).toBeBoolean();
 
 // invertObject
 
-expectTypeOf(fu.invertObject({ a: 1, b: "foo" } as const)).toEqualTypeOf<{
-=======
-expectTypeOf(utils.hasProperty({}, "foo")).toEqualTypeOf<boolean>();
-
-// getProperty
-
-expectTypeOf(utils.getProperty({}, "bar")).toEqualTypeOf<unknown>();
-
-// setProperty
-
-expectTypeOf(utils.setProperty({}, "baz", 4)).toEqualTypeOf<boolean>();
-
-// deleteProperty
-
-expectTypeOf(utils.deleteProperty({}, "fizz")).toBeBoolean();
-
-// invertObject
-
 expectTypeOf(utils.invertObject({ a: 1, b: "foo" } as const)).toEqualTypeOf<{
->>>>>>> 4c147314
   1: "a";
   foo: "b";
 }>();
 
 // isNewerVersion
-<<<<<<< HEAD
-expectTypeOf(fu.isNewerVersion(4, "2.3")).toEqualTypeOf<boolean>();
-
-// isEmpty
-expectTypeOf(fu.isEmpty(4)).toEqualTypeOf<boolean>();
-=======
 expectTypeOf(utils.isNewerVersion(4, "2.3")).toEqualTypeOf<boolean>();
 
 // isEmpty
 expectTypeOf(utils.isEmpty(4)).toEqualTypeOf<boolean>();
->>>>>>> 4c147314
 
 // mergeObject: assertType is used here because of https://github.com/SamVerschueren/tsd/issues/67
 
 // mergeObject (1): tests from the docs
-<<<<<<< HEAD
-assertType<{ k1: string }>(fu.mergeObject({ k1: "v1" }, { k2: "v2" }, { insertKeys: false }));
-assertType<{ k1: string; k2: string }>(fu.mergeObject({ k1: "v1" }, { k2: "v2" }, { insertKeys: true }));
-assertType<{ k1: { i1: string } }>(fu.mergeObject({ k1: { i1: "v1" } }, { k1: { i2: "v2" } }, { insertValues: false }));
-assertType<{ k1: { i1: string; i2: string } }>(
-  fu.mergeObject({ k1: { i1: "v1" } }, { k1: { i2: "v2" } }, { insertValues: true }),
-);
-
-assertType<{ k1: string }>(fu.mergeObject({ k1: "v1" }, { k1: "v2" }, { overwrite: true }));
-assertType<{ k1: string }>(fu.mergeObject({ k1: "v1" }, { k1: "v2" }, { overwrite: false }));
-
-assertType<{ k1: { i2: string } }>(fu.mergeObject({ k1: { i1: "v1" } }, { k1: { i2: "v2" } }, { recursive: false }));
-assertType<{ k1: { i1: string; i2: string } }>(
-  fu.mergeObject({ k1: { i1: "v1" } }, { k1: { i2: "v2" } }, { recursive: true }),
-=======
 assertType<{ k1: string }>(utils.mergeObject({ k1: "v1" }, { k2: "v2" }, { insertKeys: false }));
 assertType<{ k1: string; k2: string }>(utils.mergeObject({ k1: "v1" }, { k2: "v2" }, { insertKeys: true }));
 assertType<{ k1: { i1: string } }>(
@@ -788,39 +456,10 @@
 assertType<{ k1: { i2: string } }>(utils.mergeObject({ k1: { i1: "v1" } }, { k1: { i2: "v2" } }, { recursive: false }));
 assertType<{ k1: { i1: string; i2: string } }>(
   utils.mergeObject({ k1: { i1: "v1" } }, { k1: { i2: "v2" } }, { recursive: true }),
->>>>>>> 4c147314
 );
 
 // mergeObject (2): more simple tests
 
-<<<<<<< HEAD
-assertType<{ k1: string }>(fu.mergeObject({ k1: "" }, { k1: "" }));
-assertType<{ k1: string }>(fu.mergeObject({ k1: "" }, { k1: "" }, {}));
-assertType<{ k1: string }>(fu.mergeObject({ k1: "" }, { k1: "" }, { insertKeys: false }));
-assertType<{ k1: string }>(fu.mergeObject({ k1: "" }, { k1: "" }, { insertKeys: true }));
-
-assertType<{ k1: string; k2: string }>(fu.mergeObject({ k1: "" }, { k2: "" }));
-assertType<{ k1: string; k2: string }>(fu.mergeObject({ k1: "" }, { k2: "" }, {}));
-assertType<{ k1: string }>(fu.mergeObject({ k1: "" }, { k2: "" }, { insertKeys: false }));
-assertType<{ k1: string; k2: string }>(fu.mergeObject({ k1: "" }, { k2: "" }, { insertKeys: true }));
-
-assertType<{ k1: number; k2: string }>(fu.mergeObject({ k1: "" }, { k1: 2, k2: "" }));
-assertType<{ k1: number; k2: string }>(fu.mergeObject({ k1: "" }, { k1: 2, k2: "" }, {}));
-assertType<{ k1: number }>(fu.mergeObject({ k1: "" }, { k1: 2, k2: "" }, { insertKeys: false }));
-assertType<{ k1: number; k2: string }>(fu.mergeObject({ k1: "" }, { k1: 2, k2: "" }, { insertKeys: true }));
-
-assertType<never>(fu.mergeObject({ k1: "" }, { k1: 2, k2: "" }, { enforceTypes: true }));
-assertType<{ k1: number; k2: string }>(fu.mergeObject({ k1: "" }, { k1: 2, k2: "" }, { enforceTypes: false }));
-assertType<never>(fu.mergeObject({ k1: "" }, { k1: 2, k2: "" }, { enforceTypes: true, insertKeys: false }));
-assertType<never>(fu.mergeObject({ k1: "" }, { k1: 2, k2: "" }, { enforceTypes: true, insertKeys: true }));
-
-assertType<{ k1: string; k2: string }>(fu.mergeObject({ k1: "" }, { k1: 2, k2: "" }, { overwrite: false }));
-assertType<{ k1: number; k2: string }>(fu.mergeObject({ k1: "" }, { k1: 2, k2: "" }, { overwrite: true }));
-assertType<{ k1: number; k2: string }>(fu.mergeObject({ k1: "" }, { k1: 2, k2: "" }, {}));
-assertType<{ k1: string }>(fu.mergeObject({ k1: "" }, { k1: 2, k2: "" }, { overwrite: false, insertKeys: false }));
-assertType<{ k1: string; k2: string }>(
-  fu.mergeObject({ k1: "" }, { k1: 2, k2: "" }, { overwrite: false, insertKeys: true }),
-=======
 assertType<{ k1: string }>(utils.mergeObject({ k1: "" }, { k1: "" }));
 assertType<{ k1: string }>(utils.mergeObject({ k1: "" }, { k1: "" }, {}));
 assertType<{ k1: string }>(utils.mergeObject({ k1: "" }, { k1: "" }, { insertKeys: false }));
@@ -847,20 +486,10 @@
 assertType<{ k1: string }>(utils.mergeObject({ k1: "" }, { k1: 2, k2: "" }, { overwrite: false, insertKeys: false }));
 assertType<{ k1: string; k2: string }>(
   utils.mergeObject({ k1: "" }, { k1: 2, k2: "" }, { overwrite: false, insertKeys: true }),
->>>>>>> 4c147314
 );
 
 // mergeObject (3): more complex examples
 assertType<{ k1: { i1: string; i2: string }; k2: number; k3: number }>(
-<<<<<<< HEAD
-  fu.mergeObject({ k1: { i1: "foo" }, k2: 2 }, { k1: { i2: "bar" }, k3: 3 }),
-);
-assertType<{ k1: { i1: string; i2: string; i3: number }; k2: number; k3: number }>(
-  fu.mergeObject({ k1: { i1: "foo", i3: { j1: 0 } }, k2: 2 }, { k1: { i2: "bar", i3: 2 }, k3: 3 }),
-);
-assertType<{ k1: { i2: string; i3: number }; k2: number; k3: number }>(
-  fu.mergeObject(
-=======
   utils.mergeObject({ k1: { i1: "foo" }, k2: 2 }, { k1: { i2: "bar" }, k3: 3 }),
 );
 assertType<{ k1: { i1: string; i2: string; i3: number }; k2: number; k3: number }>(
@@ -868,55 +497,37 @@
 );
 assertType<{ k1: { i2: string; i3: number }; k2: number; k3: number }>(
   utils.mergeObject(
->>>>>>> 4c147314
     { k1: { i1: "foo", i3: { j1: 0 } }, k2: 2 },
     { k1: { i2: "bar", i3: 2 }, k3: 3 },
     { recursive: false },
   ),
 );
 expectTypeOf(
-<<<<<<< HEAD
-  fu.mergeObject({ k1: { i1: "foo", i3: { j1: 0 } }, k2: 2 }, { k1: { i2: "bar", i3: 2 }, k3: 3 }, { recursive: false })
-    .k1,
-=======
   utils.mergeObject(
     { k1: { i1: "foo", i3: { j1: 0 } }, k2: 2 },
     { k1: { i2: "bar", i3: 2 }, k3: 3 },
     { recursive: false },
   ).k1,
->>>>>>> 4c147314
 ).toEqualTypeOf<{ i2: string; i3: number }>();
 assertType<{
   k1: { i1: string; i2: string; i3: { j1: string; j2: number; j3: string } };
   k2: number;
   k3: number;
 }>(
-<<<<<<< HEAD
-  fu.mergeObject(
-=======
   utils.mergeObject(
->>>>>>> 4c147314
     { k1: { i1: "foo", i3: { j1: 1, j2: 2 } }, k2: 2 },
     { k1: { i2: "bar", i3: { j1: "1", j3: "3" } }, k3: 3 },
   ),
 );
 assertType<{ k1: { i1: string; i3: { j1: string; j2: number } }; k2: number; k3: number }>(
-<<<<<<< HEAD
-  fu.mergeObject(
-=======
   utils.mergeObject(
->>>>>>> 4c147314
     { k1: { i1: "foo", i3: { j1: 1, j2: 2 } }, k2: 2 },
     { k1: { i2: "bar", i3: { j1: "1", j3: "3" } }, k3: 3 },
     { insertValues: false },
   ),
 );
 assertType<{ k1: { i2: string; i3: { j1: string; j3: string } }; k2: number; k3: number }>(
-<<<<<<< HEAD
-  fu.mergeObject(
-=======
   utils.mergeObject(
->>>>>>> 4c147314
     { k1: { i1: "foo", i3: { j1: 1, j2: 2 } }, k2: 2 },
     { k1: { i2: "bar", i3: { j1: "1", j3: "3" } }, k3: 3 },
     { recursive: false },
@@ -926,37 +537,6 @@
 // Array merging
 
 assertType<FormApplication.Options>(
-<<<<<<< HEAD
-  fu.mergeObject(FormApplication.defaultOptions, {
-    classes: ["my", "custom", "css"],
-  }),
-);
-assertType<{ a: number[] }>(fu.mergeObject({ a: ["foo"] }, { a: [0] }));
-assertType<{ a: number[] }>(fu.mergeObject({ a: ["foo"] }, { a: [0] }, { insertKeys: true }));
-assertType<{ a: number[] }>(fu.mergeObject({ a: ["foo"] }, { a: [0] }, { insertValues: true }));
-assertType<{ a: number[] }>(fu.mergeObject({ a: ["foo"] }, { a: [0] }, { insertKeys: false }));
-assertType<{ a: number[] }>(fu.mergeObject({ a: ["foo"] }, { a: [0] }, { insertValues: false }));
-assertType<{ a: number[] }>(fu.mergeObject({ a: ["foo"] }, { a: [0] }, { enforceTypes: true }));
-assertType<never>(fu.mergeObject({ a: ["foo"] }, { a: { b: "foo" } }, { enforceTypes: true }));
-assertType<{ a: { b: string } }>(fu.mergeObject({ a: ["foo"] }, { a: { b: "foo" } }, { enforceTypes: false }));
-assertType<never>(fu.mergeObject({ a: { b: "foo" } }, { a: ["foo"] }, { enforceTypes: true }));
-assertType<{ a: string[] }>(fu.mergeObject({ a: { b: "foo" } }, { a: ["foo"] }, { enforceTypes: false }));
-
-// performDeletions
-// v10, `-=` prefixed keys are no longer auto removed
-assertType<{ k1: string; k2: string; "-=k1": null }>(fu.mergeObject({ k1: "v1", k2: "v2" }, { "-=k1": null }));
-assertType<{ k1: string; k2: string; "-=k1": null }>(
-  fu.mergeObject({ k1: "v1", k2: "v2" }, { "-=k1": null }, { performDeletions: false }),
-);
-assertType<{ k2: string; "-=k1": null }>(fu.mergeObject({ k2: "v2" }, { "-=k1": null }));
-assertType<{ k1: string; k2: string; "-=k1": null }>(fu.mergeObject({ k1: "v1", k2: "v2" }, { "-=k1": null }));
-
-assertType<{ k2: string }>(fu.mergeObject({ k1: "v1", k2: "v2" }, { "-=k1": null }, { performDeletions: true }));
-
-assertType<{ k1: string; k2: string; "-=k1": null }>(
-  // @ts-expect-error deletions are performed so `-=k1` shouldn't be kept.
-  fu.mergeObject({ k1: "v1", k2: "v2" }, { "-=k1": null }, { performDeletions: true }),
-=======
   utils.mergeObject(FormApplication.defaultOptions, {
     classes: ["my", "custom", "css"],
   }),
@@ -986,34 +566,15 @@
 assertType<{ k1: string; k2: string; "-=k1": null }>(
   // @ts-expect-error deletions are performed so `-=k1` shouldn't be kept.
   utils.mergeObject({ k1: "v1", k2: "v2" }, { "-=k1": null }, { performDeletions: true }),
->>>>>>> 4c147314
 );
 
 assertType<{ k2: string; "-=k1": null }>(
   // @ts-expect-error deletions are performed so `-=k1` shouldn't be kept.
-<<<<<<< HEAD
-  fu.mergeObject({ k1: "v1", k2: "v2" }, { "-=k1": null }, { performDeletions: true }),
-=======
   utils.mergeObject({ k1: "v1", k2: "v2" }, { "-=k1": null }, { performDeletions: true }),
->>>>>>> 4c147314
 );
 
 assertType<{ k1: string; k2: string }>(
   // @ts-expect-error deletions are performed so `k1` should be gone.
-<<<<<<< HEAD
-  fu.mergeObject({ k1: "v1", k2: "v2" }, { "-=k1": null }, { performDeletions: true }),
-);
-
-assertType<{ k2: string }>(fu.mergeObject({ k2: "v2" }, { "-=k1": null }, { insertKeys: false }));
-
-assertType<{ k2: string; "-=k1": null }>(
-  // @ts-expect-error new keys won't be inserted
-  fu.mergeObject({ k2: "v2" }, { "-=k1": null }, { insertKeys: false }),
-);
-
-assertType<{ wrapper: { k2: string } }>(
-  fu.mergeObject(
-=======
   utils.mergeObject({ k1: "v1", k2: "v2" }, { "-=k1": null }, { performDeletions: true }),
 );
 
@@ -1026,31 +587,12 @@
 
 assertType<{ wrapper: { k2: string } }>(
   utils.mergeObject(
->>>>>>> 4c147314
     { wrapper: { k1: "v1", k2: "v2" } },
     { wrapper: { "-=k1": null } },
     { recursive: true, performDeletions: true },
   ),
 );
 assertType<{ wrapper: { k1: string; k2: string; "-=k1": null } }>(
-<<<<<<< HEAD
-  fu.mergeObject({ wrapper: { k1: "v1", k2: "v2" } }, { wrapper: { "-=k1": null } }, { recursive: true }),
-);
-
-// bonus round
-assertType<{ a: number; b: number }>(fu.mergeObject({ a: 1 }, { b: 2 }, { enforceTypes: true }));
-
-// @ts-expect-error these objects should be mergeable and not never
-assertType<never>(fu.mergeObject({ a: 1 }, { b: 2 }, { enforceTypes: true }));
-
-assertType<{ a: { a: number; b: number } }>(fu.mergeObject({ a: { a: 1 } }, { a: { b: 2 } }, { enforceTypes: true }));
-
-// @ts-expect-error these objects should be mergeable and not never
-assertType<never>(fu.mergeObject({ a: { a: 1 } }, { b: { a: 2 } }, { enforceTypes: true }));
-
-assertType<{ a: { a: number }; b: { a: number }; c: number }>(
-  fu.mergeObject({ a: { a: 1 }, c: 1 }, { b: { a: 2 }, c: 1 }, { enforceTypes: true }),
-=======
   utils.mergeObject({ wrapper: { k1: "v1", k2: "v2" } }, { wrapper: { "-=k1": null } }, { recursive: true }),
 );
 
@@ -1069,45 +611,10 @@
 
 assertType<{ a: { a: number }; b: { a: number }; c: number }>(
   utils.mergeObject({ a: { a: 1 }, c: 1 }, { b: { a: 2 }, c: 1 }, { enforceTypes: true }),
->>>>>>> 4c147314
 );
 
 assertType<never>(
   // @ts-expect-error these objects should be mergeable and not never
-<<<<<<< HEAD
-  fu.mergeObject({ a: { a: 1 }, c: 1 }, { b: { a: 2 }, c: 1 }, { enforceTypes: true }),
-);
-
-// @ts-expect-error - A number isn't a valid object to merge.
-fu.mergeObject(1, 2);
-
-// @ts-expect-error - A string isn't a valid object to merge.
-fu.mergeObject("foo", "bar");
-
-// parseS3URL
-
-expectTypeOf(fu.parseS3URL("s3://someBucket/key")).toEqualTypeOf<{ bucket: string | null; keyPrefix: string }>();
-
-// randomID
-
-expectTypeOf(fu.randomID(16)).toEqualTypeOf<string>();
-expectTypeOf(fu.randomID()).toEqualTypeOf<string>();
-
-// timeSince
-
-expectTypeOf(fu.timeSince(new Date())).toEqualTypeOf<string>();
-expectTypeOf(fu.timeSince("")).toEqualTypeOf<string>();
-
-// formatFileSize
-
-expectTypeOf(fu.formatFileSize(4)).toEqualTypeOf<string>();
-expectTypeOf(fu.formatFileSize(4, {})).toEqualTypeOf<string>();
-expectTypeOf(fu.formatFileSize(4, { base: 2, decimalPlaces: 7 })).toEqualTypeOf<string>();
-expectTypeOf(fu.formatFileSize(4, { base: undefined, decimalPlaces: undefined }));
-
-// @ts-expect-error: base must be 2 or 10
-expectTypeOf(fu.formatFileSize(4, { base: 6 })).toEqualTypeOf<string>();
-=======
   utils.mergeObject({ a: { a: 1 }, c: 1 }, { b: { a: 2 }, c: 1 }, { enforceTypes: true }),
 );
 
@@ -1140,23 +647,10 @@
 
 // @ts-expect-error: base must be 2 or 10
 expectTypeOf(utils.formatFileSize(4, { base: 6 })).toEqualTypeOf<string>();
->>>>>>> 4c147314
 
 // parseUuid
 
 declare const someActor: Actor.Implementation;
-<<<<<<< HEAD
-expectTypeOf(fu.parseUuid("Compendium.Actor.AAAAASomeIDAAAAA")).toEqualTypeOf<fu.ResolvedUUID>();
-expectTypeOf(fu.parseUuid("Compendium.Actor.AAAAASomeIDAAAAA", {})).toEqualTypeOf<fu.ResolvedUUID>();
-expectTypeOf(
-  fu.parseUuid("Compendium.Actor.AAAAASomeIDAAAAA", { relative: undefined }),
-).toEqualTypeOf<fu.ResolvedUUID>();
-expectTypeOf(fu.parseUuid(".Item.IIIIISomeIDIIIII", { relative: someActor })).toEqualTypeOf<fu.ResolvedUUID>();
-
-// escapeHTML
-
-expectTypeOf(fu.escapeHTML(`foo < some string > some 'other string' & some "third string"`)).toBeString();
-=======
 expectTypeOf(utils.parseUuid("Compendium.Actor.AAAAASomeIDAAAAA")).toEqualTypeOf<utils.ResolvedUUID>();
 expectTypeOf(utils.parseUuid("Compendium.Actor.AAAAASomeIDAAAAA", {})).toEqualTypeOf<utils.ResolvedUUID>();
 expectTypeOf(
@@ -1167,14 +661,9 @@
 // escapeHTML
 
 expectTypeOf(utils.escapeHTML(`foo < some string > some 'other string' & some "third string"`)).toBeString();
->>>>>>> 4c147314
 
 // unescapeHTML
 
 expectTypeOf(
-<<<<<<< HEAD
-  fu.unescapeHTML(`foo &lt; some string &gt; some &#x27;other string&#x27; &amp; some &quot;third string&quot;`),
-=======
   utils.unescapeHTML(`foo &lt; some string &gt; some &#x27;other string&#x27; &amp; some &quot;third string&quot;`),
->>>>>>> 4c147314
 ).toBeString();