--- conflicted
+++ resolved
@@ -25,15 +25,9 @@
  * `GetKey` accesses a property while intentionally ignoring index signatures. This means `GetKey<Record<string, unknown>, "foo">` will return `never`.
  */
 // Note(LukeAbby): There are two tricky cases:
-<<<<<<< HEAD
-// - `T = {}` would regularly always return `unknown`. The fix here adding a single dummy property `{ _?: any } & T`.
+// - `T = {}` would regularly always return `unknown`. The fix here adding a single dummy property with `{ _?: unknown } & T`.
 // - `T = never` would regularly always return `unknown`. The fix here is checking if `any` is assignable to it.
-export type GetKey<T, K extends PropertyKey, D = never> = [any] extends [T] ? _GetKey<{ _?: any } & T, K, D> : D;
-=======
-// - `T = {}` would regularly always return `unknown`. The fix here adding a single dummy property with `{ _?: unknown } & T`.
-// - `T = never` would regularly always return `unknown`. The fix here is adding `_GetKey` which makes the type distributive and therefore `never` as an input becomes `never` in the output.
-export type GetKey<T, K extends PropertyKey, D = never> = _GetKey<{ _?: unknown } & T, K, D>;
->>>>>>> 929d55d7
+export type GetKey<T, K extends PropertyKey, D = never> = [any] extends [T] ? _GetKey<{ _?: unknown } & T, K, D> : D;
 
 type _GetKey<T, K extends PropertyKey, D> = T extends { readonly [_ in K]?: infer V } ? V : D;
 
@@ -397,30 +391,10 @@
  * }
  * ```
  */
-<<<<<<< HEAD
 // Note(LukeAbby): This uses `AnyObject` as a constraint rather than in the body due to this circularity: https://tsplay.dev/NDpRRN
 export type PrettifyType<T extends AnyObject> = {
   [K in keyof T]: T[K];
 };
-=======
-export type PrettifyType<T> = T extends AnyObject
-  ? {
-      [K in keyof T]: T[K];
-    }
-  : // eslint-disable-next-line @typescript-eslint/no-redundant-type-constituents
-    T & unknown;
-
-/**
- * This behaves the same as {@link PrettifyType | `PrettifyType`} except instead
- * of prettifying only the first level it prettifies all levels of an object. of prettifying only the first level it prettifies all levels of an object.
- */
-export type PrettifyTypeDeep<T> = T extends AnyObject
-  ? {
-      [K in keyof T]: PrettifyTypeDeep<T[K]>;
-    }
-  : // eslint-disable-next-line @typescript-eslint/no-redundant-type-constituents
-    T & unknown;
->>>>>>> 929d55d7
 
 /**
  * Convert a union of the form `T1 | T2 | T3 | ...` into an intersection of the form `T1 & T2 & T3 & ...`.
@@ -700,16 +674,8 @@
  * type RecordFails = Interface extends Record<string, unknown> ? true : false; // false
  * ```
  */
-<<<<<<< HEAD
 // eslint-disable-next-line @typescript-eslint/consistent-indexed-object-style
 export type IsObject<T> = T extends object ? (T extends AnyArray | AnyFunction | AnyConstructor ? false : true) : false;
-=======
-export type IsObject<T> = T extends { readonly [K: string]: any }
-  ? T extends AnyArray | AnyFunction
-    ? false
-    : true
-  : false;
->>>>>>> 929d55d7
 
 /**
  * A simple, non-recursive merge type.
@@ -1051,7 +1017,70 @@
 type DropFirst<T extends AnyArray> = T extends [infer _1, ...infer V] ? V : T;
 
 /**
-<<<<<<< HEAD
+ * This type is used when you want to use `unknown` in a union. This works because while `T | unknown`
+ * will reduce to `unknown`. However by comparison the only way that `T | LazyUnknown` can reduce is
+ * if there's
+ *
+ * This makes it the ideal type to accept any input in some situations, mostly for documenting types
+ * where anything is acceptable but certain ones are more notable. For example `number | LazyUnknown`
+ * would still accept anything but appear as `number | {} | null | undefined` in intellisense, due
+ * to the inlining of the composite parts of `LazyUnknown`.
+ *
+ * The type `{}` isn't actually the type for an empty object. It allows anything except
+ * `null`/`undefined` which is why `{} | null | undefined` allows anything to be assigned to it.
+ * See {@link NonNullish | `NonNullish`} for a further explanation on why `{}` allows anything
+ * besides `null`/`undefined`.
+ */
+export type LazyUnknown = NonNullish | null | undefined;
+
+/**
+ * `Coalesce` is useful to provide defaults. For example if you have the function:
+ * ```js
+ * function toString(item="default") {
+ *  return `${item}`;
+ * }
+ * ```
+ *
+ * Then the most appropriate type might be:
+ * ```ts
+ * declare function toString<
+ *   Item extends string | number | undefined = undefined
+ * >(item?: Item): `${Coalesce<Item, "default">}`
+ *
+ * const itemUnset = toString();
+ * //    ^ "default"
+ *
+ * const itemUndefined = tgoString(undefined);
+ * //    ^ "default"
+ * ```
+ *
+ * This is because generic parameter defaults and function parameters behave differently. A function
+ * default is used whenever `undefined` would otherwise be the value, either explicitly or implicitly
+ * i.e. both `doubles()` and `doubles(undefined)` would use the default of `"default"`. However a generic'
+ * defaults only shows up when it's not used at all. The behavior with an explicit `undefined` has
+ * two cases to explain:
+ *
+ * ```ts
+ * declare function toString1<Item extends string | number = "foo">(item?: Item): void;
+ *
+ * toString1(undefined);
+ * // `Item` will infer as `string | number` because `undefined` isn't assignable to the constraint of `Item`.
+ *
+ * declare function toString2<Item extends string | number | undefined = "foo">(item?: Item): void;
+ *
+ * toString2(undefined);
+ * // `Item` will infer as `undefined` not `"foo"` because the generic has something to infer from.
+ * ```
+ */
+export type Coalesce<T, D, CoalesceType = undefined> = T extends CoalesceType ? D : T;
+
+/**
+ * Coalesces specifically `null | undefined`. Behaves like `??` does at runtime.
+ * See {@link Coalesce | `Coalesce`}.
+ */
+export type NullishCoalesce<T, D> = T extends null | undefined ? D : T;
+
+/**
  * ### Usage
  *
  * Note: See "Background" for an explanation of what a "Discriminated Union" is.
@@ -1157,68 +1186,4 @@
     } & {
       readonly [K in Exclude<AllKeys, keyof U>]?: never;
     }
-  : never;
-=======
- * This type is used when you want to use `unknown` in a union. This works because while `T | unknown`
- * will reduce to `unknown`. However by comparison the only way that `T | LazyUnknown` can reduce is
- * if there's
- *
- * This makes it the ideal type to accept any input in some situations, mostly for documenting types
- * where anything is acceptable but certain ones are more notable. For example `number | LazyUnknown`
- * would still accept anything but appear as `number | {} | null | undefined` in intellisense, due
- * to the inlining of the composite parts of `LazyUnknown`.
- *
- * The type `{}` isn't actually the type for an empty object. It allows anything except
- * `null`/`undefined` which is why `{} | null | undefined` allows anything to be assigned to it.
- * See {@link NonNullish | `NonNullish`} for a further explanation on why `{}` allows anything
- * besides `null`/`undefined`.
- */
-export type LazyUnknown = NonNullish | null | undefined;
-
-/**
- * `Coalesce` is useful to provide defaults. For example if you have the function:
- * ```js
- * function toString(item="default") {
- *  return `${item}`;
- * }
- * ```
- *
- * Then the most appropriate type might be:
- * ```ts
- * declare function toString<
- *   Item extends string | number | undefined = undefined
- * >(item?: Item): `${Coalesce<Item, "default">}`
- *
- * const itemUnset = toString();
- * //    ^ "default"
- *
- * const itemUndefined = tgoString(undefined);
- * //    ^ "default"
- * ```
- *
- * This is because generic parameter defaults and function parameters behave differently. A function
- * default is used whenever `undefined` would otherwise be the value, either explicitly or implicitly
- * i.e. both `doubles()` and `doubles(undefined)` would use the default of `"default"`. However a generic'
- * defaults only shows up when it's not used at all. The behavior with an explicit `undefined` has
- * two cases to explain:
- *
- * ```ts
- * declare function toString1<Item extends string | number = "foo">(item?: Item): void;
- *
- * toString1(undefined);
- * // `Item` will infer as `string | number` because `undefined` isn't assignable to the constraint of `Item`.
- *
- * declare function toString2<Item extends string | number | undefined = "foo">(item?: Item): void;
- *
- * toString2(undefined);
- * // `Item` will infer as `undefined` not `"foo"` because the generic has something to infer from.
- * ```
- */
-export type Coalesce<T, D, CoalesceType = undefined> = T extends CoalesceType ? D : T;
-
-/**
- * Coalesces specifically `null | undefined`. Behaves like `??` does at runtime.
- * See {@link Coalesce | `Coalesce`}.
- */
-export type NullishCoalesce<T, D> = T extends null | undefined ? D : T;
->>>>>>> 929d55d7
+  : never;