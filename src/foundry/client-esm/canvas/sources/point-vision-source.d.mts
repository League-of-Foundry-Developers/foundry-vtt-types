--- conflicted
+++ resolved
@@ -1,10 +1,6 @@
 import type RenderedEffectSource from "./rendered-effect-source.d.mts";
 import type PointEffectSourceMixin from "./point-effect-source.d.mts";
-<<<<<<< HEAD
-import type { AnyObject, FixedInstanceType, IntentionalPartial, RequiredProps } from "fvtt-types/utils";
-=======
 import type { AnyObject, FixedInstanceType, Identity, IntentionalPartial, RequiredProps } from "fvtt-types/utils";
->>>>>>> 1800772e
 
 /**
  * A specialized subclass of RenderedEffectSource which represents a source of point-based vision.
@@ -181,11 +177,7 @@
 
 declare namespace PointVisionSource {
   interface Any extends AnyPointVisionSource {}
-<<<<<<< HEAD
-  type AnyConstructor = typeof AnyPointVisionSource;
-=======
   interface AnyConstructor extends Identity<typeof AnyPointVisionSource> {}
->>>>>>> 1800772e
 
   interface SourceData extends RenderedEffectSource.SourceData, PointEffectSourceMixin.SourceData {
     /**
