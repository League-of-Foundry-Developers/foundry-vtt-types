import type { AnyObject, Identity, InexactPartial, IntentionalPartial, NullishProps } from "fvtt-types/utils";
import type BaseEffectSource from "./base-effect-source.d.mts";
import type BaseLightSource from "./base-light-source.d.mts";

/**
 * An abstract class which extends the base PointSource to provide common functionality for rendering.
 * This class is extended by both the LightSource and VisionSource subclasses.
 */
declare abstract class RenderedEffectSource<
  SourceData extends RenderedEffectSource.SourceData = RenderedEffectSource.SourceData,
  SourceShape extends PIXI.Polygon = PIXI.Polygon,
  RenderingLayers extends Record<string, RenderedEffectSource.SourceLayer> = RenderedEffectSource.Layers,
> extends BaseEffectSource<SourceData, SourceShape> {
  /**
   * Keys of the data object which require shaders to be re-initialized.
   * @privateRemarks Presumably, allowing this to contain `"animation.type"` in `BaseLightSource` is why
   * `#_configure` is passed flattened data
   */
  protected static _initializeShaderKeys: string[];

  /**
   * Keys of the data object which require uniforms to be refreshed.
   */
  protected static _refreshUniformsKeys: string[];

  /**
   * Layers handled by this rendered source.
   * @remarks Keys should match the keys of RenderingLayers
   */
  protected static get _layers(): Record<string, RenderedEffectSource.LayerConfig>;

  /**
   * The offset in pixels applied to create soft edges.
   * @defaultValue `-8`
   */
  static EDGE_OFFSET: number;

  /**
   * @defaultValue
   * ```js
   * {
   *   ...super.defaultData,
   *   animation: {},
   *   seed: null,
   *   preview: false,
   *   color: null
   * }
   * ```
   */
  static defaultData: RenderedEffectSource.SourceData;

  /**
   * The animation configuration applied to this source
   * @defaultValue `{}`
   */
  animation: RenderedEffectSource.StoredAnimationConfig;

  /**
   * Track the status of rendering layers
   */
  layers: RenderingLayers;

  /**
   * The color of the source as an RGB vector.
   */
  colorRGB: Color.RGBColorVector | null;

  /**
   * PIXI Geometry generated to draw meshes.
   */
  protected _geometry: PIXI.Geometry | null;

  /**
   * Is the rendered source animated?
   */
  get isAnimated(): boolean;

  /**
   * Has the rendered source at least one active layer?
   */
  get hasActiveLayer(): boolean;

  /**
   * Is this RenderedEffectSource a temporary preview?
   */
  get isPreview(): boolean;

  /**
   * A convenience accessor to the background layer mesh.
   */
  get background(): PointSourceMesh;

  /**
   * A convenience accessor to the coloration layer mesh.
   */
  get coloration(): PointSourceMesh;

  /**
   * A convenience accessor to the illumination layer mesh.
   */
  get illumination(): PointSourceMesh;

  protected override _initialize(data: IntentionalPartial<SourceData>): void;

  /**
   * Decide whether to render soft edges with a blur.
   */
  protected _initializeSoftEdges(): void;

  // TODO: Flatten<IntentionalPartial<SourceData>>
  protected override _configure(changes: AnyObject): void;

  /**
   * Configure which shaders are used for each rendered layer.
   * @privateRemarks Foundry marks this as private then overrides it in `PointVisionSource`
   */
  protected _configureShaders(): Record<keyof RenderingLayers, AdaptiveLightingShader.AnyConstructor>;

  /**
   * Specific configuration for a layer.
   * @remarks Is a no-op in `RenderedEffectSource`
   */
  protected _configureLayer(layer: RenderedEffectSource.SourceLayer, layerId: string): void;

  /**
   * Create the geometry for the source shape that is used in shaders and compute its bounds for culling purpose.
   * Triangulate the form and create buffers.
   * @remarks Marked as abstract
   */
  protected _updateGeometry(): void;

  /**
   * Render the containers used to represent this light source within the LightingLayer
   * @remarks Will error if called prior to initialization
   */
  drawMeshes(): Record<keyof RenderingLayers, PointSourceMesh | null>;

  /**
   * Create a Mesh for a certain rendered layer of this source.
   * @param layerId - The layer key in layers to draw
   * @returns The drawn mesh for this layer, or null if no mesh is required
   */
  protected _drawMesh(layerId: string): PointSourceMesh | null;

  /**
   * Update shader uniforms used by every rendered layer.
   */
  protected _updateCommonUniforms(shader: AbstractBaseShader): void;

  /**
   * Update shader uniforms used for the background layer.
   */
  protected _updateBackgroundUniforms(): void;

  /**
   * Update shader uniforms used for the coloration layer.
   */
  protected _updateColorationUniforms(): void;

  /**
   * Update shader uniforms used for the illumination layer.
   */
  protected _updateIlluminationUniforms(): void;

  protected override _destroy(): void;

  /**
   * Animate the PointSource, if an animation is enabled and if it currently has rendered containers.
   * @param dt - Delta time.
<<<<<<< HEAD
   * @privateRemarks In core this will return `void`, as the `this.animation.animation` function will  be a {@link BaseLightSource.LightAnimationFunction | `BaseLightSource.LightAnimationFunction`}
   * and in fact most of the time will be `RenderedEffectSource#animateTime`, but it could technically be set to any function
=======
   * @privateRemarks In core this will return `void`, as the `this.animation.animation` function will  be a {@link foundry.canvas.sources.BaseLightSource.LightAnimationFunction | `LightAnimationFunction`}
   * and in fact most of the time will be {@link foundry.canvas.sources.RenderedEffectSource.animateTime | `RenderedEffectSource#animateTime`}, but it could technically be set to any function
>>>>>>> c4aefa54
   */
  animate(dt: number): this["animation"]["animation"] extends (...args: infer _1) => infer Return ? Return : void;

  /**
   * Generic time-based animation used for Rendered Point Sources.
   * @param dt      - Delta time.
   * @param options - Options which affect the time animation
   */
  animateTime(dt: number, options?: RenderedEffectSource.AnimationFunctionOptions): void;

  /**
   * Get corrected level according to level and active vision mode data.
   * @returns The corrected level.
   */
  static getCorrectedLevel(level: foundry.CONST.LIGHTING_LEVELS): foundry.CONST.LIGHTING_LEVELS;

  /**
   * Get corrected color according to level, dim color, bright color and background color.
   */
  static getCorrectedColor(
    level: foundry.CONST.LIGHTING_LEVELS,
    colorDim: Color,
    colorBright: Color,
    colorBackground?: Color | null,
  ): Color;

  /**
   * @deprecated since v11, until v13
   * @remarks "The RenderedEffectSource#preview is deprecated. Use RenderedEffectSource#isPreview instead."
   */
  set preview(preview: boolean);

  /**
   * @deprecated since v11, until v13
   * @remarks "The RenderedEffectSource#preview is deprecated. Set RenderedEffectSource#preview as part of RenderedEffectSource#initialize instead."
   */
  get preview(): boolean;
}

declare namespace RenderedEffectSource {
  interface Any extends AnyRenderedEffectSource {}
  interface AnyConstructor extends Identity<typeof AnyRenderedEffectSource> {}

  interface SourceData extends BaseEffectSource.SourceData {
    /**
     * An animation configuration for the source
     * @defaultValue `{}`
     */
    animation: StoredAnimationConfig;

    /**
     * A color applied to the rendered effect
     * @defaultValue `null`
     * @remarks Foundry types as `number`, but it gets passed to `Color.from()`
     *
     * If `null`, Foundry will use the associated shader's `.defaultUniforms.color`
     */
    color: Color.Source | null;

    /**
     * An integer seed to synchronize (or de-synchronize) animations
     * @defaultValue `null`
     * @remarks This will remain null in `#data` if not specified, which will lead to `Math.floor(Math.random() * 100000)`
     *
     * If specified, takes precedence over `RenderedEffectSource#animation.seed`
     */
    seed: number | null;

    /**
     * Is this source a temporary preview?
     * @defaultValue `false`
     */
    preview: boolean;
  }

  type AnimationFunction = (
    this: RenderedEffectSource,
    /** Delta time */
    dt: number,
    options?: AnimationFunctionOptions,
  ) => void;

  /** @internal */
  type _AnimationFunctionOptions = InexactPartial<{
    /**
     * The animation speed, from 0 to 10
     * @defaultValue `5`
     * @remarks Can't be `null` as it only has a parameter default
     */
    speed: number;

    /**
     * The animation intensity, from 1 to 10
     * @defaultValue `5`
     * @remarks Can't be `null` as it only has a parameter default
     */
    intensity: number;

    /**
     * Reverse the animation direction
     * @defaultValue `false`
     */
    reverse: boolean | null;
  }>;

<<<<<<< HEAD
  /** Shared options for the {@link AnimationFunction | `AnimationFunction`}s provided by `_Source` classes */
=======
  /** Shared options for the {@link RenderedEffectSource.AnimationFunction | `AnimationFunction`}s provided by {@link foundry.canvas.sources.RenderedEffectSource | `RenderedEffectSource`} and subclasses */
>>>>>>> c4aefa54
  interface AnimationFunctionOptions extends _AnimationFunctionOptions {}

  /**
   * Properties *every* core-provided config has
   * @internal
   */
  interface _AnimationConfigBase {
    /**
     * The human-readable (localized) label for the animation
     * @remarks Despite the above, all of the core-provided configs provide a localization
     * key here, not localized text.
     */
    label: string;

    /**
     * The animation function that runs every frame
     * @privateRemarks Eventually called with `animation?.call()`, but at no point is a default provided,
     * and not having one is nonsensical.
     */
    animation: AnimationFunction | BaseLightSource.LightAnimationFunction;
  }

  /** @internal */
  type _Seed = NullishProps<{
    /**
     * The animation seed
     * @defaultValue `Math.floor(Math.random() * 100000)`
     * @remarks No Foundry-provided config specifies this, but it would be respected if set
     */
    seed: number;
  }>;

  /**
   * Each Foundry-provided entry in `CONFIG.Canvas.lightAnimations` provides at least a `colorationShader`,
   * but any properties not provided will be backfilled by `|| this.layers[layer].defaultShader`
   * @internal
   */
  type _AnimationConfigLightingShaders = NullishProps<{
    /**
     * A custom illumination shader used by this animation
     * @defaultValue `AdaptiveIlluminationShader`
     */
    illuminationShader: AdaptiveIlluminationShader.AnyConstructor;

    /**
     * A custom coloration shader used by this animation
     * @defaultValue `AdaptiveColorationShader`
     */
    colorationShader: AdaptiveColorationShader.AnyConstructor;

    /**
     * A custom background shader used by this animation
     * @defaultValue `AdaptiveBackgroundShader`
     */
    backgroundShader: AdaptiveBackgroundShader.AnyConstructor;
  }> & { darknessShader?: never };

  /**
   * Foundry's typedef lists `darknessShader` as required, and every core-provided config
   * has one specified, but it has a default just like the lighting shaders
   * @internal
   */
  interface _AnimationConfigDarknessShaders {
    /**
     * A custom darkness shader used by this animation
     * @defaultValue `AdaptiveDarknessShader`
     */
    darknessShader: AdaptiveDarknessShader.AnyConstructor;

    illuminationShader?: never;
    colorationShader?: never;
    backgroundShader?: never;
  }

  /**
   * `this.animation.time` always gets set by `RenderedEffectSource#animateTime`,
   * which all animation functions end up calling
   * @internal
   */
  type _AnimationConfigComputed = InexactPartial<{
    /**
     * The animation time
     * @remarks Always computed, never specified in `CONFIG`
     */
    time: number;
  }>;

  interface LightAnimationConfig extends _AnimationConfigBase, _Seed, _AnimationConfigLightingShaders {}

  interface StoredLightAnimationConfig extends IntentionalPartial<LightAnimationConfig>, _AnimationConfigComputed {}

  interface DarknessAnimationConfig extends _AnimationConfigBase, _Seed, _AnimationConfigDarknessShaders {}

  interface StoredDarknessAnimationConfig
    extends IntentionalPartial<DarknessAnimationConfig>,
      _AnimationConfigComputed {}

  type AnimationConfig = LightAnimationConfig | DarknessAnimationConfig;

  type StoredAnimationConfig = StoredLightAnimationConfig | StoredDarknessAnimationConfig;
  /**
   * @remarks The properties `mesh` and `shader` from `LayerConfig` are not documented as being part of the typedef. They are given values
   * during initialization *if* the Source has a valid `Placeable` as its `object`. `vmUniforms` is only provided a value for `PointVisionSource` layers.
   */
  interface SourceLayer extends LayerConfig {
    /**
     * Is this layer actively rendered?
     */
    active: boolean;

    /**
     * Do uniforms need to be reset?
     */
    reset: boolean;

    /**
     * Is this layer temporarily suppressed?
     */
    suppressed: boolean;

    /**
     * The rendered mesh for this layer
     */
    mesh: PointSourceMesh | undefined;

    /**
     * The shader instance used for the layer
     */
    shader: AdaptiveLightingShader | undefined;

    /** @remarks Foundry does not include this in the typedef but is in the initialization of `RenderedEffectSource#layers` */
    vmUniforms: AbstractBaseShader.Uniforms | undefined;
  }

  interface LayerConfig {
    /**
     * The default shader used by this layer
     */
    defaultShader: AdaptiveLightingShader.AnyConstructor;

    /**
     * The blend mode used by this layer
     */
    blendMode: keyof typeof PIXI.BLEND_MODES;
  }

  // Interface would require `RenderingLayers extends ... = InterfaceToObject<Layers>` in every subclass signature
  // eslint-disable-next-line @typescript-eslint/consistent-type-definitions
  type Layers = {
    background: RenderedEffectSource.SourceLayer;
    coloration: RenderedEffectSource.SourceLayer;
    illumination: RenderedEffectSource.SourceLayer;
  };
}

declare abstract class AnyRenderedEffectSource extends RenderedEffectSource<
  RenderedEffectSource.SourceData,
  PIXI.Polygon,
  RenderedEffectSource.Layers
> {
  constructor(arg0: never, ...args: never[]);
}

export default RenderedEffectSource;<|MERGE_RESOLUTION|>--- conflicted
+++ resolved
@@ -167,13 +167,8 @@
   /**
    * Animate the PointSource, if an animation is enabled and if it currently has rendered containers.
    * @param dt - Delta time.
-<<<<<<< HEAD
-   * @privateRemarks In core this will return `void`, as the `this.animation.animation` function will  be a {@link BaseLightSource.LightAnimationFunction | `BaseLightSource.LightAnimationFunction`}
-   * and in fact most of the time will be `RenderedEffectSource#animateTime`, but it could technically be set to any function
-=======
-   * @privateRemarks In core this will return `void`, as the `this.animation.animation` function will  be a {@link foundry.canvas.sources.BaseLightSource.LightAnimationFunction | `LightAnimationFunction`}
+   * @privateRemarks In core this will return `void`, as the `this.animation.animation` function will  be a {@link foundry.canvas.sources.BaseLightSource.LightAnimationFunction | `BaseLightSource.LightAnimationFunction`}
    * and in fact most of the time will be {@link foundry.canvas.sources.RenderedEffectSource.animateTime | `RenderedEffectSource#animateTime`}, but it could technically be set to any function
->>>>>>> c4aefa54
    */
   animate(dt: number): this["animation"]["animation"] extends (...args: infer _1) => infer Return ? Return : void;
 
@@ -279,11 +274,7 @@
     reverse: boolean | null;
   }>;
 
-<<<<<<< HEAD
-  /** Shared options for the {@link AnimationFunction | `AnimationFunction`}s provided by `_Source` classes */
-=======
   /** Shared options for the {@link RenderedEffectSource.AnimationFunction | `AnimationFunction`}s provided by {@link foundry.canvas.sources.RenderedEffectSource | `RenderedEffectSource`} and subclasses */
->>>>>>> c4aefa54
   interface AnimationFunctionOptions extends _AnimationFunctionOptions {}
 
   /**
