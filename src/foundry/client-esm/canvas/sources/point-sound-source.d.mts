<<<<<<< HEAD
import type { NullishProps, RequiredProps } from "fvtt-types/utils";
=======
import type { FixedInstanceType, NullishProps } from "fvtt-types/utils";
>>>>>>> 4dd8d12a
import type BaseEffectSource from "./base-effect-source.d.mts";
import type PointEffectSourceMixin from "./point-effect-source.d.mts";

/**
 * A specialized subclass of the BaseEffectSource which describes a point-based source of sound.
 */
declare class PointSoundSource<
  SourceData extends PointSoundSource.SourceData = PointSoundSource.SourceData,
  SourceShape extends PointSourcePolygon = PointSourcePolygon,
> extends PointEffectSourceMixin(BaseEffectSource)<SourceData, SourceShape> {
  /** @defaultValue `"sound"` */
  static override sourceType: string;

  /** @privateRemarks Not in Foundry code, necessary type override */
  static override defaultData: PointSoundSource.SourceData;

  /**
   * @privateRemarks This is not in foundry's code, but since this class (and its parent) implements `_createShapes`,
   * and we are counting what happens in `initialize` as 'the constructor', this gets to be declared never undefined.
   */
  override shape: SourceShape;

  override get effectsCollection(): foundry.utils.Collection<this>;

  override _getPolygonConfiguration(): PointSoundSource.PolygonConfig;

  /**
   * Get the effective volume at which an AmbientSound source should be played for a certain listener.
   * @remarks If `listener` is falsey, returns `0`. If `options.easing` is falsey, returns `1`
   */
<<<<<<< HEAD
  getVolumeMultiplier(listener: Canvas.Point, { easing }?: PointSoundSource.GetVolumeMultiplierOptions): number;
=======
  getVolumeMultiplier(listener?: Canvas.Point | null, options?: PointSoundSource.GetVolumeMultiplierOptions): number;
>>>>>>> 4dd8d12a
}

declare namespace PointSoundSource {
  interface Any extends AnyPointSoundSource {}
  type AnyConstructor = typeof AnyPointSoundSource;

<<<<<<< HEAD
  interface SourceData extends PointEffectSourceMixin.MixedSourceData {}

  interface PolygonConfig extends RequiredProps<PointEffectSourceMixin.PolygonConfig, "useThreshold"> {}

  type _GetVolumeMultiplierOptions = NullishProps<{
    /**
     * If `false`, return `1`
     * @defaultValue `true`
=======
  /** @internal */
  type _GetVolumeMultiplierOptions = NullishProps<{
    /**
     * @defaultValue `true`
     * @remarks If `false`, return `1`
>>>>>>> 4dd8d12a
     */
    easing: boolean;
  }>;

  interface GetVolumeMultiplierOptions extends _GetVolumeMultiplierOptions {}
<<<<<<< HEAD
=======

  type SourceData = PointEffectSourceMixin.MixedSourceData;

  type ConfiguredClass = CONFIG["Canvas"]["soundSourceClass"];
  type ConfiguredInstance = FixedInstanceType<ConfiguredClass>;
>>>>>>> 4dd8d12a
}

declare abstract class AnyPointSoundSource extends PointSoundSource<PointSoundSource.SourceData, PointSourcePolygon> {
  constructor(arg0: never, ...args: never[]);
}

export default PointSoundSource;<|MERGE_RESOLUTION|>--- conflicted
+++ resolved
@@ -1,8 +1,4 @@
-<<<<<<< HEAD
-import type { NullishProps, RequiredProps } from "fvtt-types/utils";
-=======
-import type { FixedInstanceType, NullishProps } from "fvtt-types/utils";
->>>>>>> 4dd8d12a
+import type { FixedInstanceType, NullishProps, RequiredProps } from "fvtt-types/utils";
 import type BaseEffectSource from "./base-effect-source.d.mts";
 import type PointEffectSourceMixin from "./point-effect-source.d.mts";
 
@@ -33,46 +29,30 @@
    * Get the effective volume at which an AmbientSound source should be played for a certain listener.
    * @remarks If `listener` is falsey, returns `0`. If `options.easing` is falsey, returns `1`
    */
-<<<<<<< HEAD
-  getVolumeMultiplier(listener: Canvas.Point, { easing }?: PointSoundSource.GetVolumeMultiplierOptions): number;
-=======
   getVolumeMultiplier(listener?: Canvas.Point | null, options?: PointSoundSource.GetVolumeMultiplierOptions): number;
->>>>>>> 4dd8d12a
 }
 
 declare namespace PointSoundSource {
   interface Any extends AnyPointSoundSource {}
   type AnyConstructor = typeof AnyPointSoundSource;
 
-<<<<<<< HEAD
-  interface SourceData extends PointEffectSourceMixin.MixedSourceData {}
-
-  interface PolygonConfig extends RequiredProps<PointEffectSourceMixin.PolygonConfig, "useThreshold"> {}
-
-  type _GetVolumeMultiplierOptions = NullishProps<{
-    /**
-     * If `false`, return `1`
-     * @defaultValue `true`
-=======
   /** @internal */
   type _GetVolumeMultiplierOptions = NullishProps<{
     /**
      * @defaultValue `true`
      * @remarks If `false`, return `1`
->>>>>>> 4dd8d12a
      */
     easing: boolean;
   }>;
 
   interface GetVolumeMultiplierOptions extends _GetVolumeMultiplierOptions {}
-<<<<<<< HEAD
-=======
 
-  type SourceData = PointEffectSourceMixin.MixedSourceData;
+  interface SourceData extends PointEffectSourceMixin.MixedSourceData {}
+
+  interface PolygonConfig extends RequiredProps<PointEffectSourceMixin.PolygonConfig, "useThreshold"> {}
 
   type ConfiguredClass = CONFIG["Canvas"]["soundSourceClass"];
   type ConfiguredInstance = FixedInstanceType<ConfiguredClass>;
->>>>>>> 4dd8d12a
 }
 
 declare abstract class AnyPointSoundSource extends PointSoundSource<PointSoundSource.SourceData, PointSourcePolygon> {
