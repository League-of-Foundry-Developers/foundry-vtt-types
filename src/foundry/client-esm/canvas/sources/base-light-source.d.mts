--- conflicted
+++ resolved
@@ -32,13 +32,10 @@
 
   /**
    * The corresponding animation config.
-<<<<<<< HEAD
-   * @remarks More broad than it should be to accomodate {@link foundry.canvas.sources.PointDarknessSource | `foundry.canvas.sources.PointDarknessSource`}
-   * TODO: Reevaluate after CONFIG has been gone over
-=======
-   * @privateRemarks Only uses `CONFIG.Canvas.lightAnimations` in `BaseLightSource`, but `PointDarknessSource`
+   * @privateRemarks Only uses {@link CONFIG.Canvas.lightAnimations | `CONFIG.Canvas.lightAnimations`} in
+   * {@link foundry.canvas.sources.BaseLightSource | `foundry.canvas.sources.BaseLightSource`}, but
+   * {@link foundry.canvas.sources.PointDarknessSource | `foundry.canvas.sources.PointDarknessSource`}
    * overrides to use `.darknessAnimations`, so the union type is necessary
->>>>>>> c4aefa54
    */
   protected static get ANIMATIONS(): typeof CONFIG.Canvas.lightAnimations | typeof CONFIG.Canvas.darknessAnimations;
 
