/** A mesh of a {@link Region | `Region`} */
declare class RegionMesh extends PIXI.Container {
  /**
   * Create a RegionMesh
   * @param region        - The Region to create the RegionMesh from.
   * @param shaderClass   - The shader class to use. (default: `RegionShader`)
   */
<<<<<<< HEAD
  constructor(region: Region.Object, shaderClass?: AbstractBaseShader);
=======
  // shaderClass: not null (parameter default only)
  constructor(region: Region.ConfiguredInstance, shaderClass?: AbstractBaseShader.AnyConstructor);
>>>>>>> c4aefa54

  /** The Region of this RegionMesh */
  get region(): Region.Object;

  /** The shader bound to this RegionMesh */
  get shader(): AbstractBaseShader;

  /** The blend mode assigned tot his RegionMesh */
  get blendMode(): PIXI.BLEND_MODES;
  set blendMode(value);

  /**
   * The tint applied to the mesh. This is a hex value.
   *
   * A value of 0xFFFFFF will remove any tint effect.
   * @defaultValue `0xFFFFFF`
   */
  get tint(): number;
  set tint(value);

  /** The tint applied to the mesh. This is a hex value. A value of 0xFFFFFF will remove any tint effect. */
  protected _tintColor: PIXI.Color;

  /**
   * Cached tint value for the shader uniforms
   * @remarks Foundry marked `@internal`
   */
  protected _cachedTint: Color.RGBAColorVector;

  /** Used to track a tint or alpha change to execute a recomputation of _cachedTint. */
  protected _tintAlphaDirty: boolean;

  /**
   * Initialize shader based on the shader class type.
   * @param shaderClass - The shader class, which must inherit from {@link AbstractBaseShader | `AbstractBaseShader`}.
   */
  setShaderClass(shaderClass: AbstractBaseShader.AnyConstructor): void;

  override updateTransform(): void;

  protected override _render(renderer: PIXI.Renderer): void;

  protected override _calculateBounds(): void;

  /**
   * Tests if a point is inside this RegionMesh.
   * @privateRemarks The rare instance of Foundry using the PIXI interface in *their* types
   */
  containsPoint(point: PIXI.IPointData): boolean;

  override destroy(options?: PIXI.IDestroyOptions | boolean): void;
}

declare namespace RegionMesh {
  interface Any extends AnyRegionMesh {}
  type AnyConstructor = typeof AnyRegionMesh;
}

declare abstract class AnyRegionMesh extends RegionMesh {
  constructor(arg0: never, ...args: never[]);
}

export default RegionMesh;<|MERGE_RESOLUTION|>--- conflicted
+++ resolved
@@ -5,12 +5,8 @@
    * @param region        - The Region to create the RegionMesh from.
    * @param shaderClass   - The shader class to use. (default: `RegionShader`)
    */
-<<<<<<< HEAD
-  constructor(region: Region.Object, shaderClass?: AbstractBaseShader);
-=======
   // shaderClass: not null (parameter default only)
-  constructor(region: Region.ConfiguredInstance, shaderClass?: AbstractBaseShader.AnyConstructor);
->>>>>>> c4aefa54
+  constructor(region: Region.Object, shaderClass?: AbstractBaseShader.AnyConstructor);
 
   /** The Region of this RegionMesh */
   get region(): Region.Object;
