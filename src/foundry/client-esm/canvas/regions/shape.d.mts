import type { CircleShapeData, EllipseShapeData, PolygonShapeData, RectangleShapeData } from "../../data/_module.d.mts";

<<<<<<< HEAD
declare namespace RegionShape {
  type Any = RegionShape<any>;

  type ShapeData = CircleShapeData | EllipseShapeData | PolygonShapeData | RectangleShapeData;
  type ShapeType = ShapeData["type"];

  type CreatedRegionShape<ShapeData extends RegionShape.ShapeData> = _CreateReturnType<ShapeData, ShapeData["type"]>;

  /** @internal */
  type _CreateReturnType<ShapeData extends RegionShape.ShapeData, ShapeType extends RegionShape.ShapeType> =
    | (ShapeType extends "circle" ? RegionCircle<ShapeData> : never)
    | (ShapeType extends "ellipse" ? RegionEllipse<ShapeData> : never)
    | (ShapeType extends "polygon" ? RegionPolygon<ShapeData> : never)
    | (ShapeType extends "rectangle" ? RegionRectangle<ShapeData> : never);
}

=======
>>>>>>> c4aefa54
/** A shape of a {@link Region | `Region`} */
declare abstract class RegionShape<ShapeData extends RegionShape.ShapeData> {
  /**
   * Create the RegionShape from the shape data.
   * @param data - The shape data.
   */
  constructor(data: ShapeData);

  /**
   * Create the RegionShape from the shape data.
   * @param data - The shape data.
   */
  static create<ShapeData extends RegionShape.ShapeData>(data: ShapeData): RegionShape.CreatedRegionShape<ShapeData>;

  /**
   * The data of this shape.
   *
   * It is owned by the shape and must not be modified.
   */
  get data(): ShapeData;

  /** Is this a hole? */
  get isHole(): boolean;

  /**
   * The Clipper paths of this shape.
   *
   * The winding numbers are 1 or 0.
   * @remarks Foundry types this as `ReadonlyArray<>`, but does nothing to prevent writes
   * at runtime, just returning a reference to `this.#clipperPaths`
   */
  get clipperPaths(): ClipperLib.Paths;

  /** The Clipper polygon tree of this shape */
  get clipperPolyTree(): ClipperLib.PolyTree;

  /**
   * Create the Clipper polygon tree of this shape.
   *
   * This function may return a single positively-orientated and non-self-intersecting Clipper path instead of a tree,
   * which is automatically converted to a Clipper polygon tree.
   *
   * This function is called only once. It is not called if the shape is empty.
   * @remarks Despite Foundry typing this as possibly returning a `PolyTree`, all four core subclasses return `Path`s,
   * relying on the {@link RegionShape.clipperPolyTree | `#clipperPolyTree`} getter to convert and cache it.
   */
  protected abstract _createClipperPolyTree(): ClipperLib.PolyTree | ClipperLib.Path;

  /**
   * Draw shape into the graphics.
   * @param graphics  - The graphics to draw the shape into.
   * @remarks Foundry marked `@internal` but not `@abstract`, despite it throwing if not overridden
   */
  protected abstract _drawShape(graphics: PIXI.Graphics): void;
}

declare namespace RegionShape {
  interface Any extends AnyRegionShape {}
  type AnyConstructor = typeof AnyRegionShape;

  type ShapeData = CircleShapeData | EllipseShapeData | PolygonShapeData | RectangleShapeData;

  type CreatedRegionShape<ShapeData extends RegionShape.ShapeData> =
    | (ShapeData extends CircleShapeData ? RegionCircle<ShapeData> : never)
    | (ShapeData extends EllipseShapeData ? RegionEllipse<ShapeData> : never)
    | (ShapeData extends PolygonShapeData ? RegionPolygon<ShapeData> : never)
    | (ShapeData extends RectangleShapeData ? RegionRectangle<ShapeData> : never);
}

/**
 * A circle of a {@link Region | `Region`}
 * @privateRemarks Technically `ShapeData` should extend `CircleShapeData`, but it's easier to instantiate if it's `RegionShape.ShapeData`.
 */
declare class RegionCircle<ShapeData extends RegionShape.ShapeData> extends RegionShape<ShapeData> {
  #regionCircle: true;

  constructor(data: ShapeData);

  protected override _createClipperPolyTree(): ClipperLib.Path;

  protected override _drawShape(graphics: PIXI.Graphics): void;
}

/**
 * An ellipse of a {@link Region | `Region`}
 * @privateRemarks Technically `ShapeData` should extend `EllipseShapeData`, but it's easier to instantiate if it's `RegionShape.ShapeData`.
 */
declare class RegionEllipse<ShapeData extends RegionShape.ShapeData> extends RegionShape<ShapeData> {
  #regionEllipse: true;

  constructor(data: ShapeData);

  protected override _createClipperPolyTree(): ClipperLib.Path;

  protected override _drawShape(graphics: PIXI.Graphics): void;
}

/**
 * A polygon of a {@link Region | `Region`}
 * @privateRemarks Technically `ShapeData` should extend `PolygonShapeData`, but it's easier to instantiate if it's `RegionShape.ShapeData`.
 */
declare class RegionPolygon<ShapeData extends RegionShape.ShapeData> extends RegionShape<ShapeData> {
  constructor(params: ShapeData);

  protected override _createClipperPolyTree(): ClipperLib.Path;

  protected override _drawShape(graphics: PIXI.Graphics): void;
}

/**
 * A rectangle of a {@link Region | `Region`}
 * @privateRemarks Technically `ShapeData` should extend `RectangleShapeData`, but it's easier to instantiate if it's `RegionShape.ShapeData`.
 */
declare class RegionRectangle<ShapeData extends RegionShape.ShapeData> extends RegionShape<ShapeData> {
  constructor(params: ShapeData);

  protected override _createClipperPolyTree(): ClipperLib.Path;

  protected override _drawShape(graphics: PIXI.Graphics): void;
}

// Only RegionShape is exported, so `Any_` classes and types for the subclasses have been omitted
declare abstract class AnyRegionShape extends RegionShape<RegionShape.ShapeData> {
  constructor(arg0: never, ...args: never[]);
}

export default RegionShape;<|MERGE_RESOLUTION|>--- conflicted
+++ resolved
@@ -1,24 +1,5 @@
 import type { CircleShapeData, EllipseShapeData, PolygonShapeData, RectangleShapeData } from "../../data/_module.d.mts";
 
-<<<<<<< HEAD
-declare namespace RegionShape {
-  type Any = RegionShape<any>;
-
-  type ShapeData = CircleShapeData | EllipseShapeData | PolygonShapeData | RectangleShapeData;
-  type ShapeType = ShapeData["type"];
-
-  type CreatedRegionShape<ShapeData extends RegionShape.ShapeData> = _CreateReturnType<ShapeData, ShapeData["type"]>;
-
-  /** @internal */
-  type _CreateReturnType<ShapeData extends RegionShape.ShapeData, ShapeType extends RegionShape.ShapeType> =
-    | (ShapeType extends "circle" ? RegionCircle<ShapeData> : never)
-    | (ShapeType extends "ellipse" ? RegionEllipse<ShapeData> : never)
-    | (ShapeType extends "polygon" ? RegionPolygon<ShapeData> : never)
-    | (ShapeType extends "rectangle" ? RegionRectangle<ShapeData> : never);
-}
-
-=======
->>>>>>> c4aefa54
 /** A shape of a {@link Region | `Region`} */
 declare abstract class RegionShape<ShapeData extends RegionShape.ShapeData> {
   /**
