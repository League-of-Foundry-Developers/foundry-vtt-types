/**
<<<<<<< HEAD
 * The blending weight calculation filter for {@link foundry.canvas.SMAAFilter | `foundry.canvas.SMAAFilter`}.
=======
 * The neighborhood blending filter for {@link foundry.canvas.SMAAFilter | `SMAAFilter`}.
>>>>>>> c4aefa54
 */
declare class SMAANeighborhoodBlendingFilter extends PIXI.Filter {
  constructor();
}

declare namespace SMAANeighborhoodBlendingFilter {
  interface Any extends AnySMAANeighborhoodBlendingFilter {}
  type AnyConstructor = typeof AnySMAANeighborhoodBlendingFilter;
}

declare abstract class AnySMAANeighborhoodBlendingFilter extends SMAANeighborhoodBlendingFilter {
  constructor(arg0: never, ...args: never[]);
}

export default SMAANeighborhoodBlendingFilter;<|MERGE_RESOLUTION|>--- conflicted
+++ resolved
@@ -1,9 +1,5 @@
 /**
-<<<<<<< HEAD
- * The blending weight calculation filter for {@link foundry.canvas.SMAAFilter | `foundry.canvas.SMAAFilter`}.
-=======
- * The neighborhood blending filter for {@link foundry.canvas.SMAAFilter | `SMAAFilter`}.
->>>>>>> c4aefa54
+ * The neighborhood blending filter for {@link foundry.canvas.SMAAFilter | `foundry.canvas.SMAAFilter`}.
  */
 declare class SMAANeighborhoodBlendingFilter extends PIXI.Filter {
   constructor();
