<<<<<<< HEAD
import type DataModel from "#common/abstract/data.d.mts";
import type { DataField, DataSchema } from "#common/data/fields.d.mts";
import type { AnyConstructor, SimpleMerge } from "fvtt-types/utils";
=======
import type DataModel from "../../../common/abstract/data.d.mts";
import type { DataField, DataSchema } from "../../../common/data/fields.d.mts";
import type { AnyConstructor, SimpleMerge } from "#utils";
>>>>>>> 241f1ea3
import type TokenRing from "./ring.d.mts";

import fields = foundry.data.fields;

/**
 * Dynamic Ring configuration data model.
 */
declare class DynamicRingData extends DataModel<DynamicRingData.Schema> {
  static override defineSchema(): DynamicRingData.Schema;
}

declare namespace DynamicRingData {
  interface Schema extends DataSchema {
    /** The id of this Token Ring configuration. */
    id: fields.StringField<{ blank: true }>;

    /** The label of this Token Ring configuration. */
    label: fields.StringField<{ blank: false }>;

    /** The spritesheet path which provides token ring frames for various sized creatures. */
    spritesheet: fields.FilePathField<{ categories: ["TEXT"]; required: true }>;

    /**
     * Registered special effects which can be applied to a token ring.
     * @defaultValue
     * ```
     * {
     *     RING_PULSE: "TOKEN.RING.EFFECTS.RING_PULSE",
     *     RING_GRADIENT: "TOKEN.RING.EFFECTS.RING_GRADIENT",
     *     BKG_WAVE: "TOKEN.RING.EFFECTS.BKG_WAVE",
     *     INVISIBILITY: "TOKEN.RING.EFFECTS.INVISIBILITY"
     * }
     * ```
     */
    effects: fields.ObjectField<
      {
        initial: {
          RING_PULSE: "TOKEN.RING.EFFECTS.RING_PULSE";
          RING_GRADIENT: "TOKEN.RING.EFFECTS.RING_GRADIENT";
          BKG_WAVE: "TOKEN.RING.EFFECTS.BKG_WAVE";
          INVISIBILITY: "TOKEN.RING.EFFECTS.INVISIBILITY";
        };
      },
      Record<string, string>,
      Record<string, string>
    >;

    framework: fields.SchemaField<{
      /**
       * The manager class responsible for rendering token rings.
       * @defaultValue `TokenRing`
       * @remarks Stays `typeof TokenRing` as its constructor must take a `Token.Implementation` argument
       */
      ringClass: ClassReferenceField<typeof TokenRing, { initial: typeof TokenRing; baseClass: typeof TokenRing }>;

      /**
       * The shader class used to render the TokenRing.
       * @defaultValue `TokenRingSamplerShader`
       */
      shaderClass: ClassReferenceField<
        PrimaryBaseSamplerShader.AnyConstructor,
        { initial: PrimaryBaseSamplerShader.AnyConstructor; baseClass: PrimaryBaseSamplerShader.AnyConstructor }
      >;
    }>;
  }
}

/**
 * A special subclass of [DataField]{@link DataField} used to reference a class definition.
 * @template BaseClass - The base class constructor linked to this data field.
 * @template Options         - the options of the ClassReferenceField instance
 * @template AssignmentType  - the type of the allowed assignment values of the ClassReferenceField
 * @template InitializedType - the type of the initialized values of the ClassReferenceField
 * @template PersistedType   - the type of the persisted values of the ClassReferenceField
 */
declare class ClassReferenceField<
  BaseClass extends AnyConstructor,
  Options extends ClassReferenceField.Options<BaseClass> = ClassReferenceField.DefaultOptions,
  AssignmentType = ClassReferenceField.AssignmentType<BaseClass, Options>,
  InitializedType = ClassReferenceField.InitializedType<BaseClass, Options>,
  PersistedType = InitializedType,
> extends DataField<Options, AssignmentType, InitializedType, PersistedType> {
  #ClassReferenceField: true;

  constructor(options?: Options);

  static override get _defaults(): DataField.Options.Any;

  protected override _cast(value: AssignmentType): InitializedType;

  /** @remarks `data` is unused, always returns `this.initial` */
  override getInitialValue(data?: unknown): InitializedType;
}

declare namespace ClassReferenceField {
  /**
   * A shorthand for the options of a ClassReferenceField class.
   * @template BaseClass - The base class constructor linked to this data field.
   */
  interface Options<BaseClass extends AnyConstructor> extends DataField.Options<BaseClass> {
    /**
     *The base class linked to this data field.
     */
    baseClass?: BaseClass;
  }

  type DefaultOptions = SimpleMerge<
    DataField.DefaultOptions,
    {
      required: true;
    }
  >;

  /**
   * A helper type for the given options type merged into the default options of the ClassReferenceField class.
   * @template BaseClass - The base class constructor linked to this data field.
   * @template Options - the options that override the default options
   */
  type MergedOptions<
    BaseClass extends AnyConstructor,
    Options extends ClassReferenceField.Options<BaseClass>,
  > = SimpleMerge<DefaultOptions, Options>;

  /**
   * A shorthand for the assignment type of a ClassReferenceField class.
   * @template BaseClass - The base class constructor linked to this data field.
   * @template Options - the options that override the default options
   */
  type AssignmentType<
    BaseClass extends AnyConstructor,
    Options extends ClassReferenceField.Options<BaseClass>,
    // eslint-disable-next-line @typescript-eslint/no-deprecated
  > = DataField.DerivedAssignmentType<AnyConstructor, MergedOptions<BaseClass, Options>>;

  /**
   * A shorthand for the initialized type of a NumberField class.
   * @template BaseClass - The base class constructor linked to this data field.
   * @template Options - the options that override the default options
   */
  type InitializedType<
    BaseClass extends AnyConstructor,
    Options extends ClassReferenceField.Options<BaseClass>,
  > = DataField.DerivedInitializedType<BaseClass, MergedOptions<BaseClass, Options>>;
}
export default DynamicRingData;<|MERGE_RESOLUTION|>--- conflicted
+++ resolved
@@ -1,12 +1,6 @@
-<<<<<<< HEAD
 import type DataModel from "#common/abstract/data.d.mts";
 import type { DataField, DataSchema } from "#common/data/fields.d.mts";
-import type { AnyConstructor, SimpleMerge } from "fvtt-types/utils";
-=======
-import type DataModel from "../../../common/abstract/data.d.mts";
-import type { DataField, DataSchema } from "../../../common/data/fields.d.mts";
 import type { AnyConstructor, SimpleMerge } from "#utils";
->>>>>>> 241f1ea3
 import type TokenRing from "./ring.d.mts";
 
 import fields = foundry.data.fields;
