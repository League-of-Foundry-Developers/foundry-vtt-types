--- conflicted
+++ resolved
@@ -1,8 +1,4 @@
-<<<<<<< HEAD
-import type { DeepPartial, Identity } from "fvtt-types/utils";
-=======
-import type { AnyObject, Brand, DeepPartial, EmptyObject, Identity } from "#utils";
->>>>>>> 241f1ea3
+import type { DeepPartial, Identity } from "#utils";
 import type ApplicationV2 from "./application.d.mts";
 
 import Document = foundry.abstract.Document;
