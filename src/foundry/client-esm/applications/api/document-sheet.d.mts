--- conflicted
+++ resolved
@@ -1,8 +1,4 @@
-<<<<<<< HEAD
-import type { AnyObject, DeepPartial, EmptyObject } from "../../../../utils/index.d.mts";
-=======
-import type { AnyObject, DeepPartial, EmptyObject, SimpleMerge } from "fvtt-types/utils";
->>>>>>> 2d28e76c
+import type { AnyObject, DeepPartial, EmptyObject } from "fvtt-types/utils";
 import type ApplicationV2 from "./application.d.mts";
 
 declare const unsetDocument: unique symbol;
