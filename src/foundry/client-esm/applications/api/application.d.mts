--- conflicted
+++ resolved
@@ -1,4 +1,3 @@
-<<<<<<< HEAD
 import type {
   MustConform,
   AnyObject,
@@ -8,13 +7,9 @@
   ValueOf,
   AnyArray,
   Identity,
-} from "fvtt-types/utils";
+} from "#utils";
 import type EventEmitterMixin from "#common/utils/event-emitter.d.mts";
 import type ContextMenu from "../ux/context-menu.d.mts";
-=======
-import type { MustConform, AnyObject, DeepPartial, EmptyObject, InexactPartial, MaybePromise, Identity } from "#utils";
-import type EventEmitterMixin from "../../../common/utils/event-emitter.d.mts";
->>>>>>> 241f1ea3
 
 // TODO: Investigate use of DeepPartial vs Partial vs InexactPartial
 
