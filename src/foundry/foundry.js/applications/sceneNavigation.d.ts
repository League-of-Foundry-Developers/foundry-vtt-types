// TODO: Remove when updating this class!!!
// eslint-disable-next-line
// @ts-nocheck

/**
 * Top menu scene navigation
 */
declare class SceneNavigation extends Application {
  /**
   * Assign the default options which are supported by the SceneNavigation UI
   * @defaultValue
   * ```typescript
   * {
   *   ...super.defaultOptions,
   *   id: 'navigation',
   *   template: 'templates/hud/navigation.html',
   *   popOut: false,
   *   dragDrop: [{dragSelector: ".scene"}]
   * }
   * ```
   */
  static get defaultOptions(): typeof Application['defaultOptions'];

  /**
   * Return an Array of Scenes which are displayed in the Navigation bar
   */
  get scenes(): Scene[];

  /** @override */
  render(force?: boolean, options?: Application.RenderOptions): this | undefined;

  /** @override */
  protected _render(force?: boolean, options?: Application.RenderOptions): Promise<void>;

  /** @override */
  getData(options?: Partial<Application.Options>): SceneNavigation.Data | Promise<SceneNavigation.Data>;

  /**
   * Expand the SceneNavigation menu, sliding it down if it is currently collapsed
   */
  expand(): Promise<boolean>;

  /**
   * Collapse the SceneNavigation menu, sliding it up if it is currently expanded
   */
  collapse(): Promise<boolean>;

  /**
   * Activate Scene Navigation event listeners
   */
  activateListeners(html: JQuery): void;

  /**
   * Get the set of ContextMenu options which should be applied for Scenes in the menu
   */
  private _getContextMenuOptions(): ContextMenuEntry[];

  /**
   * Handle left-click events on the scenes in the navigation menu
   */
  private _onClickScene(event: JQuery.ClickEvent): void;

  /** @override */
  protected _onDragStart(event: DragEvent): void;

<<<<<<< HEAD
  /**
   * @override
   * @internal
   */
  protected _onDrop(event: DragEvent): Promise<boolean | undefined | void>;
=======
  /** @override */
  protected _onDrop(event: DragEvent): void;
>>>>>>> aa9f9370

  /** @override */
  private _onToggleNav(event: JQuery.ClickEvent): void;

  /**
   * Updated the loading progress bar
   * @param context - The message to display in the progress back
   * @param pct     - The percentage the progress bar has completed
   */
  static _onLoadProgress(context: string, pct: number): void;
}

declare namespace SceneNavigation {
  interface Data {
    collapsed: boolean;
    scenes: (foundry.utils.Duplicated<Scene['data']> & {
      users: { letter: string; color: User['data']['color'] };
      visible: boolean;
      css: [string | null];
    })[];
  }
}<|MERGE_RESOLUTION|>--- conflicted
+++ resolved
@@ -63,16 +63,11 @@
   /** @override */
   protected _onDragStart(event: DragEvent): void;
 
-<<<<<<< HEAD
   /**
    * @override
    * @internal
    */
-  protected _onDrop(event: DragEvent): Promise<boolean | undefined | void>;
-=======
-  /** @override */
   protected _onDrop(event: DragEvent): void;
->>>>>>> aa9f9370
 
   /** @override */
   private _onToggleNav(event: JQuery.ClickEvent): void;
