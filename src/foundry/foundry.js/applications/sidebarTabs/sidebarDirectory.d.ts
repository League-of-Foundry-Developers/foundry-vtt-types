--- conflicted
+++ resolved
@@ -168,13 +168,7 @@
 
     /**
      * @override
-<<<<<<< HEAD
-     * @remarks
-     * The return type could be specified in more detail but it is not supposed to be used and this allows more
-     * flexibility for deriving classes.
      * @internal
-=======
->>>>>>> aa9f9370
      */
     protected _onDrop(event: DragEvent): void;
 
