import type { ConfiguredDocumentClass } from '../../../../types/helperTypes';
import type { SortingModes } from '../../../common/data/data.mjs/folderData';

declare global {
  /**
   * The Application responsible for configuring a single Folder document.
   */
  class FolderConfig extends DocumentSheet<
    DocumentSheet.Options,
    FolderConfig.Data,
    InstanceType<ConfiguredDocumentClass<typeof Folder>>
  > {
    /**
     * @override
     * @defaultValue
     * ```typescript
     * foundry.utils.mergeObject(super.defaultOptions, {
     *   classes: ["sheet", "folder-edit"],
     *   template: "templates/sidebar/folder-edit.html",
     *   width: 360
     * })
     * ```
     */
    static get defaultOptions(): typeof DocumentSheet['defaultOptions'];

    /** @override */
    get id(): string;

    /** @override */
    get title(): string;

<<<<<<< HEAD
  /**
   * @param options - (unused)
   * @override
   */
  getData(options?: Partial<FormApplication.Options>): Promise<FolderConfig.Data>;
=======
    /**
     * @param options - (unused)
     * @override
     */
    getData(options?: Application.RenderOptions): Promise<FolderConfig.Data>;
>>>>>>> 6c91ee3b

    /**
     * @param event - (unused)
     * @override
     * @internal
     */
    protected _updateObject(
      event: Event,
      formData: FolderConfig.FormData
    ): Promise<InstanceType<ConfiguredDocumentClass<typeof Folder>> | undefined>;
  }

  namespace FolderConfig {
    interface Data {
      name: string;
      newName: string;
      folder: foundry.data.FolderData;
      safeColor: string;
      sortingModes: {
        a: 'FOLDER.SortAlphabetical';
        m: 'FOLDER.SortManual';
      };
      submitText: string;
    }

    interface FormData {
      color: string;
      name: string;
      parent: string;
      sorting: SortingModes;
      type: foundry.CONST.FolderEntityTypes;
    }
  }
}<|MERGE_RESOLUTION|>--- conflicted
+++ resolved
@@ -29,19 +29,11 @@
     /** @override */
     get title(): string;
 
-<<<<<<< HEAD
-  /**
-   * @param options - (unused)
-   * @override
-   */
-  getData(options?: Partial<FormApplication.Options>): Promise<FolderConfig.Data>;
-=======
     /**
      * @param options - (unused)
      * @override
      */
-    getData(options?: Application.RenderOptions): Promise<FolderConfig.Data>;
->>>>>>> 6c91ee3b
+    getData(options?: Partial<FormApplication.Options>): Promise<FolderConfig.Data>;
 
     /**
      * @param event - (unused)
