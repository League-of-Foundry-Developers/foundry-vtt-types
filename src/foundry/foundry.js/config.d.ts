--- conflicted
+++ resolved
@@ -612,21 +612,13 @@
 
       groups: {
         /** @defaultValue `{ groupClass: PrimaryCanvasGroup }` */
-<<<<<<< HEAD
-        primary: CONFIG.Canvas.GroupDefinition<typeof PrimaryCanvasGroup>;
+        primary: CONFIG.Canvas.GroupDefinition<ConstructorOf<PrimaryCanvasGroup>>;
 
         /** @defaultValue `{ groupClass: EffectsCanvasGroup }` */
-        effects: CONFIG.Canvas.GroupDefinition<typeof EffectsCanvasGroup>;
+        effects: CONFIG.Canvas.GroupDefinition<ConstructorOf<EffectsCanvasGroup>>;
 
         /** @defaultValue `{ groupClass: InterfaceCanvasGroup }` */
-        interface: CONFIG.Canvas.GroupDefinition<typeof InterfaceCanvasGroup>;
-=======
-        primary: CONFIG.Canvas.GroupDefinition<ConstructorOf<PIXI.Container>>; // FIXME: ConstructorOf<typeof PrimaryCanvasGroup>
-        /** @defaultValue `{ groupClass: EffectsCanvasGroup }` */
-        effects: CONFIG.Canvas.GroupDefinition<ConstructorOf<PIXI.Container>>; // FIXME: ConstructorOf<typeof EffectsCanvasGroup>
-        /** @defaultValue `{ groupClass: InterfaceCanvasGroup }` */
-        interface: CONFIG.Canvas.GroupDefinition<ConstructorOf<PIXI.Container>>; // FIXME: ConstructorOf<typeof InterfaceCanvasGroup>
->>>>>>> 76bcc0fb
+        interface: CONFIG.Canvas.GroupDefinition<ConstructorOf<InterfaceCanvasGroup>>;
       };
 
       layers: CONFIG.Canvas.Layers;
