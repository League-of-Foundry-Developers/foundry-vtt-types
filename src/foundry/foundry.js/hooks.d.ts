import {
  ConfiguredDocumentClass,
  ConfiguredDocumentClassForName,
  ConfiguredObjectClassForName,
  DocumentConstructor,
  ToObjectFalseType
} from '../../types/helperTypes.js';
import { DocumentModificationOptions } from '../common/abstract/document.mjs.js';
import { EffectChangeData } from '../common/data/data.mjs/effectChangeData.js';
import { DropData } from './clientDocumentMixin';

declare global {
  /**
   * A simple event framework used throughout Foundry Virtual Tabletop.
   * When key actions or events occur, a "hook" is defined where user-defined callback functions can execute.
   * This class manages the registration and execution of hooked callback functions.
   */
  class Hooks {
    /**
     * Register a callback handler which should be triggered when a hook is triggered.
     *
     * @param hook - The unique name of the hooked event
     * @param fn   - The callback function which should be triggered when the hook event occurs
     * @returns An ID number of the hooked function which can be used to turn off the hook later
     */
    static on<K extends keyof Hooks.StaticCallbacks>(hook: K, fn: Hooks.StaticCallbacks[K]): number;
    static on<H extends Hooks.DynamicCallbacks>(hook: string, fn: H): number;
    static on<H extends (...args: any) => any>(hook: string, fn: H): number;

    /**
     * Register a callback handler for an event which is only triggered once the first time the event occurs.
     * After a "once" hook is triggered the hook is automatically removed.
     *
     * @param hook - The unique name of the hooked event
     * @param fn   - The callback function which should be triggered when the hook event occurs
     * @returns An ID number of the hooked function which can be used to turn off the hook later
     */
    static once<K extends keyof Hooks.StaticCallbacks>(
      hook: K,
      fn: Hooks.StaticCallbacks[K]
    ): ReturnType<typeof Hooks['on']>;
    static once<H extends Hooks.DynamicCallbacks>(hook: string, fn: H): ReturnType<typeof Hooks['on']>;
    static once<H extends (...args: any) => any>(hook: string, fn: H): ReturnType<typeof Hooks['on']>;

    /**
     * Unregister a callback handler for a particular hook event
     *
     * @param hook - The unique name of the hooked event
     * @param fn   - The function, or ID number for the function, that should be turned off
     */
    static off<K extends keyof Hooks.StaticCallbacks>(hook: K, fn: number | Hooks.StaticCallbacks[K]): void;
    static off<H extends Hooks.DynamicCallbacks>(hook: string, fn: number | H): void;
    static off<H extends (...args: any) => any>(hook: string, fn: number | H): void;

    /**
     * Call all hook listeners in the order in which they were registered
     * Hooks called this way can not be handled by returning false and will always trigger every hook callback.
     *
     * @param hook - The hook being triggered
     * @param args - Arguments passed to the hook callback functions
     */
    static callAll<K extends keyof Hooks.StaticCallbacks>(hook: K, ...args: Parameters<Hooks.StaticCallbacks[K]>): true;
    static callAll<H extends Hooks.DynamicCallbacks>(hook: string, ...args: Parameters<H>): true;
    static callAll<H extends (...args: any) => any>(hook: string, ...args: Parameters<H>): true;

    /**
     * Call hook listeners in the order in which they were registered.
     * Continue calling hooks until either all have been called or one returns false.
     *
     * Hook listeners which return false denote that the original event has been adequately handled and no further
     * hooks should be called.
     *
     * @param hook - The hook being triggered
     * @param args - Arguments passed to the hook callback functions
     */
    static call<K extends keyof Hooks.StaticCallbacks>(hook: K, ...args: Parameters<Hooks.StaticCallbacks[K]>): boolean;
    static call<H extends Hooks.DynamicCallbacks>(hook: string, ...args: Parameters<H>): boolean;
    static call<H extends (...args: any) => any>(hook: string, ...args: Parameters<H>): boolean;

    /**
     * Call a hooked function using provided arguments and perhaps unregister it.
     */
    protected static _call<K extends keyof Hooks.StaticCallbacks>(
      hook: K,
      fn: Hooks.StaticCallbacks[K],
      ...args: Parameters<Hooks.StaticCallbacks[K]>
    ): ReturnType<Hooks.StaticCallbacks[K]> | undefined;
    protected static _call<H extends Hooks.DynamicCallbacks>(
      hook: string,
      fn: H,
      ...args: Parameters<H>
    ): ReturnType<H> | undefined;
    protected static _call<H extends (...args: any) => any>(
      hook: string,
      fn: H,
      ...args: Parameters<H>
    ): ReturnType<H> | undefined;

    /**
     * Notify subscribers that an error has occurred within foundry.
     * @param location - The method where the error was caught.
     * @param err      - The error.
     * @param options  - Additional options to configure behaviour.
     */
    static onError(
      location: string,
      err: Error,
      {
        msg,
        notify,
        log,
        ...data
      }?: {
        /**
         * Additional data to pass to the hook subscribers.
         * @defaultValue `{}`
         */
        [key: string]: unknown;

        /**
         * A message to prefix the caught error with and/or to use in the notification.
         * @defaultValue `""`
         */
        msg?: string | undefined;

        /**
         * The level at which to log the error to console (if at all).
         * @defaultValue `null`
         */
        notify?: keyof NonNullable<typeof ui['notifications']> | null | undefined;

        /**
         * The level at which to spawn a notification in the UI (if at all).
         * @defaultValue `null`
         */
        log?: keyof typeof console | null | undefined;
      }
    ): void;

    /**
     * @defaultValue `{}`
     */
    protected static _hooks: Record<string, (...args: any) => any>;

    /**
     * @defaultValue `[]`
     */
    protected static _once: Array<(...args: any) => any>;

    /**
     * @defaultValue `{}`
     */
    protected static _ids: Record<number, Array<(...args: any) => any>>;

    /**
     * @defaultValue `1`
     */
    protected static _id: number;
  }

  /**
   * This namespace contains typescript specific type definitions for the {@link Hooks} callback functions. It contains an
   * interface ({@link Hooks.StaticCallbacks}) for callbacks with static names. There are more function types in the
   * namespace for the dynamic hooks, whose names are generated at runtime. There is also a union of all of the dynamic
   * hooks ({@link Hooks.DynamicCallbacks}).
   *
   * Callback types remarked to be called with {@link Hooks.callAll} do not care about the return value of the callback.
   * Callback types remarked to be called with {@link Hooks.call} do care about the return value and will stop executing
   * remaining callbacks if `false` is returned. If a callback type does not have such a remark, pay attention to the
   * return value documentation.
   *
   * @example Using a callback type with a static name
   * ```typescript
   * Hooks.on("updateWorldTime", (worldTime, dt) => {
   *   worldTime; // number
   *   dt; // number
   *   // [...]
   * })
   * ```
   *
   * @example Using a callback with a dynamic name and generic parameter
   * ```typescript
   * Hooks.on<Hooks.CloseApplication<FormApplication>>("closeFormApplication", (app, jq) => {
   *   app; // FormApplication
   *   jq; // JQuery
   *   // [...]
   * })
   * ```
   *
   * @example Using the `error` callback type
   * ```typescript
   * Hooks.on("error", (...args) => {
   *   if (args[0] === "Canvas#draw")
   *     args[2].layer // CanvasLayer
   *   // [...]
   * })
   * ```
   */
  namespace Hooks {
    interface StaticCallbacks {
      /**
       * A hook event that fires when a custom active effect is applied.
       * @param actor  - The actor the active effect is being applied to
       * @param change - The change data being applied
       * @remarks This is called by {@link Hooks.call}.
       * @see {@link ActiveEffect#_applyCustom}
       */
      applyActiveEffect: (
        actor: InstanceType<ConfiguredDocumentClass<typeof Actor>>,
        change: EffectChangeData
      ) => boolean | void;

      /**
       * A hook event that fires immediately prior to PIXI Application construction with the configuration parameters.
       * @param canvasConfig - Canvas configuration parameters that will be used
       * @remarks This is called by {@link Hooks.callAll}.
       */
      canvasConfig: (canvasConfig: {
        view: HTMLCanvasElement;
        width: number;
        height: number;
        transparent: boolean;
        resolution: number;
        autoDensity: boolean;
        backgroundColor: string | null;
        antialias: boolean;
        powerPreference: string;
      }) => void;

      /**
       * A hook event that fires when the Canvas is initialized.
       * @param canvas - the Canvas
       * @remarks This is called by {@link Hooks.callAll}.
       * @see {@link Canvas#draw}
       */
      canvasInit: (canvas: Canvas) => void;

      /**
       * A hook event that fires when the Canvas is panned.
       * @param canvas - The canvas
       * @param view   - The applied translate/transform
       * @remarks When called during animated panning, the callback is called on every tick.
       * @remarks This is called by {@link Hooks.callAll}.
       * @see {@link Canvas#pan}
       * @see {@link Canvas#animatePan}
       */
      canvasPan: (canvas: Canvas, view: Canvas.View) => void;

      /**
       * A hook event that fires when the Canvas is ready.
       * @param canvas - the canvas
       * @remarks This is called by {@link Hooks.call}.
       * @see {@link Canvas#draw}
       */
      canvasReady: (canvas: Canvas) => boolean | void;

      /**
       * A hook event that fires when the Sidebar tab is changed.
       * @param app - The SidebarTab application which is now active
       * @remarks This is called by {@link Hooks.callAll}.
       * @see {@link Sidebar#_onChangeTab}
       */
      changeSidebarTab: (app: SidebarTab) => void;

      /**
       * A hook event that fires when a chat bubble is rendered.
       * @param token   - The speaking token
       * @param html    - The HTML for the chat bubble
       * @param message - The spoken message text
       * @param options - additional options
       * @remarks This is called when creating a {@link ChatBubble}, but before displaying it.
       * @remarks This is called by {@link Hooks.call}.
       * @remarks An explicit return value of `false` prevents the chat bubble being shown.
       * @see {@link ChatBubbles#say}
       */
      chatBubble: (
        token: Token,
        html: JQuery,
        message: string,
        options: {
          /** Whether to style the speech bubble as an emote */
          emote: boolean;
        }
      ) => boolean | void;

      /**
       * A hook event that fires when a user sends a message through the ChatLog.
       * @param chatLog  - The ChatLog instance
       * @param message  - The trimmed message content
       * @param chatData - The basic chat data
       * @remarks This is called by {@link Hooks.call}.
       * @remarks An explicit return value of `false` prevents the chat message from being created.
       * @see {@link ChatLog#processMessage}
       */
      chatMessage: (
        chatLog: ChatLog,
        message: string,
        chatData: {
          /** The User sending the message */
          user: string;

          /** The identified speaker data, see {@link ChatMessage.getSpeaker} */
          speaker: ReturnType<ConfiguredDocumentClass<typeof ChatMessage>['getSpeaker']>;
        }
      ) => boolean | void;

      /**
       * A hook event that fires when the SceneNavigation menu is expanded or collapsed.
       * @param nav       - The SceneNavigation application
       * @param collapsed - Whether the navigation is now collapsed or not
       * @remarks This is called by {@link Hooks.callAll}.
       * @see {@link SceneNavigation#expand}
       * @see {@link SceneNavigation#collapse}
       */
      collapseSceneNavigation: (nav: SceneNavigation, collapsed: boolean) => void;

      /**
       * A hook event that fires when the Sidebar is collapsed or expanded.
       * @param sidebar   - The Sidebar application
       * @param collapsed - Whether the Sidebar is now collapsed or not
       * @remarks This is called by {@link Hooks.callAll}.
       * @see {@link Sidebar#expand}
       * @see {@link Sidebar#collapse}
       */
      collapseSidebar: (sidebar: Sidebar, collapsed: boolean) => void;

      /**
       * A hook event that fires when Cards are dealt from a deck to other hands
       * @param origin             - The origin Cards document
       * @param destinations       - An array of destination Cards documents
       * @param context            - Additional context which describes the operation
       * @remarks This is called by {@link Hooks.call}.
       * @remarks An explicit return value of `false` prevents the operation.
       */
      dealCards: (
        origin: InstanceType<ConfiguredDocumentClassForName<'Cards'>>,
        destinations: InstanceType<ConfiguredDocumentClassForName<'Cards'>>[],
        context: Cards.DealContext
      ) => boolean | void;

      /**
       * A hook event that fires when some useful data is dropped onto an ActorSheet.
       * @param actor - The Actor
       * @param sheet - The ActorSheet application
       * @param data  - The data that has been dropped onto the sheet
       * @remarks This is called by {@link Hooks.call}.
       * @remarks An explicit return value of `false` prevents the Document being created.
       * @see {@link ActorSheet#_onDrop}
       */
      dropActorSheetData: (
        actor: InstanceType<ConfiguredDocumentClass<typeof Actor>>,
        sheet: ActorSheet,
        data: ActorSheet.DropData
      ) => boolean | void;

      /**
       * A hook event that fires when some useful data is dropped onto the Canvas.
       * @param canvas - The Canvas
       * @param data   - The data that has been dropped onto the Canvas
       * @remarks This is called by {@link Hooks.call}.
       * @remarks An explicit return value of `false` prevents the Document being created.
       * @see {@link Canvas#_onDrop}
       */
      dropCanvasData: (
        canvas: Canvas,
        data: TokenLayer.DropData | NotesLayer.DropData | MapLayer.DropData
      ) => boolean | void;

      /**
       * A hook event that fires when some useful data is dropped onto a RollTableConfig.
       * @param table  - The RollTable
       * @param config - The RollTableConfig application
       * @param data   - The data dropped onto the RollTableConfig
       * @remarks This is called by {@link Hooks.call}.
       * @remarks An explicit return value of `false` prevents the Document being created.
       * @see {@link RollTableConfig#_onDrop}
       */
      dropRollTableSheetData: (
        table: InstanceType<ConfiguredDocumentClass<typeof RollTable>>,
        config: RollTableConfig,
        data: object
      ) => boolean | void;

      /**
       * A hook event that fires whenever foundry experiences an error.
       *
       * @param location - The method where the error was caught.
       * @param err      - The error.
       * @param data     - Additional data that might be provided, based on the nature of the error.
       *                   (default: `{}`)
       * @remarks This is called by {@link Hooks.callAll}.
       * @see {@link Hooks.onError}
       */
      error: (...args: ValueOf<ErrorCallbackParameters>) => void;

      /**
       * A hook event that fires when the Scene controls are initialized.
       * @param controls - The SceneControl configurations
       * @remarks This is called by {@link Hooks.callAll}.
       * @see {@link SceneControls#_getControlButtons}
       */
      getSceneControlButtons: (controls: SceneControl[]) => void;

      /**
       * A hook event that fires when the context menu for a SceneNavigation entry is constructed.
       * @param html         - The HTML element to which the context options are attached
       * @param entryOptions - The context menu entries
       * @remarks This is called by {@link Hooks.call}.
       * @see {@link SceneNavigation#activateListeners}
       */
      getSceneNavigationContext: (html: JQuery, entryOptions: ContextMenuEntry[]) => boolean | void;

      /**
       * A hook event that fires when the context menu for a PlayersList entry is constructed.
       * @param html         - The HTML element to which the context options are attached
       * @param entryOptions - The context menu entries
       * @remarks This is called by {@link Hooks.call}.
       * @see {@link PlayerList#activateListeners}
       */
      getUserContextOptions: (html: JQuery, entryOptions: ContextMenuEntry[]) => boolean | void;

      /**
       * A hook event that fires whenever data is dropped into a Hotbar slot.
       * The hook provides a reference to the Hotbar application, the dropped data, and the target slot.
       * Default handling of the drop event can be prevented by returning false within the hooked function.
       * @param hotbar - The Hotbar application instance
       * @param data   - The dropped data object
       * @param slot   - The target hotbar slot
       * @remarks This is called by {@link Hooks.call}.
       * @remarks An explicit return value of `false` prevents the Document being created.
       * @see {@link Hotbar#_onDrop}
       */
      hotbarDrop: (
        hotbar: Hotbar,
        data: DropData<InstanceType<ConfiguredDocumentClass<typeof Macro>>>,
        slot: number
      ) => boolean | void;

      /**
       * A hook event that fires as Foundry is initializing, right before any initialization tasks have begun.
       * @remarks This is called by {@link Hooks.callAll}.
       * @see {@link Game#initialize}
       */
      init: () => void;

      /**
       * A hook event that fires after LightSource shaders have initialized.
       * @param source - The LightSource being initialized
       * @remarks This is called by {@link Hooks.callAll}.
       * @see {@link LightSource#_initializeShaders}
       */
<<<<<<< HEAD
      initializeLightSourceShaders: (source: LightSource) => unknown;
=======
      // FIXME: Replace with `initializeLightSourceShaders`
      initializePointSourceShaders: (source: PointSource, animationType: string | null) => void;
>>>>>>> 19c649bf

      /**
       * A hook event that fires when the LightingLayer is refreshed.
       * @param layer - the LightingLayer
       * @remarks This is called by {@link Hooks.callAll}.
       * @see {@link LightingLayer#refresh}
       */
      lightingRefresh: (layer: LightingLayer) => void;

      /**
       * A hook event that fires when a token's resource bar attribute has been modified.
       * @param data    - A object describing the modification
       * @param updates - The update delta that will be applied to the Token's actor
       * @returns whether the Actor should be updated
       * @remarks This is called by {@link Hooks.call}.
       * @see {@link Actor#modifyTokenAttribute}
       * @see {@link Actor#update}
       */
      modifyTokenAttribute: (
        data: {
          /** The attribute path */
          attribute: string;

          /** The target attribute value */
          value: number;

          /** Whether the number represents a relative change (true) or an absolute change (false) */
          isDelta: boolean;

          /** Whether the new value is part of an attribute bar, or just a direct value */
          isBar: boolean;
        },
        updates: Record<string, number>
      ) => boolean;

      /**
       * A hook event that fires when Cards are passed from one stack to another
       * @param origin      - The origin Cards document
       * @param destination - The destination Cards document
       * @param context     - Additional context which describes the operation
       * @remarks This is called by {@link Hooks.call}.
       * @remarks An explicit return value of `false` prevents the operation.
       */
      passCards: (
        origin: InstanceType<ConfiguredDocumentClassForName<'Cards'>>,
        destination: InstanceType<ConfiguredDocumentClassForName<'Cards'>>,
        context: Cards.DealContext
      ) => boolean | void;

      /**
       * A hook event that fires when the game is paused or un-paused.
       * @param paused - Is the game now paused (true) or un-paused (false)
       * @remarks This is called by {@link Hooks.callAll}.
       * @see {@link Game#togglePause}
       */
      pauseGame: (paused: boolean) => void;

      /**
       * A hook event that fires when the game is fully ready.
       * @remarks This is called by {@link Hooks.callAll}.
       * @see {@link Game#setupGame}
       */
      ready: () => void;

      /**
       * A hook event that fires for each ChatMessage which is rendered for addition to the ChatLog.
       * This hook allows for final customization of the message HTML before it is added to the log.
       * @param message - The ChatMessage document being rendered
       * @param html    - The pending HTML as a jQuery object
       * @param data    - The input data provided for template rendering
       * @remarks This is called by {@link Hooks.call}.
       * @see {@link ChatMessage#render}
       */
      renderChatMessage: (
        message: ChatMessage,
        html: JQuery,
        data: {
          message: ToObjectFalseType<InstanceType<ConfiguredDocumentClass<typeof ChatMessage>>>;
          user: Game['user'];
          author: InstanceType<ConfiguredDocumentClass<typeof ChatMessage>>['user'];
          alias: InstanceType<ConfiguredDocumentClass<typeof ChatMessage>>['alias'];
          cssClass: string;
          isWhisper: boolean;
          whisperTo: string;
          borderColor?: string;
        }
      ) => boolean | void;

      /**
       * A hook event that fires when a stack of Cards are returned to the decks they originally came from.
       * @param origin   - The origin Cards document.
       * @param returned - The cards being returned.
       * @param context  - Additional context which describes the operation.
       */
      returnCards: (
        origin: InstanceType<ConfiguredDocumentClassForName<'Cards'>>,
        returned: InstanceType<ConfiguredDocumentClassForName<'Card'>>[],
        context: Cards.ReturnContext
      ) => boolean | void;

      /**
       * A hook event that fires when the AV settings are changed.
       * @param settings - The AVSettings manager
       * @param changed  - The delta of the settings that have been changed
       * @remarks This is called by {@link Hooks.callAll}.
       * @see {@link AVSettings#_onSettingsChanged}
       */
      rtcSettingsChanged: (settings: AVSettings, changed: DeepPartial<AVSettings.Settings>) => void;

      /**
       * A hook event that fires when Foundry has finished initializing but
       * before the game state has been set up. Fires before any Documents, UI
       * applications, or the Canvas have been initialized.
       * @remarks This is called by {@link Hooks.callAll}.
       * @see {@link Game#setupGame}
       */
      setup: () => void;

      /**
       * A hook event that fires when the SightLayer has been refreshed.
       * @param layer - The SightLayer
       * @remarks This is called by {@link Hooks.callAll}.
       * @see {@link SightLayer#restrictVisibility}
       */
      sightRefresh: (layer: SightLayer) => void;

      /**
       * A hook event that fires when a token is targeted or un-targeted.
       * @param user     - The User doing the targeting
       * @param token    - The targeted Token
       * @param targeted - Whether the Token has been targeted or untargeted
       * @remarks This is called by {@link Hooks.callAll}.
       * @see {@link UserTargets#_hook}
       */
      targetToken: (
        user: InstanceType<ConfiguredDocumentClass<typeof User>>,
        token: ConfiguredObjectClassForName<'Token'>,
        targeted: boolean
      ) => void;

      /**
       * A hook event that fires whenever the contents of a Compendium pack were modified.
       * This hook fires for all connected clients after the update has been processed.
       *
       * @param pack      - The Compendium pack being modified
       * @param documents - The locally-cached Documents which were modified in the operation
       * @param options   - Additional options which modified the modification request
       * @param userId    - The ID of the User who triggered the modification workflow
       * @remarks This is called by {@link Hooks.callAll}.
       * @see {@link CompendiumCollection#_onModifyContents}
       */
      updateCompendium: (
        pack: CompendiumCollection<any>,
        documents: foundry.abstract.Document<any, any>[],
        options: DocumentModificationOptions,
        userId: string
      ) => void;

      /**
       * A hook event that fires when the World time has been updated.
       * @param worldTime - The new canonical World time
       * @param delta     - The time delta
       * @remarks This is called by {@link Hooks.callAll}.
       * @see {@link GameTime#onUpdateWorldTime}
       */
      updateWorldTime: (worldTime: number, delta: number) => void;
    }

    /**
     * A hook event that fires whenever this Application is closed.
     * @param app   - The Application instance being closed
     * @param html  - The application HTML when it is closed
     * @typeParam A - the type of the Application
     * @remarks The name for this hook is dynamically created by joining 'close' with the type name of the Application.
     * @remarks This is called by {@link Hooks.call}.
     * @see {@link Application#close}
     */
    type CloseApplication<A extends Application = Application> = (app: A, html: JQuery) => boolean | void;

    /**
     * A hook event that fires when any PlaceableObject is selected or
     * deselected. Substitute the PlaceableObject name in the hook event to
     * target a specific PlaceableObject type, for example "controlToken".
     * @param object     - The PlaceableObject
     * @param controlled - Whether the PlaceableObject is selected or not
     * @typeParam P      - the type of the PlaceableObject
     * @remarks The name for this hook is dynamically created by joining 'control' and the type name of the
     * PlaceableObject.
     * @remarks This is called by {@link Hooks.callAll}.
     * @see {@link PlaceableObject#control}
     * @see {@link PlaceableObject#release}
     */
    type ControlPlaceableObject<P extends PlaceableObject = PlaceableObject> = (object: P, controlled: boolean) => void;

    /**
     * A hook event that fires for every embedded Document type after conclusion of a creation workflow.
     * Substitute the Document name in the hook event to target a specific type, for example "createToken".
     * This hook fires for all connected clients after the creation has been processed.
     *
     * @param document - The new Document instance which has been created
     * @param options  - Additional options which modified the creation request
     * @param userId   - The ID of the User who triggered the creation workflow
     * @typeParam D    - the type of the Document constructor
     * @remarks The name for this hook is dynamically created by joining 'create' and the type name of the Document.
     * @remarks This is called by {@link Hooks.callAll}.
     * @see {@link ClientDatabaseBackend#_postCreateDocumentCallbacks}
     * @see {@link TokenDocument#_onUpdateTokenActor}
     */
    type CreateDocument<D extends DocumentConstructor = DocumentConstructor> = (
      document: InstanceType<ConfiguredDocumentClass<D>>,
      options: DocumentModificationOptions,
      userId: string
    ) => void;

    /**
     * A hook event that fires for every Document type after conclusion of an deletion workflow.
     * Substitute the Document name in the hook event to target a specific Document type, for example "deleteActor".
     * This hook fires for all connected clients after the deletion has been processed.
     *
     * @param document - The existing Document which was deleted
     * @param options  - Additional options which modified the deletion request
     * @param userId   - The ID of the User who triggered the deletion workflow
     * @typeParam D    - the type of the Document constructor
     * @remarks The name for this hook is dynamically created by joining 'delete' with the type name of the Document.
     * @remarks This is called by {@link Hooks.callAll}.
     * @see {@link ClientDatabaseBackend#_postDeleteDocumentCallbacks}
     * @see {@link TokenDocument#_onUpdateTokenActor}
     */
    type DeleteDocument<D extends DocumentConstructor = DocumentConstructor> = (
      document: InstanceType<ConfiguredDocumentClass<D>>,
      options: DocumentModificationOptions,
      userId: string
    ) => void;

    /**
     * A hook event that fires whenever this Application is first rendered to add buttons to its header.
     * @param app     - The Application instance being rendered
     * @param buttons - The array of header buttons which will be displayed
     * @typeParam A   - the type of the Application
     * @remarks The name for this hook is dynamically created by joining 'get' with the type name of the Application and
     * 'HeaderButtons'.
     * @remarks This is called by {@link Hooks.call}.
     * @see {@link Application#_getHeaderButtons}
     */
    type GetApplicationHeaderButtons<A extends Application = Application> = (
      app: A,
      buttons: Application.HeaderButton[]
    ) => boolean | void;

    /**
     * A hook event that fires when the context menu for entries in an Application is constructed. Substitute the
     * Application name in the hook event to target a specific Application, for example
     * "getActorDirectoryEntryContext".
     * @param html         - The HTML element to which the context options are attached
     * @param entryOptions - The context menu entries
     * @remarks This is called by {@link Hooks.call}.
     * @see {@link ContextMenu.create}
     */
    type GetEntryContext = (html: JQuery, entryOptions: ContextMenuEntry[]) => boolean | void;

    /**
     * A hook event that fires when the context menu for a Sound in the PlaylistDirectory is constructed.
     * @param html         - The HTML element to which the context options are attached
     * @param entryOptions - The context menu entries
     * @remarks The name for this hook is dynamically created by joining 'get' with the type name of the PlaylistDirectory
     * and 'SoundContext'.
     * @remarks This is called by {@link Hooks.call}.
     * @see {@link PlaylistDirectory#_contextMenu}
     */
    type GetPlaylistDirectorySoundContext = (html: JQuery, entryOptions: ContextMenuEntry[]) => boolean | void;

    /**
     * A hook event that fires when the context menu for folders in a SidebarTab
     * is constructed. Substitute the SidebarTab name in the hook event to target
     * a specific SidebarTab, for example "getActorDirectoryFolderContext".
     * @param html         - The HTML element to which the context options are attached
     * @param entryOptions - The context menu entries
     * @remarks The name for this hook is dynamically created by joining 'get' with the type name of the SidebarDirectory
     * and 'FolderContext'.
     * @remarks This is called by {@link Hooks.call}.
     * @see {@link SidebarDirectory#_contextMenu}
     */
    type GetSidebarDirectoryFolderContext = (html: JQuery, entryOptions: ContextMenuEntry[]) => boolean | void;

    /**
     * A hook event that fires when the user modifies a global volume slider.
     * The hook name needs to be customized to include the type of global volume being changed, one of:
     * `globalPlaylistVolumeChanged`, `globalAmbientVolumeChanged`, or `globalInterfaceVolumeChanged`.
     * @param volume - The new volume level
     * @remarks The name for this hook is dynamically created by joining the name of the volume with 'Changed'.
     * @remarks This is called by {@link Hooks.callAll}.
     * @see {@link AudioHelper#_onChangeGlobalVolume}
     */
    type GlobalVolumeChanged = (volume: number) => void;

    /**
     * A hook event that fires when any PlaceableObject is hovered over or out.
     * Substitute the PlaceableObject name in the hook event to target a specific
     * PlaceableObject type, for example "hoverToken".
     * @param object - The PlaceableObject
     * @param hover  - Whether the PlaceableObject is hovered over or not
     * @typeParam P  - the type of the PlaceableObject
     * @remarks The name for this hook is dynamically created by joining 'hover' and the type name of the PlaceableObject.
     * @remarks This is called by {@link Hooks.callAll}.
     * @see {@link PlaceableObject#_onHoverIn}
     * @see {@link PlaceableObject#_onHoverOut}
     */
    type HoverPlaceableObject<P extends PlaceableObject = PlaceableObject> = (object: P, hover: boolean) => void;

    /**
     * A hook event that fires when any PlaceableObject is pasted onto the
     * Scene. Substitute the PlaceableObject name in the hook event to target a
     * specific PlaceableObject type, for example "pasteToken".
     * @param copied     - The PlaceableObjects that were copied
     * @param createData - The new objects that will be added to the Scene
     * @typeParam P      - the type of the PlaceableObject
     * @remarks The name for this hook is dynamically created by joining 'paste' with the type name of the
     * PlaceableObject.
     * @remarks This is called by {@link Hooks.call}.
     * @see {@link PlaceablesLayer#pasteObjects}
     */
    type PastePlaceableObject<P extends PlaceableObject = PlaceableObject> = (
      copied: P[],
      createData: Array<P['document']['data']['_source']>
    ) => boolean | void;

    /**
     * A hook event that fires for every Document type before execution of a creation workflow. Substitute the
     * Document name in the hook event to target a specific Document type, for example "preCreateActor". This hook
     * only fires for the client who is initiating the creation request.
     *
     * The hook provides the pending document instance which will be used for the Document creation. Hooked functions
     * may modify that data or prevent the workflow entirely by explicitly returning false.
     *
     * @param document - The pending document which is requested for creation
     * @param data     - The initial data object provided to the document creation request
     * @param options  - Additional options which modify the creation request
     * @param userId   - The ID of the requesting user, always game.user.id
     * @typeParam D    - the type of the Document constructor
     * @returns Explicitly return false to prevent creation of this Document
     * @remarks The name for this hook is dynamically created by joining 'preCreate' with the name of the Document.
     * @remarks This is called by {@link Hooks.call}.
     * @see {@link ClientDatabaseBackend#_preCreateDocumentArray}
     * @see {@link TokenDocument#_preUpdateTokenActor}
     */
    type PreCreateDocument<D extends DocumentConstructor = DocumentConstructor> = (
      document: InstanceType<ConfiguredDocumentClass<D>>,
      data: ConstructorParameters<D>[0],
      options: DocumentModificationOptions,
      userId: string
    ) => boolean | void;

    /**
     * A hook event that fires for every Document type before execution of a deletion workflow. Substitute the
     * Document name in the hook event to target a specific Document type, for example "preDeleteActor". This hook
     * only fires for the client who is initiating the update request.
     *
     * The hook provides the Document instance which is requested for deletion. Hooked functions may prevent the
     * workflow entirely by explicitly returning false.
     *
     * @param document - The Document instance being deleted
     * @param options  - Additional options which modify the deletion request
     * @param userId   - The ID of the requesting user, always game.user.id
     * @typeParam D    - the type of the Document constructor
     * @returns Explicitly return false to prevent deletion of this Document
     * @remarks The name for this hook is dynamically created by joining 'preDelete' with the type name of the Document.
     * @remarks This is called by {@link Hooks.call}.
     * @see {@link ClientDatabaseBackend#_preDeleteDocumentArray}.
     * @see {@link TokenDocument#_preUpdateTokenActor}
     */
    type PreDeleteDocument<D extends DocumentConstructor = DocumentConstructor> = (
      document: InstanceType<ConfiguredDocumentClass<D>>,
      options: DocumentModificationOptions,
      userId: string
    ) => boolean | void;

    /**
     * A hook event that fires for every Document type before execution of an update workflow. Substitute the Document
     * name in the hook event to target a specific Document type, for example "preUpdateActor". This hook only fires
     * for the client who is initiating the update request.
     *
     * The hook provides the differential data which will be used to update the Document. Hooked functions may modify
     * that data or prevent the workflow entirely by explicitly returning false.
     *
     * @param document - The Document instance being updated
     * @param change   - Differential data that will be used to update the document
     * @param options  - Additional options which modify the update request
     * @param userId   - The ID of the requesting user, always game.user.id
     * @typeParam D    - the type of the Document constructor
     * @returns Explicitly return false to prevent update of this Document
     * @remarks The name for this hook is dynamically created by joining 'preUpdate' with the type name of the Document.
     * @remarks This is called {@link Hooks.call}.
     * @see {@link ClientDatabaseBackend#_preUpdateDocumentArray}
     * @see {@link TokenDocument#_preUpdateTokenActor}
     */
    type PreUpdateDocument<D extends DocumentConstructor = DocumentConstructor> = (
      document: InstanceType<ConfiguredDocumentClass<D>>,
      change: DeepPartial<ConstructorParameters<D>[0]>,
      options: DocumentModificationOptions,
      userId: string
    ) => boolean | void;

    /**
     * A hook event that fires whenever this Application is rendered.
     * The hook provides the pending application HTML which will be added to the DOM.
     * Hooked functions may modify that HTML or attach interactive listeners to it.
     *
     * @param app   - The Application instance being rendered
     * @param html  - The inner HTML of the document that will be displayed and may be modified
     * @param data  - The object of data used when rendering the application
     * @typeParam A - the type of the Application
     * @remarks The name for this hook is dynamically created by joining 'render' with the type name of the Application.
     * @remarks This is called by {@link Hooks.call}.
     * @see {@link Application#_render}
     */
    type RenderApplication<A extends Application = Application> = (
      app: A,
      html: JQuery,
      data: ReturnType<A['getData']> extends Promise<infer T> ? T : ReturnType<A['getData']>
    ) => boolean | void;

    /**
     * A hook event that fires for every Document type after conclusion of an update workflow.
     * Substitute the Document name in the hook event to target a specific Document type, for example "updateActor".
     * This hook fires for all connected clients after the update has been processed.
     *
     * @param document - The existing Document which was updated
     * @param change   - Differential data that was used used to update the document
     * @param options  - Additional options which modified the update request
     * @param userId   - The ID of the User who triggered the update workflow
     * @typeParam D    - the type of the Document constructor
     * @remarks The name for this hook is dynamically created by joining 'update' with the type name of the Document.
     * @remarks This is called by {@link Hooks.callAll}.
     * @see {@link ClientDatabaseBackend#_postUpdateDocumentCallbacks}
     * @see {@link TokenDocument#_onUpdateTokenActor}
     */
    type UpdateDocument<D extends DocumentConstructor = DocumentConstructor> = (
      document: InstanceType<ConfiguredDocumentClass<D>>,
      change: DeepPartial<ConstructorParameters<D>[0]>,
      options: DocumentModificationOptions,
      userId: string
    ) => void;

    type DynamicCallbacks =
      | CloseApplication
      | ControlPlaceableObject
      | CreateDocument
      | DeleteDocument
      | GetApplicationHeaderButtons
      | GetEntryContext
      | GetPlaylistDirectorySoundContext
      | GetSidebarDirectoryFolderContext
      | HoverPlaceableObject
      | PastePlaceableObject
      | PreCreateDocument
      | PreDeleteDocument
      | PreUpdateDocument
      | RenderApplication
      | UpdateDocument;

    interface ErrorCallbackParameters {
      'Canvas#draw': [location: 'Canvas#draw', err: Error, data: { layer: CanvasLayer }];
      'Application#render': [location: 'Application#render', err: Error, data: Application.RenderOptions];
      'Localization#_loadTranslationFile': [
        location: 'Localization#_loadTranslationFile',
        err: Error,
        data: { src: string }
      ];
      'ClientDatabaseBackend#_preCreateDocumentArray': [
        location: 'ClientDatabaseBackend#_preCreateDocumentArray',
        err: Error,
        data: { id: string }
      ];
      'ClientDatabaseBackend#_preUpdateDocumentArray': [
        location: 'ClientDatabaseBackend#_preUpdateDocumentArray',
        err: Error,
        data: { id: string }
      ];
      'WorldCollection#_initialize': [location: 'WorldCollection#_initialize', err: Error, data: { id: string }];
      'ClientDocumentMixin#_initialize': [
        location: 'ClientDocumentMixin#_initialize',
        err: Error,
        data: { id: string }
      ];
      'Actor#getTokenImages': [location: 'Actor#getTokenImages', err: Error, data: Record<string, never>];
      'Macro#executeChat': [location: 'Macro#executeChat', err: Error, data: { command: string }];
      'ChatMessage#roll': [location: 'ChatMessage#roll', err: Error, data: { command: string }];
      'DefaultTokenConfig#_updateObject': [
        location: 'DefaultTokenConfig#_updateObject',
        err: Error,
        data: Record<string, never>
      ];
      'SceneConfig#_updateObject': [location: 'SceneConfig#_updateObject', err: Error, data: { scene: string }];
      'SidebarDirectory.setupFolders': [
        location: 'SidebarDirectory.setupFolders',
        err: Error,
        data: Record<string, never>
      ];
      'Sidebar#_render': [location: 'Sidebar#_render', err: Error, data: { name: string }];
      'Game#initializeCanvas': [location: 'Game#initializeCanvas', err: Error, data: Record<string, never>];
      'EmbeddedCollection#_initialize': [
        location: 'EmbeddedCollection#_initialize',
        err: Error,
        data: { id: string; documentName: string }
      ];
    }
  }
}<|MERGE_RESOLUTION|>--- conflicted
+++ resolved
@@ -449,12 +449,7 @@
        * @remarks This is called by {@link Hooks.callAll}.
        * @see {@link LightSource#_initializeShaders}
        */
-<<<<<<< HEAD
       initializeLightSourceShaders: (source: LightSource) => unknown;
-=======
-      // FIXME: Replace with `initializeLightSourceShaders`
-      initializePointSourceShaders: (source: PointSource, animationType: string | null) => void;
->>>>>>> 19c649bf
 
       /**
        * A hook event that fires when the LightingLayer is refreshed.
