import {
  DataSourceForPlaceable,
  ConfiguredDocumentClass,
  ConfiguredObjectClassForName,
  ConfiguredDocumentClassForName,
  PlaceableDocumentType
} from '../../../../../types/helperTypes';
import EmbeddedCollection from '../../../../common/abstract/embedded-collection.mjs';

type ConcretePlaceableOrPlaceableObject<T> = T extends PlaceableObject ? T : PlaceableObject;

declare global {
  /**
   * A subclass of Canvas Layer which is specifically designed to contain multiple PlaceableObject instances,
   * each corresponding to an embedded Document.
   * @typeParam DocumentName - The key of the configuration which defines the object and document class.
   * @typeParam Options      - The type of the options in this layer.
   */
  abstract class PlaceablesLayer<
    DocumentName extends PlaceableDocumentType,
    Options extends PlaceablesLayer.LayerOptions<DocumentName> = PlaceablesLayer.LayerOptions<DocumentName>
  > extends CanvasLayer<Options> {
    constructor();

    /**
     * Placeable Layer Objects
     * @defaultValue `null`
     */
    objects: PIXI.Container | null;

    /**
     * Preview Object Placement
     * @defaultValue `null`
     */
    preview: PIXI.Container | null;

    /**
     * Keep track of history so that CTRL+Z can undo changes
     */
    history: Array<
      CanvasHistory<ConcretePlaceableOrPlaceableObject<InstanceType<ConfiguredObjectClassForName<DocumentName>>>>
    >;

    /**
     * Track the PlaceableObject on this layer which is currently being hovered upon
     * @defaultValue `null`
     */
    protected _hover: ConcretePlaceableOrPlaceableObject<
      InstanceType<ConfiguredObjectClassForName<DocumentName>>
    > | null;

    /**
     * Track the set of PlaceableObjects on this layer which are currently controlled by their id
     * @defaultValue `{}`
     */
    protected _controlled: Record<string, InstanceType<ConfiguredObjectClassForName<DocumentName>>>;

    /**
     * Keep track of an object copied with CTRL+C which can be pasted later
     * @defaultValue `[]`
     */
    protected _copy: ConcretePlaceableOrPlaceableObject<InstanceType<ConfiguredObjectClassForName<DocumentName>>>[];

    /**
     * A Quadtree which partitions and organizes Walls into quadrants for efficient target identification.
     */
    quadtree: Quadtree<
      ConcretePlaceableOrPlaceableObject<InstanceType<ConfiguredObjectClassForName<DocumentName>>>
    > | null;

    /** @override */
    static get layerOptions(): PlaceablesLayer.LayerOptions<any>;

    /**
     * A reference to the named Document type which is contained within this Canvas Layer.
     * @remarks This getter is abstract in {@link PlaceablesLayer}.
     */
    static documentName: PlaceableDocumentType;

    /**
     * Obtain a reference to the Collection of embedded Document instances within the currently viewed Scene
     */
    get documentCollection(): EmbeddedCollection<
      ConfiguredDocumentClassForName<DocumentName>,
      foundry.data.SceneData
    > | null;

    /**
     * Define a Container implementation used to render placeable objects contained in this layer
     */
    static get placeableClass(): ConstructorOf<PlaceableObject>;

    /**
     * Return the precision relative to the Scene grid with which Placeable objects should be snapped
     */
    get gridPrecision(): number;

    /**
     * If objects on this PlaceableLayer have a HUD UI, provide a reference to its instance
     * @remarks Returns `null` unless overridden
     */
    get hud(): BasePlaceableHUD<InstanceType<ConfiguredObjectClassForName<DocumentName>>> | null;

    /**
     * A convenience method for accessing the placeable object instances contained in this layer
     */
    get placeables(): InstanceType<ConfiguredObjectClassForName<DocumentName>>[];

    /**
     * An Array of placeable objects in this layer which have the _controlled attribute
     */
    get controlled(): InstanceType<ConfiguredObjectClassForName<DocumentName>>[];

    /**
     * Obtain an iterable of objects which should be added to this PlaceableLayer
     */
    getDocuments(): Exclude<this['documentCollection'], null> | [];

    /**
     * @override
     * @remarks It returns Promise<this> but is overridden by a subclass in this way.
     */
    draw(): Promise<this | undefined>;

    /**
     * Draw a single placeable object
     */
    createObject(
      data: InstanceType<ConfiguredDocumentClassForName<DocumentName>>
    ): InstanceType<ConfiguredObjectClassForName<DocumentName>>;

    /** @override */
    tearDown(): Promise<this>;

    /** @override */
    activate(): this;

    /** @override */
    deactivate(): this;

    /**
     * Get a PlaceableObject contained in this layer by it's ID
     *
     * @param objectId - The ID of the contained object to retrieve
     * @returns The object instance, or undefined
     */
    get(objectId: string): InstanceType<ConfiguredObjectClassForName<DocumentName>> | undefined;

    /**
     * Acquire control over all PlaceableObject instances which are visible and controllable within the layer.
     *
     * @param options - Options passed to the control method of each object
     *                  (default: `{}`)
     * @returns An array of objects that were controlled
     */
    controlAll(options?: PlaceableObject.ControlOptions): InstanceType<ConfiguredObjectClassForName<DocumentName>>[];

    /**
     * Release all controlled PlaceableObject instance from this layer.
     *
     * @param options - Options passed to the release method of each object
     *                  (default: `{}`)
     * @returns The number of PlaceableObject instances which were released
     */
    releaseAll(options?: PlaceableObject.ReleaseOptions): number;

    /**
     * Simultaneously rotate multiple PlaceableObjects using a provided angle or incremental.
     * This executes a single database operation using Scene.update.
     * If rotating only a single object, it is better to use the PlaceableObject.rotate instance method.
     *
     * @param options - Options which configure how multiple objects are rotated
     *                  (default: `{}`)
     * @returns An array of objects which were rotated
     */
    rotateMany(options?: RotationOptions): Promise<InstanceType<ConfiguredObjectClassForName<DocumentName>>[]>;

    /**
     * Simultaneously move multiple PlaceableObjects via keyboard movement offsets.
     * This executes a single database operation using Scene.update.
     * If moving only a single object, this will delegate to PlaceableObject.update for performance reasons.
     *
     * @param options - Options which configure how multiple objects are moved
     *                  (default: `{}`)
     * @returns An array of objects which were moved during the operation
     */
    moveMany(
      options?: MovementOptions
    ): Promise<InstanceType<ConfiguredObjectClassForName<DocumentName>>[]> | undefined;

    /**
     * Undo a change to the objects in this layer
     * This method is typically activated using CTRL+Z while the layer is active
     */
    undoHistory(): Promise<InstanceType<ConfiguredDocumentClassForName<DocumentName>>[]>;

    /**
     * A helper method to prompt for deletion of all PlaceableObject instances within the Scene
     * Renders a confirmation dialogue to confirm with the requester that all objects will be deleted
     * @returns An array of Document objects which were deleted by the operation
     */
    deleteAll(): Promise<InstanceType<ConfiguredDocumentClassForName<DocumentName>>[] | false | null>;

    /**
     * Record a new CRUD event in the history log so that it can be undone later
     * @param type - The event type (create, update, delete)
     * @param data - The object data
     */
    storeHistory(
      type: PlaceablesLayer.HistoryEventType,
      data: DataSourceForPlaceable<
        ConcretePlaceableOrPlaceableObject<InstanceType<ConfiguredObjectClassForName<DocumentName>>>
      >
    ): void;

    /**
     * Copy currently controlled PlaceableObjects to a temporary Array, ready to paste back into the scene later
     * @returns The Array of copied PlaceableObject instances
     */
    copyObjects(): InstanceType<ConfiguredObjectClassForName<DocumentName>>[];

    /**
     * Paste currently copied PlaceableObjects back to the layer by creating new copies
     * @param position - The destination position for the copied data.
     * @param options  - (default: `{}`);
     * @returns An Array of created PlaceableObject instances
     */
    pasteObjects(
      position: Point,
      options?: PasteOptions
    ): Promise<InstanceType<ConfiguredDocumentClassForName<DocumentName>>[]>;

    /**
     * Select all PlaceableObject instances which fall within a coordinate rectangle.
     * @param options        - (default: `{}`)
     * @returns A boolean for whether the controlled set was changed in the operation
     */
    selectObjects(options?: SelectOptions): boolean;

    /**
     * Update all objects in this layer with a provided transformation.
     * Conditionally filter to only apply to objects which match a certain condition.
     * @param transformation - An object of data or function to apply to all matched objects
     * @param condition      - A function which tests whether to target each object
     *                         (default: `null`)
     * @param options        - Additional options passed to Entity.update
     *                         (default: `{}`)
     * @returns An array of updated data once the operation is complete
     */
    updateAll(
      transformation:
        | ((
            placeable: InstanceType<ConfiguredObjectClassForName<DocumentName>>
          ) => Partial<
            DataSourceForPlaceable<
              ConcretePlaceableOrPlaceableObject<InstanceType<ConfiguredObjectClassForName<DocumentName>>>
            >
          >)
        | Partial<
            DataSourceForPlaceable<
              ConcretePlaceableOrPlaceableObject<InstanceType<ConfiguredObjectClassForName<DocumentName>>>
            >
          >,
      condition?: ((placeable: InstanceType<ConfiguredObjectClassForName<DocumentName>>) => boolean) | null,
      options?: DocumentModificationContext
    ): Promise<Array<InstanceType<ConfiguredDocumentClassForName<DocumentName>>>>;

    /**
     * Handle left mouse-click events which originate from the Canvas stage and are dispatched to this Layer.
     * @param event - (unused)
     * @see {@link Canvas#_onClickLeft}
     */
    protected _onClickLeft(event: PIXI.InteractionEvent): number | void;

    /**
     * Handle double left-click events which originate from the Canvas stage and are dispatched to this Layer.
     * @param event - (unused)
     * @see {@link Canvas#_onClickLeft2}
     */
    protected _onClickLeft2(event: PIXI.InteractionEvent): void;

    /**
     * Start a left-click drag workflow originating from the Canvas stage.
     * @see {@link Canvas#_onDragLeftStart}
     * @remarks This returns Promise<void> but is overridden by some subclasses.
     */
    protected _onDragLeftStart(event: PIXI.InteractionEvent): Promise<void | PlaceableObject>;

    /**
     * Continue a left-click drag workflow originating from the Canvas stage.
     * @see {@link Canvas#_onDragLeftMove}
     */
    protected _onDragLeftMove(event: PIXI.InteractionEvent): void;

    /**
     * Conclude a left-click drag workflow originating from the Canvas stage.
     * @see {@link Canvas#_onDragLeftDrop}
     * @remarks Returns always a promise but is overridden in subclasses.
     */
    protected _onDragLeftDrop(
      event: PIXI.InteractionEvent
    ): Promise<InstanceType<ConfiguredDocumentClassForName<DocumentName>> | void> | void;

    /**
     * Cancel a left-click drag workflow originating from the Canvas stage.
     * @param event - (unused)
     * @see {@link Canvas#_onDragLeftDrop}
     */
    protected _onDragLeftCancel(event: PointerEvent): void;

    /**
     * Handle right mouse-click events which originate from the Canvas stage and are dispatched to this Layer.
     * @param event - (unused)
     * @see {@link Canvas#_onClickRight}
     */
    protected _onClickRight(event: PIXI.InteractionEvent): void;

    /**
     * Handle mouse-wheel events at the PlaceableObjects layer level to rotate multiple objects at once.
     * This handler will rotate all controlled objects by some incremental angle.
     * @param event - The mousewheel event which originated the request
     * @remarks This methods just returns ReturnType\<this['rotateMany']\>|void but is overridden by subclasses
     */
    protected _onMouseWheel(
      event: WheelEvent
    ):
      | ReturnType<this['rotateMany']>
      | ReturnType<InstanceType<ConfiguredObjectClassForName<DocumentName>>['rotate']>
      | void;

    /**
     * Handle a DELETE keypress while a placeable object is hovered
     * @param event - The delete key press event which triggered the request
     *                (unused)
     */
    protected _onDeleteKey(
      event?: any
    ): Promise<InstanceType<ConfiguredDocumentClassForName<DocumentName>>[] | undefined>;

    /**
     * @deprecated since 0.8.0
     */
    static get dataArray(): string;

<<<<<<< HEAD
  /**
   * Create multiple embedded entities in a parent Entity collection using an Array of provided data
   *
   * @param data    - An Array of update data Objects which provide incremental data
   * @param options - Additional options which customize the update workflow
   *                  (default: `{}`)
   *
   * @returns A Promise which resolves to the returned socket response (if successful)
   */
  createMany(data: Array<PlaceablesLayer.DataType<P>>, options?: any): Promise<P[]>;
=======
    /**
     * @deprecated since 0.8.0
     */
    createMany(
      data: Parameters<InstanceType<ConfiguredDocumentClass<typeof Scene>>['createEmbeddedDocuments']>[1],
      options: Parameters<InstanceType<ConfiguredDocumentClass<typeof Scene>>['createEmbeddedDocuments']>[2]
    ): ReturnType<InstanceType<ConfiguredDocumentClass<typeof Scene>>['createEmbeddedDocuments']>;
>>>>>>> 651cddfd

    /**
     * @deprecated since 0.8.0
     */
    updateMany(
      data: Parameters<InstanceType<ConfiguredDocumentClass<typeof Scene>>['updateEmbeddedDocuments']>[1],
      options: Parameters<InstanceType<ConfiguredDocumentClass<typeof Scene>>['updateEmbeddedDocuments']>[2]
    ): ReturnType<InstanceType<ConfiguredDocumentClass<typeof Scene>>['updateEmbeddedDocuments']>;

<<<<<<< HEAD
  /**
   * Update multiple embedded entities in a parent Entity collection using an Array of provided data
   *
   * @param data    - An Array of update data Objects which provide incremental data
   * @param options - Additional options which customize the update workflow
   *                  (default: `{}`)
   *
   * @returns A Promise which resolves to the returned socket response (if successful)
   */
  // TODO: update later
  updateMany(data: any[], options?: any): Promise<Partial<P>>;
=======
    /**
     * @deprecated since 0.8.0
     */
    deleteMany(
      data: Parameters<InstanceType<ConfiguredDocumentClass<typeof Scene>>['deleteEmbeddedDocuments']>[1],
      options: Parameters<InstanceType<ConfiguredDocumentClass<typeof Scene>>['deleteEmbeddedDocuments']>[2]
    ): ReturnType<InstanceType<ConfiguredDocumentClass<typeof Scene>>['deleteEmbeddedDocuments']>;
  }
>>>>>>> 651cddfd

  interface CanvasHistory<Placeable extends PlaceableObject> {
    /**
     * The type of operation stored as history (create, update, delete)
     */
    type: PlaceablesLayer.HistoryEventType;

<<<<<<< HEAD
  /**
   * Simultaneously delete multiple PlaceableObjects.
   * This executes a single database operation using Scene.update.
   * If deleting only a single object, this will delegate to PlaceableObject.delete for performance reasons.
   *
   * @param ids     - An Array of object IDs to target for deletion
   * @param options - Additional options which customize the update workflow
   *                  (default: `{}`)
   *
   * @returns A Promise which resolves to the returned socket response (if successful)
   */
  deleteMany(ids: string[], options?: any): Promise<Array<Partial<P>> | Partial<P>>;
=======
    /**
     * The data corresponding to the action which may later be un-done
     */
    data: DataSourceForPlaceable<Placeable>[];
  }
>>>>>>> 651cddfd

  namespace PlaceablesLayer {
    type HistoryEventType = 'create' | 'update' | 'delete';

    /**
     * @typeParam DocumentName - The key of the configuration which defines the object and document class.
     */
    interface LayerOptions<DocumentName extends PlaceableDocumentType> extends CanvasLayer.LayerOptions {
      /**
       * Does this layer support a mouse-drag workflow to create new objects?
       * @defaultValue `game.user.isGM`
       */
      canDragCreate: boolean;

      /**
       * Can placeable objects in this layer be controlled?
       * @defaultValue `false`
       */
      controllableObjects: boolean;

      /**
       * Can placeable objects in this layer be rotated?
       * @defaultValue `false`
       */
      rotatableObjects: boolean;

      /**
       * Do objects in this layer snap to the grid
       * @defaultValue `true`
       */
      snapToGrid: boolean;

      /**
       * The class used to represent an object on this layer.
       * @defaultValue `getDocumentClass(this.documentName)`
       */
      objectClass: ConfiguredObjectClassForName<DocumentName>;

      /**
       * Does this layer use a quadtree to track object positions?
       * @defaultValue `false`
       */
      quadtree: boolean;

      /**
       * The FormApplication class used to configure objects on this layer.
       * @defaultValue `CONFIG[this.documentName].sheetClass`
       */
      sheetClass: ConstructorOf<FormApplication>;
    }
  }
}

interface RotationOptions {
  /**
   * A target angle of rotation (in degrees) where zero faces "south"
   */
<<<<<<< HEAD
  updateAll(
    transformation: ((placeable: P) => P) | P,
    condition?: (placeable: P) => boolean,
    options?: any
  ): Promise<Array<Partial<P>> | Partial<P>>;

  /* -------------------------------------------- */
=======
  angle?: number;
>>>>>>> 651cddfd

  /**
   * An incremental angle of rotation (in degrees)
   */
  delta?: number;

  /**
   * Snap the resulting angle to a multiple of some increment (in degrees)
   */
  snap?: number;

  /**
   * An Array of object IDs to target for rotation
   */
  ids?: string[];
}

interface MovementOptions {
  /**
   * The number of incremental grid units in the horizontal direction
   * @defaultValue `0`
   */
  dx?: number;

  /**
   * The number of incremental grid units in the vertical direction
   * @defaultValue `0`
   */
  dy?: number;

  /**
   * Rotate the token to the keyboard direction instead of moving
   * @defaultValue
   */
  rotate?: boolean;

  /**
   * An Array of object IDs to target for movement
   * @defaultValue `this.controlled.filter(o => !o.data.locked).map(o => o.id)`
   */
  ids?: string[];
}

interface PasteOptions {
  /**
   * Paste data in a hidden state, if applicable. Default is false.
   * @defaultValue `false`
   */
  hidden?: boolean;

  /**
   * Snap the resulting objects to the grid. Default is true.
   * @defaultValue `true`
   */
  snap?: boolean;
}

interface SelectOptions {
  /**
   * The top-left x-coordinate of the selection rectangle
   */
  x?: number;

  /**
   * The top-left y-coordinate of the selection rectangle
   */
  y?: number;

  /**
   * The width of the selection rectangle
   */
  width?: number;

  /**
   * The height of the selection rectangle
   */
  height?: number;

  /**
   * Optional arguments provided to any called release() method
   * @defaultValue `{}`
   */
  releaseOptions?: PlaceableObject.ReleaseOptions;

  /**
   * Optional arguments provided to any called control() method
   * @defaultValue `{ releaseOthers: false }`
   */
  controlOptions?: PlaceableObject.ControlOptions;
}<|MERGE_RESOLUTION|>--- conflicted
+++ resolved
@@ -342,18 +342,6 @@
      */
     static get dataArray(): string;
 
-<<<<<<< HEAD
-  /**
-   * Create multiple embedded entities in a parent Entity collection using an Array of provided data
-   *
-   * @param data    - An Array of update data Objects which provide incremental data
-   * @param options - Additional options which customize the update workflow
-   *                  (default: `{}`)
-   *
-   * @returns A Promise which resolves to the returned socket response (if successful)
-   */
-  createMany(data: Array<PlaceablesLayer.DataType<P>>, options?: any): Promise<P[]>;
-=======
     /**
      * @deprecated since 0.8.0
      */
@@ -361,7 +349,6 @@
       data: Parameters<InstanceType<ConfiguredDocumentClass<typeof Scene>>['createEmbeddedDocuments']>[1],
       options: Parameters<InstanceType<ConfiguredDocumentClass<typeof Scene>>['createEmbeddedDocuments']>[2]
     ): ReturnType<InstanceType<ConfiguredDocumentClass<typeof Scene>>['createEmbeddedDocuments']>;
->>>>>>> 651cddfd
 
     /**
      * @deprecated since 0.8.0
@@ -371,19 +358,6 @@
       options: Parameters<InstanceType<ConfiguredDocumentClass<typeof Scene>>['updateEmbeddedDocuments']>[2]
     ): ReturnType<InstanceType<ConfiguredDocumentClass<typeof Scene>>['updateEmbeddedDocuments']>;
 
-<<<<<<< HEAD
-  /**
-   * Update multiple embedded entities in a parent Entity collection using an Array of provided data
-   *
-   * @param data    - An Array of update data Objects which provide incremental data
-   * @param options - Additional options which customize the update workflow
-   *                  (default: `{}`)
-   *
-   * @returns A Promise which resolves to the returned socket response (if successful)
-   */
-  // TODO: update later
-  updateMany(data: any[], options?: any): Promise<Partial<P>>;
-=======
     /**
      * @deprecated since 0.8.0
      */
@@ -392,7 +366,6 @@
       options: Parameters<InstanceType<ConfiguredDocumentClass<typeof Scene>>['deleteEmbeddedDocuments']>[2]
     ): ReturnType<InstanceType<ConfiguredDocumentClass<typeof Scene>>['deleteEmbeddedDocuments']>;
   }
->>>>>>> 651cddfd
 
   interface CanvasHistory<Placeable extends PlaceableObject> {
     /**
@@ -400,26 +373,11 @@
      */
     type: PlaceablesLayer.HistoryEventType;
 
-<<<<<<< HEAD
-  /**
-   * Simultaneously delete multiple PlaceableObjects.
-   * This executes a single database operation using Scene.update.
-   * If deleting only a single object, this will delegate to PlaceableObject.delete for performance reasons.
-   *
-   * @param ids     - An Array of object IDs to target for deletion
-   * @param options - Additional options which customize the update workflow
-   *                  (default: `{}`)
-   *
-   * @returns A Promise which resolves to the returned socket response (if successful)
-   */
-  deleteMany(ids: string[], options?: any): Promise<Array<Partial<P>> | Partial<P>>;
-=======
     /**
      * The data corresponding to the action which may later be un-done
      */
     data: DataSourceForPlaceable<Placeable>[];
   }
->>>>>>> 651cddfd
 
   namespace PlaceablesLayer {
     type HistoryEventType = 'create' | 'update' | 'delete';
@@ -477,17 +435,7 @@
   /**
    * A target angle of rotation (in degrees) where zero faces "south"
    */
-<<<<<<< HEAD
-  updateAll(
-    transformation: ((placeable: P) => P) | P,
-    condition?: (placeable: P) => boolean,
-    options?: any
-  ): Promise<Array<Partial<P>> | Partial<P>>;
-
-  /* -------------------------------------------- */
-=======
   angle?: number;
->>>>>>> 651cddfd
 
   /**
    * An incremental angle of rotation (in degrees)
