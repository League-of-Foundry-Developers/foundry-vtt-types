<<<<<<< HEAD
import type { _DeepPartial, DeepPartial, Identity, InexactPartial } from "#utils";
=======
import type { DeepPartial, Identity, InexactPartial } from "#utils";
>>>>>>> 12412f66
import type { ApplicationV2, HandlebarsApplicationMixin } from "#client/applications/api/_module.d.mts";

declare module "#configuration" {
  namespace Hooks {
    interface ApplicationV2Config {
      ImagePopout: ImagePopout.Any;
    }
  }
}

/**
 * An Image Popout Application which features a single image in a lightbox style frame.
 * Furthermore, this application allows for sharing the display of an image with other connected players.
 *
 * @example
 * Creating an Image Popout
 * ```js
 * // Construct the Application instance
 * const ip = new ImagePopout({
 *   src: "path/to/image.jpg",
 *   uuid: game.actors.getName("My Hero").uuid
 *   window: {title: "My Featured Image"}
 * });
 *
 * // Display the image popout
 * ip.render(true);
 *
 * // Share the image with other connected players
 * ip.shareImage();
 * ```
 */
declare class ImagePopout<
  RenderContext extends ImagePopout.RenderContext = ImagePopout.RenderContext,
  Configuration extends ImagePopout.Configuration = ImagePopout.Configuration,
  RenderOptions extends ImagePopout.RenderOptions = ImagePopout.RenderOptions,
> extends HandlebarsApplicationMixin(ApplicationV2)<RenderContext, Configuration, RenderOptions> {
  constructor(options: DeepPartial<Configuration> & { src: string });

  /** @deprecated "An ImagePopout image path must be assigned to options.src." (since v13, until v15) */
<<<<<<< HEAD
  constructor(options: string, _options: DeepPartial<Configuration>);
=======
  constructor(options: string, _options?: DeepPartial<Configuration>);
>>>>>>> 12412f66

  // Fake override.
  static override DEFAULT_OPTIONS: ImagePopout.DefaultOptions;

  static override PARTS: Record<string, HandlebarsApplicationMixin.HandlebarsTemplatePart>;

  override get title(): string;

  /**
   * Whether the application should display video content.
   */
  get isVideo(): boolean;

  /**
   * Share the displayed image with other connected Users
<<<<<<< HEAD
   * @remarks This is callable with no `options`, that will just produce a popup with a broken `img`
   * (no `src` means the alt text is displayed) and no title. Not desirable, but not an error.
=======
   * @remarks This is callable with no `options`, because {@linkcode ImagePopout.ShareImageConfig.image | image} will be provided by the
   * instance's `this.options.src`, and the title fallback of `this.options.window.title` will always be at least an empty string,
   * preventing errors.
>>>>>>> 12412f66
   */
  shareImage(options?: ImagePopout.ShareImageOptions): void;

  protected override _initializeApplicationOptions(options: DeepPartial<Configuration>): Configuration;

  protected override _prepareContext(
    options: DeepPartial<RenderOptions> & { isFirstRender: boolean },
  ): Promise<RenderContext>;

  protected override _preFirstRender(
    context: DeepPartial<RenderContext>,
    options: DeepPartial<RenderOptions>,
  ): Promise<void>;

  /**
   * Handle a received request to display an image.
   * @param config - The image configuration data.
   * @internal
<<<<<<< HEAD
   */
  static _handleShareImage(options?: ImagePopout.ShareImageConfig): ImagePopout.Any;
=======
   * @remarks Despite having a parameter default, `options` is required to have at least valid `image` and `title` properties
   */
  static _handleShareImage(options: ImagePopout.HandleShareImageOptions): ImagePopout.Any;
>>>>>>> 12412f66

  #ImagePopout: true;
}

declare namespace ImagePopout {
  interface Any extends AnyImagePopout {}
  interface AnyConstructor extends Identity<typeof AnyImagePopout> {}

  /**
   * @remarks Foundry's override of `_prepareContext` does not call `super`. Therefore it does not
   * inherit context from its parent class.
   */
  interface RenderContext {
    caption: string | undefined;
    image: string;
    isVideo: boolean;
    title: string;
    altText: string;
  }

  // TODO: `caption` and `uuid` have defaults in `DEFAULT_OPTIONS`, but due to how config types work, `options.caption` is currently `| undefined`
  interface Configuration<ImagePopout extends ImagePopout.Any = ImagePopout.Any>
    extends HandlebarsApplicationMixin.Configuration,
      ApplicationV2.Configuration<ImagePopout> {
    /** The URL to the image or video file */
    src: string;

    /**
     * Caption text to display below the image.
     * @defaultValue `""`
     */
    caption?: string;

    /**
     * The UUID of some related {@linkcode Document}.
     * @defaultValue `null`
     */
    uuid?: string | null;

    /** Force showing or hiding the title */
    showTitle?: boolean | undefined;
  }

  // Note(LukeAbby): This `& object` is so that the `DEFAULT_OPTIONS` can be overridden more easily
  // Without it then `static override DEFAULT_OPTIONS = { unrelatedProp: 123 }` would error.
  type DefaultOptions<ImagePopout extends ImagePopout.Any = ImagePopout.Any> = DeepPartial<Configuration<ImagePopout>> &
    object;

  interface RenderOptions extends HandlebarsApplicationMixin.RenderOptions, ApplicationV2.RenderOptions {}

  /** The interface for sending with a `"shareImage"` socket event. */
  interface ShareImageConfig {
    /** The image URL to share. */
    image: string;

    /** The image title. */
    title: string;

<<<<<<< HEAD
    /**
     * The UUID of a {@linkcode Document} related to the image, used to determine permission to see the image title.
     */
    uuid?: string | undefined;
=======
    /** Caption text to display below the image. */
    caption?: string;
>>>>>>> 12412f66

    /** The UUID of a {@linkcode Document} related to the image, used to determine permission to see the image title. */
    uuid?: string | null;

    /** If this is provided, the permissions of the related Document will be ignored and the title will be shown based on this parameter. */
    showTitle?: boolean | undefined;

    /** A list of user IDs to show the image to. */
    users?: string[] | undefined;
  }

<<<<<<< HEAD
  /**
   * Options for {@linkcode ImagePopout.shareImage | ImagePopout#shareImage}.
   */
  interface ShareImageOptions extends InexactPartial<ShareImageConfig> {}
=======
  /** Options for {@linkcode ImagePopout.shareImage | ImagePopout#shareImage}. */
  interface ShareImageOptions extends InexactPartial<ShareImageConfig> {}

  /** Options for {@linkcode ImagePopout._handleShareImage}. `users` gets dropped from the socket return. */
  interface HandleShareImageOptions extends Omit<ShareImageConfig, "users"> {}
>>>>>>> 12412f66
}

declare abstract class AnyImagePopout extends ImagePopout<
  ImagePopout.RenderContext,
  ImagePopout.Configuration,
  ImagePopout.RenderOptions
> {}

export default ImagePopout;<|MERGE_RESOLUTION|>--- conflicted
+++ resolved
@@ -1,8 +1,4 @@
-<<<<<<< HEAD
-import type { _DeepPartial, DeepPartial, Identity, InexactPartial } from "#utils";
-=======
 import type { DeepPartial, Identity, InexactPartial } from "#utils";
->>>>>>> 12412f66
 import type { ApplicationV2, HandlebarsApplicationMixin } from "#client/applications/api/_module.d.mts";
 
 declare module "#configuration" {
@@ -42,11 +38,7 @@
   constructor(options: DeepPartial<Configuration> & { src: string });
 
   /** @deprecated "An ImagePopout image path must be assigned to options.src." (since v13, until v15) */
-<<<<<<< HEAD
-  constructor(options: string, _options: DeepPartial<Configuration>);
-=======
   constructor(options: string, _options?: DeepPartial<Configuration>);
->>>>>>> 12412f66
 
   // Fake override.
   static override DEFAULT_OPTIONS: ImagePopout.DefaultOptions;
@@ -62,14 +54,9 @@
 
   /**
    * Share the displayed image with other connected Users
-<<<<<<< HEAD
-   * @remarks This is callable with no `options`, that will just produce a popup with a broken `img`
-   * (no `src` means the alt text is displayed) and no title. Not desirable, but not an error.
-=======
    * @remarks This is callable with no `options`, because {@linkcode ImagePopout.ShareImageConfig.image | image} will be provided by the
    * instance's `this.options.src`, and the title fallback of `this.options.window.title` will always be at least an empty string,
    * preventing errors.
->>>>>>> 12412f66
    */
   shareImage(options?: ImagePopout.ShareImageOptions): void;
 
@@ -88,14 +75,9 @@
    * Handle a received request to display an image.
    * @param config - The image configuration data.
    * @internal
-<<<<<<< HEAD
-   */
-  static _handleShareImage(options?: ImagePopout.ShareImageConfig): ImagePopout.Any;
-=======
    * @remarks Despite having a parameter default, `options` is required to have at least valid `image` and `title` properties
    */
   static _handleShareImage(options: ImagePopout.HandleShareImageOptions): ImagePopout.Any;
->>>>>>> 12412f66
 
   #ImagePopout: true;
 }
@@ -154,15 +136,8 @@
     /** The image title. */
     title: string;
 
-<<<<<<< HEAD
-    /**
-     * The UUID of a {@linkcode Document} related to the image, used to determine permission to see the image title.
-     */
-    uuid?: string | undefined;
-=======
     /** Caption text to display below the image. */
     caption?: string;
->>>>>>> 12412f66
 
     /** The UUID of a {@linkcode Document} related to the image, used to determine permission to see the image title. */
     uuid?: string | null;
@@ -174,18 +149,11 @@
     users?: string[] | undefined;
   }
 
-<<<<<<< HEAD
-  /**
-   * Options for {@linkcode ImagePopout.shareImage | ImagePopout#shareImage}.
-   */
-  interface ShareImageOptions extends InexactPartial<ShareImageConfig> {}
-=======
   /** Options for {@linkcode ImagePopout.shareImage | ImagePopout#shareImage}. */
   interface ShareImageOptions extends InexactPartial<ShareImageConfig> {}
 
   /** Options for {@linkcode ImagePopout._handleShareImage}. `users` gets dropped from the socket return. */
   interface HandleShareImageOptions extends Omit<ShareImageConfig, "users"> {}
->>>>>>> 12412f66
 }
 
 declare abstract class AnyImagePopout extends ImagePopout<
