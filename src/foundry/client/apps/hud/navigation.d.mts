--- conflicted
+++ resolved
@@ -58,11 +58,7 @@
      * @returns The Array of context options passed to the ContextMenu instance
      * @internal
      */
-<<<<<<< HEAD
-    protected _getContextMenuOptions(): ContextMenu.Entry[];
-=======
     protected _getContextMenuOptions(): foundry.applications.ux.ContextMenu.Entry<JQuery>[];
->>>>>>> cd8ac1c0
 
     /**
      * Handle left-click events on the scenes in the navigation menu
