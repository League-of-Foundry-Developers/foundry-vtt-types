--- conflicted
+++ resolved
@@ -413,10 +413,6 @@
     interface Any extends AnyApplication {}
     type AnyConstructor = typeof AnyApplication;
 
-<<<<<<< HEAD
-    type AnyIncludingV2 = Any | foundry.applications.api.ApplicationV2.Any;
-    type AnyConstructorIncludingV2 = AnyConstructor | foundry.applications.api.ApplicationV2.AnyConstructor;
-=======
     interface Options {
       /**
        * A named "base application" which generates an additional hook
@@ -520,7 +516,9 @@
        */
       filters: Omit<SearchFilter.Configuration, "callback">[];
     }
->>>>>>> 84f82df7
+
+    type AnyIncludingV2 = Any | foundry.applications.api.ApplicationV2.Any;
+    type AnyConstructorIncludingV2 = AnyConstructor | foundry.applications.api.ApplicationV2.AnyConstructor;
 
     interface CloseOptions {
       force?: boolean | undefined;
