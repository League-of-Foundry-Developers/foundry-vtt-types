--- conflicted
+++ resolved
@@ -232,26 +232,16 @@
 
     protected override _contextMenu(html: JQuery): void;
 
-<<<<<<< HEAD
-    protected override _getFolderContextOptions(): ContextMenu.Entry[];
-
-    protected override _getEntryContextOptions(): ContextMenu.Entry[];
-=======
     protected override _getFolderContextOptions(): foundry.applications.ux.ContextMenu.Entry<JQuery>[];
 
     protected override _getEntryContextOptions(): foundry.applications.ux.ContextMenu.Entry<JQuery>[];
->>>>>>> cd8ac1c0
 
     /**
      * Get context menu options for individual sound effects
      * @returns The context options for each sound
      * @internal
      */
-<<<<<<< HEAD
-    protected _getSoundContextOptions(): ContextMenu.Entry[];
-=======
     protected _getSoundContextOptions(): foundry.applications.ux.ContextMenu.Entry<JQuery>[];
->>>>>>> cd8ac1c0
 
     protected override _onDragStart(event: DragEvent): void;
 
