--- conflicted
+++ resolved
@@ -93,11 +93,7 @@
      * @returns The sidebar entry context options
      * @internal
      */
-<<<<<<< HEAD
-    protected override _getEntryContextOptions(): ContextMenu.Entry[];
-=======
     protected override _getEntryContextOptions(): foundry.applications.ux.ContextMenu.Entry<JQuery>[];
->>>>>>> cd8ac1c0
 
     protected override _onClickEntryName(event: PointerEvent): Promise<void>;
 
