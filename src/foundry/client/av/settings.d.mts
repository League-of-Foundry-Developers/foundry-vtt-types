<<<<<<< HEAD
import type { fields } from "#common/data/_module.mjs";
import type { DataSchema } from "#common/data/fields.mjs";
import type { GetKey, ValueOf } from "fvtt-types/utils";
=======
import type { GetKey, ValueOf } from "#utils";
>>>>>>> 241f1ea3

declare global {
  /** @deprecated Replaced with {@linkcode AVSettings.Data} */
  type AVSettingsData = AVSettings.Data;

  class AVSettings {
    constructor();

    /** @internal */
    protected _set: <T>(key: string, value: T) => void;

    /** @internal */
    protected _change: () => void;

    client: AVSettings.ClientSettings;

    world: AVSettings.WorldSettings;

    protected _original: AVSettings.Settings;

    /**
     * WebRTC Mode, Disabled, Audio only, Video only, Audio & Video
     */
    static AV_MODES: {
      DISABLED: 0;
      AUDIO: 1;
      VIDEO: 2;
      AUDIO_VIDEO: 3;
    };

    /**
     * Voice modes: Always-broadcasting, voice-level triggered, push-to-talk.
     */
    static VOICE_MODES: AVSettings.VoiceModes;

    /**
     * Displayed nameplate options: Off entirely, animate between player and character name, player name only, character
     * name only.
     */
    static NAMEPLATE_MODES: AVSettings.NameplateModes;

    /**
     * AV dock positions.
     */
    static DOCK_POSITIONS: AVSettings.DockPositions;

    static get schemaFields(): AVSettings.SchemaFields;

    /**
     * Default Client Settings
     */
    static DEFAULT_CLIENT_SETTINGS: AVSettings.ClientSettings;

    /**
     * Default world-level AV settings.
     */
    static DEFAULT_WORLD_SETTINGS: AVSettings.WorldSettings;

    static DEFAULT_USER_SETTINGS: AVSettings.StoredUserSettings;

    /**
     * Stores the transient AV activity data received from other users.
     */
    activity: Record<string, AVSettings.Data>;

    initialize(): void;

    changed(): void;

    get<S extends "client" | "world">(scope: S, setting: string): unknown; // TODO: Improve once we have proper typing for dot notation

    getUser(userId: string): AVSettings.UserSettings | null;

    set<S extends "client" | "world">(scope: S, setting: string, value: unknown): void; // TODO: Improve once we have proper typing for dot notation

    /**
     * Return a mapping of AV settings for each game User.
     */
    get users(): Record<string, AVSettings.UserSettings>;

    /**
     * A helper to determine if the dock is configured in a vertical position.
     */
    get verticalDock(): boolean;

    /**
     * Prepare a standardized object of user settings data for a single User
     * @internal
     */
    protected _getUserSettings(user: User.Implementation): AVSettings.UserSettings;

    /**
     * Handle setting changes to either rctClientSettings or rtcWorldSettings.
     * @internal
     */
    protected _onSettingsChanged(): void;

    /**
     * Handle another connected user changing their AV settings.
     */
    handleUserActivity(userId: string, settings: AVSettings.Data): void;
  }

  namespace AVSettings {
    interface ClientSettings {
      /**
       * @defaultValue `"default"`
       */
      videoSrc: string;

      /**
       * @defaultValue `"default"`
       */
      audioSrc: string;

      /**
       * @defaultValue `"default"`
       */
      audioSink: string;

      /**
       * @defaultValue `"bottom"`
       */
      dockPosition: AVSettings.DOCK_POSITIONS;

      /**
       * @defaultValue `false`
       */
      hidePlayerList: boolean;

      /**
       * @defaultValue `false`
       */
      hideDock: boolean;

      /**
       * @defaultValue `false`
       */
      muteAll: boolean;

      /**
       * @defaultValue `false`
       */
      disableVideo: boolean;

      /**
       * @defaultValue `false`
       */
      borderColors: boolean;

      /**
       * @defaultValue `240`
       */
      dockWidth: number;

      /**
       * @defaultValue `1`
       */
      nameplates: AVSettings.NAMEPLATE_MODES;

      voice: {
        /**
         * @defaultValue `"AVSettings.VOICE_MODES.PTT"`
         */
        mode: AVSettings.VOICE_MODES;

        /**
         * @defaultValue
         * ```
         * "`"
         * ```
         */
        pttName: string;

        /**
         * @defaultValue `100`
         */
        pttDelay: number;

        /**
         * @defaultValue `-45`
         */
        activityThreshold: number;
      };

      /**
       * @defaultValue `{}`
       */
      users: Record<string, AVSettings.StoredUserSettings>;
    }

    interface WorldSettings {
      /**
       * @defaultValue `AVSettings.AV_MODES.DISABLED`
       */
      mode: AVSettings.AV_MODES;

      turn: {
        /**
         * @defaultValue `"server"`
         */
        type: string;

        /**
         * @defaultValue `""`
         */
        url: string;

        /**
         * @defaultValue `""`
         */
        username: string;

        /**
         * @defaultValue `""`
         */
        password: string;
      };
    }

    interface StoredUserSettings {
      /**
       * @defaultValue `false`
       */
      popout: boolean;

      /**
       * @defaultValue `100`
       */
      x: number;

      /**
       * @defaultValue `100`
       */
      y: number;

      /**
       * @defaultValue `0`
       */
      z: number;

      /**
       * @defaultValue `320`
       */
      width: number;

      /**
       * @defaultValue `1.0`
       */
      volume: number;

      /**
       * @defaultValue `false`
       */
      muted: boolean;

      /**
       * @defaultValue `false`
       */
      hidden: boolean;

      /**
       * @defaultValue `false`
       */
      blocked: boolean;

      /**
       * @defaultValue `240`
       */
      dockWidth: number;
    }

    interface UserSettings extends StoredUserSettings {
      canBroadcastAudio: boolean;
      canBroadcastVideo: boolean;
    }

    interface Settings {
      client: ClientSettings;
      world: WorldSettings;
    }

    // eslint-disable-next-line @typescript-eslint/no-empty-object-type
    interface Overrides {}

    interface DefaultVoiceModes {
      ALWAYS: "always";
      ACTIVITY: "activity";
      PTT: "ptt";
    }
    type VoiceModes = GetKey<AVSettings.Overrides, "VoiceModes", DefaultVoiceModes>;
    type VOICE_MODES = ValueOf<VoiceModes>;

    interface DefaultNamePlateModes {
      OFF: 0;
      BOTH: 1;
      PLAYER_ONLY: 2;
      CHAR_ONLY: 3;
    }
    type NameplateModes = GetKey<AVSettings.Overrides, "NameplateModes", DefaultNamePlateModes>;
    type NAMEPLATE_MODES = ValueOf<NameplateModes>;

    interface DefaultDockPositions {
      TOP: "top";
      RIGHT: "right";
      BOTTOM: "bottom";
      LEFT: "left";
    }
    type DockPositions = GetKey<AVSettings.Overrides, "DockPositions", DefaultDockPositions>;
    type DOCK_POSITIONS = ValueOf<DockPositions>;

    interface WorldSchema extends DataSchema {
      mode: fields.NumberField<{
        required: true;
        nullable: false;
        choices: AVSettings.AV_MODES[];
        initial: typeof AVSettings.AV_MODES.DISABLED;
      }>;
      turn: fields.SchemaField<{
        type: fields.StringField<{ required: true; choices: ["server", "custom"]; initial: "server" }>;
        url: fields.StringField<{ required: true }>;
        username: fields.StringField<{ required: true }>;
        password: fields.StringField<{ required: true }>;
      }>;
    }

    interface ClientSchema extends DataSchema {
      videoSrc: fields.StringField<{ required: true; initial: "default" }>;
      audioSrc: fields.StringField<{ required: true; initial: "default" }>;
      audioSink: fields.StringField<{ required: true; initial: "default" }>;
      dockPosition: fields.StringField<{
        required: true;
        // choices: Object.values(AVSettings.DOCK_POSITIONS>,
        initial: typeof AVSettings.DOCK_POSITIONS.LEFT;
      }>;
      hidePlayerList: fields.BooleanField;
      hideDock: fields.BooleanField;
      muteAll: fields.BooleanField;
      disableVideo: fields.BooleanField;
      borderColors: fields.BooleanField;
      dockWidth: fields.NumberField<{
        required: true;
        nullable: false;
        integer: true;
        positive: true;
        initial: 240;
      }>;
      nameplates: fields.NumberField<{
        required: true;
        nullable: false;
        choices: AVSettings.NAMEPLATE_MODES[];
        initial: typeof AVSettings.NAMEPLATE_MODES.BOTH;
      }>;
      voice: fields.SchemaField<{
        mode: fields.StringField<{
          required: true;
          choices: AVSettings.VOICE_MODES[];
          initial: typeof AVSettings.VOICE_MODES.PTT;
        }>;
        pttName: fields.StringField<{ required: true; initial: "`" }>;
        pttDelay: fields.NumberField<{ required: true; nullable: false; integer: true; min: 0; initial: 100 }>;
        activityThreshold: fields.NumberField<{ required: true; nullable: false; integer: true; initial: -45 }>;
      }>;
      users: fields.TypedObjectField<
        fields.SchemaField<{
          popout: fields.BooleanField;
          left: fields.NumberField<{ required: true; nullable: false; integer: true; initial: 100 }>;
          top: fields.NumberField<{ required: true; nullable: false; integer: true; initial: 100 }>;
          z: fields.NumberField<{ required: true; nullable: false; integer: true; initial: 0 }>;
          width: fields.NumberField<{ required: true; nullable: false; integer: true; positive: true; initial: 320 }>;
          volume: fields.NumberField<{ required: true; nullable: false; min: 0; max: 1; initial: 1 }>;
          muted: fields.BooleanField;
          hidden: fields.BooleanField;
          blocked: fields.BooleanField;
        }>,
        { validateKey: typeof foundry.data.validators.isValidId }
      >;
    }

    interface SchemaFields {
      world: fields.SchemaField<WorldSchema>;
      client: fields.SchemaField<ClientSchema>;
    }

    type AV_MODES = ValueOf<typeof AVSettings.AV_MODES>;

    interface Data {
      /** Whether this user has muted themselves. */
      muted?: boolean | undefined;

      /** Whether this user has hidden their video. */
      hidden?: boolean | undefined;

      /** Whether the user is broadcasting audio. */
      speaking?: boolean | undefined;
    }
  }
}<|MERGE_RESOLUTION|>--- conflicted
+++ resolved
@@ -1,10 +1,6 @@
-<<<<<<< HEAD
 import type { fields } from "#common/data/_module.mjs";
 import type { DataSchema } from "#common/data/fields.mjs";
-import type { GetKey, ValueOf } from "fvtt-types/utils";
-=======
 import type { GetKey, ValueOf } from "#utils";
->>>>>>> 241f1ea3
 
 declare global {
   /** @deprecated Replaced with {@linkcode AVSettings.Data} */
