import { DocumentConstructor, PlaceableObjectConstructor } from "../../types/helperTypes";
import type { StatusEffect } from "./data/documents/token";
import * as CONST from "../common/constants.mjs";

// FIXME: Replace with imports for for the right things or remove when implemented
type DetectInvisibilityVisionMode = VisionMode;
type TremorSenseVisionMode = VisionMode;
type DataModel = unknown;
declare const FogManager: unknown;
declare const ColorManager: unknown;
declare const TilesLayer: ConstructorOf<CanvasLayer>;
declare const HiddenCanvasGroup: CanvasGroupConstructor;
declare const RenderedCanvasGroup: CanvasGroupConstructor;
declare const EnvironmentCanvasGroup: CanvasGroupConstructor;

declare global {
  /**
   * Runtime configuration settings for Foundry VTT which exposes a large number of variables which determine how
   * aspects of the software behaves.
   *
   * Unlike the CONST analog which is frozen and immutable, the CONFIG object may be updated during the course of a
   * session or modified by system and module developers to adjust how the application behaves.
   */
  interface CONFIG {
    /**
     * Configure debugging flags to display additional information
     */
    debug: {
      /** @defaultValue `false` */
      dice: boolean;

      /** @defaultValue `false` */
      documents: boolean;

      /** @defaultValue `false` */
      fog: boolean;

      /** @defaultValue `false` */
      hooks: boolean;

      /** @defaultValue `false` */
      av: boolean;

      /** @defaultValue `false` */
      avclient: boolean;

      /** @defaultValue `false` */
      mouseInteraction: boolean;

      /** @defaultValue `false` */
      time: boolean;

      /** @defaultValue `false` */
      keybindings: boolean;

      /** @defaultValue `false` */
      polygons: boolean;

      /** @defaultValue `false` */
      gamepad: boolean;
    };

    /**
     * Configure the verbosity of compatibility warnings generated throughout the software.
     * The compatibility mode defines the logging level of any displayed warnings.
     * The includePatterns and excludePatterns arrays provide a set of regular expressions which can either only
     * include or specifically exclude certain file paths or warning messages.
     * Exclusion rules take precedence over inclusion rules.
     *
     * @see {@link CONST.COMPATIBILITY_MODES}
     *
     * @example Include Specific Errors
     * ```js
     * const includeRgx = new RegExp("/systems/dnd5e/module/documents/active-effect.mjs");
     * CONFIG.compatibility.includePatterns.push(includeRgx);
     * ```
     *
     * @example Exclude Specific Errors
     * ```js
     * const excludeRgx = new RegExp("/systems/dnd5e/");
     * CONFIG.compatibility.excludePatterns.push(excludeRgx);
     * ```
     *
     * @example Both Include and Exclude
     * ```js
     * const includeRgx = new RegExp("/systems/dnd5e/module/actor/");
     * const excludeRgx = new RegExp("/systems/dnd5e/module/actor/sheets/base.js");
     * CONFIG.compatibility.includePatterns.push(includeRgx);
     * CONFIG.compatibility.excludePatterns.push(excludeRgx);
     * ```
     *
     * @example Targeting more than filenames
     * ```js
     * const includeRgx = new RegExp("applyActiveEffects");
     * CONFIG.compatibility.includePatterns.push(includeRgx);
     * ```
     */
    compatibility: {
      mode: CONST.COMPATIBILITY_MODES;
      includePatterns: RegExp[];
      excludePatterns: RegExp[];
    };

    /**
     * Configure the DatabaseBackend used to perform Document operations
     * @defaultValue `new ClientDatabaseBackend()`
     */
    DatabaseBackend: ClientDatabaseBackend;

    /**
     * Configuration for the Actor document
     */
    Actor: {
      /** @defaultValue `Actor` */
      documentClass: ConfiguredDocumentClassOrDefault<typeof Actor>;

      /** @defaultValue `Actors` */
      collection: ConstructorOf<Actors>;

      /** @defaultValue `[]` */
      compendiumIndexFields: string[];

      /** @defaultValue `"fas fa-user"` */
      sidebarIcon: string;

      /** @defaultValue `{}` */
      systemDataModels: Record<string, DataModel>;

      /** @defaultValue `{}` */
      typeLabels: Record<string, string>;
    };

    /**
     * Configuration for the Adventure document.
     * Currently for internal use only.
     * @internal
     */
    Adventure: {
      /** @defaultValue `foundry.documents.BaseAdventure` */
      documentClass: ConfiguredDocumentClassOrDefault<typeof foundry.documents.BaseAdventure>;

      /** @defaultValue `[]` */
      compendiumIndexFields: string[];

      /** @defaultValue `"fa-solid fa-folder-tree"` */
      sidebarIcon: string;
    };

    /**
     * Configuration for the Cards primary Document type
     */
    Cards: {
      /** @defaultValue `CardStacks` */
      collection: ConstructorOf<CardStacks>;

      /** @defaultValue `[]` */
      compendiumIndexFields: string[];

      /** @defaultValue `Cards` */
      documentClass: ConfiguredDocumentClassOrDefault<typeof Cards>;

      /** @defaultValue `"fa-solid fa-cards"` */
      sidebarIcon: string;

      /** @defaultValue `{}` */
      systemDataModels: Record<string, DataModel>;

      /**
       * @defaultValue
       * ```typescript
       * {
       *    pokerDark: {
       *      type: "deck",
       *      label: "CARDS.DeckPresetPokerDark",
       *      src: "cards/poker-deck-dark.json"
       *    },
       *    pokerLight: {
       *      type: "deck",
       *      label: "CARDS.DeckPresetPokerLight",
       *      src: "cards/poker-deck-light.json"
       *    }
       * }
       * ```
       */
      presets: Record<string, CONFIG.Cards.Preset>;
    };

    /**
     * Configuration for the ChatMessage document
     */
    ChatMessage: {
      /** @defaultValue `ChatMessage` */
      documentClass: ConfiguredDocumentClassOrDefault<typeof ChatMessage>;

      /** @defaultValue `Messages` */
      collection: ConstructorOf<Messages>;

      /** @defaultValue `"templates/sidebar/chat-message.html"` */
      template: string;

      /** @defaultValue `"fas fa-comments"` */
      sidebarIcon: string;

      /** @defaultValue `100` */
      batchSize: number;
    };

    /**
     * Configuration for the Combat document
     */
    Combat: {
      /** @defaultValue `Combat` */
      documentClass: ConfiguredDocumentClassOrDefault<typeof Combat>;

      /** @defaultValue `CombatEncounters` */
      collection: ConstructorOf<CombatEncounters>;

      /** @defaultValue `"fas fa-swords"` */
      sidebarIcon: string;

      initiative: {
        /** @defaultValue `null` */
        formula: string | null;

        /** @defaultValue `2` */
        decimals: number;
      };

      /**
       * @defaultValue
       * ```typescript
       * {
       *   "epic": {
       *     label: "COMBAT.Sounds.Epic",
       *     startEncounter: ["sounds/combat/epic-start-3hit.ogg", "sounds/combat/epic-start-horn.ogg"],
       *     nextUp: ["sounds/combat/epic-next-horn.ogg"],
       *     yourTurn: ["sounds/combat/epic-turn-1hit.ogg", "sounds/combat/epic-turn-2hit.ogg"]
       *   },
       *   "mc": {
       *     label: "COMBAT.Sounds.MC",
       *     startEncounter: ["sounds/combat/mc-start-battle.ogg", "sounds/combat/mc-start-begin.ogg", "sounds/combat/mc-start-fight.ogg", "sounds/combat/mc-start-fight2.ogg"],
       *     nextUp: ["sounds/combat/mc-next-itwillbe.ogg", "sounds/combat/mc-next-makeready.ogg", "sounds/combat/mc-next-youare.ogg"],
       *     yourTurn: ["sounds/combat/mc-turn-itisyour.ogg", "sounds/combat/mc-turn-itsyour.ogg"]
       *   }
       * }
       * ```
       */
      sounds: Record<string, CONFIG.Combat.SoundPreset>;
    };

    /**
     * Configuration for dice rolling behaviors in the Foundry VTT client
     */
    Dice: {
      /** @defaultValue `[Die, FateDie]` */
      types: Array<ConstructorOf<DiceTerm>>;

      rollModes: CONFIG.Dice.RollModes;

      /** @defaultValue `[Roll]` */
      rolls: Array<ConstructorOf<Roll>>;

      /**
       * @defaultValue
       * ```typescript
       * {
       *   DiceTerm: typeof DiceTerm,
       *   MathTerm: typeof MathTerm,
       *   NumericTerm: typeof NumericTerm,
       *   OperatorTerm: typeof OperatorTerm,
       *   ParentheticalTerm: typeof ParentheticalTerm,
       *   PoolTerm: typeof PoolTerm,
       *   StringTerm: typeof StringTerm
       * }
       * ```
       */
      termTypes: Record<string, ConstructorOf<RollTerm>>;

      terms: {
        c: typeof Coin;
        d: typeof Die;
        f: typeof FateDie;
      } & Record<string, ConstructorOf<DiceTerm>>;

      /** @defaultValue `MersenneTwister.random` */
      randomUniform: () => number;
    };

    /**
     * Configuration for the FogExploration document
     */
    FogExploration: {
      /** @defaultValue `FogExploration` */
      documentClass: ConfiguredDocumentClassOrDefault<typeof FogExploration>;

      /** @defaultValue `FogExplorations` */
      collection: ConstructorOf<FogExplorations>;
    };

    /**
     * Configuration for the Folder entity
     */
    Folder: {
      /** @defaultValue `Folder` */
      documentClass: ConfiguredDocumentClassOrDefault<typeof Folder>;

      /** @defaultValue `Folders` */
      collection: ConstructorOf<Folders>;

      /** @defaultValue `"fas fa-folder"` */
      sidebarIcon: string;
    };

    /**
     * Configuration for the default Item entity class
     */
    Item: {
      /** @defaultValue `Item` */
      documentClass: ConfiguredDocumentClassOrDefault<typeof Item>;

      /** @defaultValue `Items` */
      collection: ConstructorOf<Items>;

      /** @defaultValue `[]` */
      compendiumIndexFields: string[];

      /** @defaultValue `"fas fa-suitcase"` */
      sidebarIcon: string;

      /** @defaultValue `{}` */
      systemDataModels: Record<string, DataModel>;

      /** @defaultValue `{}` */
      typeLabels: Record<string, string>;
    };

    /**
     * Configuration for the JournalEntry entity
     */
    JournalEntry: {
      /** @defaultValue `JournalEntry` */
      documentClass: ConfiguredDocumentClassOrDefault<typeof JournalEntry>;

      /** @defaultValue `Journal` */
      collection: ConstructorOf<Journal>;

      noteIcons: {
        /** @defaultValue `"icons/svg/anchor.svg"` */
        Anchor: string;

        /** @defaultValue `"icons/svg/barrel.svg"` */
        Barrel: string;

        /** @defaultValue `"icons/svg/book.svg"` */
        Book: string;

        /** @defaultValue `"icons/svg/bridge.svg"` */
        Bridge: string;

        /** @defaultValue `"icons/svg/cave.svg"` */
        Cave: string;

        /** @defaultValue `"icons/svg/castle.svg"` */
        Castle: string;

        /** @defaultValue `"icons/svg/chest.svg"` */
        Chest: string;

        /** @defaultValue `"icons/svg/city.svg"` */
        City: string;

        /** @defaultValue `"icons/svg/coins.svg"` */
        Coins: string;

        /** @defaultValue `"icons/svg/fire.svg"` */
        Fire: string;

        /** @defaultValue `"icons/svg/hanging-sign.svg"` */
        "Hanging Sign": string;

        /** @defaultValue `"icons/svg/house.svg"` */
        House: string;

        /** @defaultValue `"icons/svg/mountain.svg"` */
        Mountain: string;

        /** @defaultValue `"icons/svg/oak.svg"` */
        "Oak Tree": string;

        /** @defaultValue `"icons/svg/obelisk.svg"` */
        Obelisk: string;

        /** @defaultValue `"icons/svg/pawprint.svg"` */
        Pawprint: string;

        /** @defaultValue `"icons/svg/ruins.svg"` */
        Ruins: string;

        /** @defaultValue `"icons/svg/skull.svg"` */
        Skull: string;

        /** @defaultValue `"icons/svg/statue.svg"` */
        Statue: string;

        /** @defaultValue `"icons/svg/sword.svg"` */
        Sword: string;

        /** @defaultValue `"icons/svg/tankard.svg"` */
        Tankard: string;

        /** @defaultValue `"icons/svg/temple.svg"` */
        Temple: string;

        /** @defaultValue `"icons/svg/tower.svg"` */
        Tower: string;

        /** @defaultValue `"icons/svg/trap.svg"` */
        Trap: string;

        /** @defaultValue `"icons/svg/village.svg"` */
        Village: string;

        /** @defaultValue `"icons/svg/waterfall.svg"` */
        Waterfall: string;

        /** @defaultValue `"icons/svg/windmill.svg"` */
        Windmill: string;
      } & Record<string, string>;

      /** @defaultValue `"fas fa-book-open"` */
      sidebarIcon: string;
    };

    /**
     * Configuration for the Macro entity
     */
    Macro: {
      /** @defaultValue `Macro` */
      documentClass: ConfiguredDocumentClassOrDefault<typeof Macro>;

      /** @defaultValue `Macros` */
      collection: ConstructorOf<Macros>;

      /** @defaultValue `[]` */
      compendiumIndexFields: string[];

      /** @defaultValue `"fas fa-code"` */
      sidebarIcon: string;
    };

    /**
     * Configuration for the default Playlist entity class
     */
    Playlist: {
      /** @defaultValue `Playlist` */
      documentClass: ConfiguredDocumentClassOrDefault<typeof Playlist>;

      /** @defaultValue `Playlists` */
      collection: ConstructorOf<Playlists>;

      /** @defaultValue `[]` */
      compendiumIndexFields: string[];

      /** @defaultValue `"fas fa-music"` */
      sidebarIcon: string;

      /** @defaultValue `20` */
      autoPreloadSeconds: number;
    };

    /**
     * Configuration for RollTable random draws
     */
    RollTable: {
      /** @defaultValue `RollTable` */
      documentClass: ConfiguredDocumentClassOrDefault<typeof RollTable>;

      /** @defaultValue `RollTables` */
      collection: ConstructorOf<RollTables>;

      /** @defaultValue `[]` */
      compendiumIndexFields: string[];

      /** @defaultValue `"fas fa-th-list"` */
      sidebarIcon: string;

      /** @defaultValue `"icons/svg/d20-black.svg"` */
      resultIcon: string;

      /** @defaultValue `"templates/dice/table-result.html"` */
      resultTemplate: string;
    };

    /**
     * Configuration for the default Scene entity class
     */
    Scene: {
      /** @defaultValue `Scene` */
      documentClass: ConfiguredDocumentClassOrDefault<typeof Scene>;

      /** @defaultValue `Scenes` */
      collection: ConstructorOf<Scenes>;

      /** @defaultValue `[]` */
      compendiumIndexFields: string[];

      /** @defaultValue `"fas fa-map"` */
      sidebarIcon: string;
    };

    Setting: {
      /** @defaultValue `Setting` */
      documentClass: ConfiguredDocumentClassOrDefault<typeof Setting>;

      /** @defaultValue `WorldSettings` */
      collection: ConstructorOf<WorldSettings>;
    };

    /**
     * Configuration for the User entity, it's roles, and permissions
     */
    User: {
      /** @defaultValue `User` */
      documentClass: ConfiguredDocumentClassOrDefault<typeof User>;

      /** @defaultValue `Users` */
      collection: ConstructorOf<Users>;
    };

    /**
     * Configuration settings for the Canvas and its contained layers and objects
     */
    Canvas: {
      /** @defaultValue `8` */
      blurStrength: number;

      /** @defaultValue `0x242448` */
      darknessColor: number;

      /** @defaultValue `0xeeeeee` */
      daylightColor: number;

      /** @defaultValue `0xffffff` */
      brightestColor: number;

      /** @defaultValue `0.25` */
      darknessLightPenalty: number;

      dispositionColors: {
        /** @defaultValue `0xe72124` */
        HOSTILE: number;

        /** @defaultValue `0xf1d836` */
        NEUTRAL: number;

        /** @defaultValue `0x43dfdf` */
        FRIENDLY: number;

        /** @defaultValue `0x555555` */
        INACTIVE: number;

        /** @defaultValue `0x33bc4e` */
        PARTY: number;

        /** @defaultValue `0xff9829` */
        CONTROLLED: number;
      };

      /** @defaultValue `0x000000` */
      exploredColor: number;

      /** @defaultValue `0x000000` */
      unexploredColor: number;

      groups: CONFIG.Canvas.Groups;

      layers: CONFIG.Canvas.Layers;

      lightLevels: {
        /** @defaultValue `0` */
        dark: number;

        /** @defaultValue `0.5` */
        halfdark: number;

        /** @defaultValue `0.25` */
        dim: number;

        /** @defaultValue `1.0` */
        bright: number;
      };

      /** @defaultValue `FogManager` */
      fogManager: typeof FogManager;

      /** @defaultValue `ColorManager` */
      colorManager: typeof ColorManager;

      /** @defaultValue `ClockwiseSweepPolygon` */
      losBackend: typeof PointSourcePolygon;

      /** @defaultValue `Ruler` */
      rulerClass: typeof Ruler;

      globalLightConfig: {
        /** @defaultValue `0` */
        luminosity: number;
      };

      /** @defaultValue `3.0` */
      maxZoom: number;

      /** @defaultValue `4` */
      objectBorderThickness: number;

      lightAnimations: {
        flame: {
          /** @defaultValue `"LIGHT.AnimationFame"` */
          label: string;

          /** @defaultValue `LightSource.prototype.animateFlickering` */
          animation: CONFIG.Canvas.LightAnimationFunction;

          /** @defaultValue `FlameIlluminationShader` */
          illuminationShader: ConstructorOf<AbstractBaseShader>;

          /** @defaultValue `FlameColorationShader` */
          colorationShader: ConstructorOf<AbstractBaseShader>;
        };

        torch: {
          /** @defaultValue `"LIGHT.AnimationTorch"` */
          label: string;

          /** @defaultValue `LightSource.prototype.animateTorch` */
          animation: CONFIG.Canvas.LightAnimationFunction;

          /** @defaultValue `TorchIlluminationShader` */
          illuminationShader: ConstructorOf<AbstractBaseShader>;

          /** @defaultValue `TorchColorationShader` */
          colorationShader: ConstructorOf<AbstractBaseShader>;
        };

        pulse: {
          /** @defaultValue `"LIGHT.AnimationPulse"` */
          label: string;

          /** @defaultValue `LightSource.prototype.animatePulse` */
          animation: CONFIG.Canvas.LightAnimationFunction;

          /** @defaultValue `PulseIlluminationShader` */
          illuminationShader: ConstructorOf<AbstractBaseShader>;

          /** @defaultValue `PulseColorationShader` */
          colorationShader: ConstructorOf<AbstractBaseShader>;
        };

        chroma: {
          /** @defaultValue `"LIGHT.AnimationChroma"` */
          label: string;

          /** @defaultValue `LightSource.prototype.animateTime` */
          animation: CONFIG.Canvas.LightAnimationFunction;

          /** @defaultValue `ChromaColorationShader` */
          colorationShader: ConstructorOf<AbstractBaseShader>;
        };

        wave: {
          /** @defaultValue `"LIGHT.AnimationWave"` */
          label: string;

          /** @defaultValue `LightSource.prototype.animateTime` */
          animation: CONFIG.Canvas.LightAnimationFunction;

          /** @defaultValue `WaveIlluminationShader` */
          illuminationShader: ConstructorOf<AbstractBaseShader>;

          /** @defaultValue `WaveColorationShader` */
          colorationShader: ConstructorOf<AbstractBaseShader>;
        };

        fog: {
          /** @defaultValue `"LIGHT.AnimationFog"` */
          label: string;

          /** @defaultValue `LightSource.prototype.animateTime` */
          animation: CONFIG.Canvas.LightAnimationFunction;

          /** @defaultValue `FogColorationShader` */
          colorationShader: ConstructorOf<AbstractBaseShader>;
        };

        sunburst: {
          /** @defaultValue `"LIGHT.AnimationSunburst"` */
          label: string;

          /** @defaultValue `LightSource.prototype.animateTime` */
          animation: CONFIG.Canvas.LightAnimationFunction;

          /** @defaultValue `SunburstIlluminationShader` */
          illuminationShader: ConstructorOf<AbstractBaseShader>;

          /** @defaultValue `SunburstColorationShader` */
          colorationShader: ConstructorOf<AbstractBaseShader>;
        };

        dome: {
          /** @defaultValue `"LIGHT.AnimationLightDome"` */
          label: string;

          /** @defaultValue `LightSource.prototype.animateTime` */
          animation: CONFIG.Canvas.LightAnimationFunction;

          /** @defaultValue `LightDomeColorationShader` */
          colorationShader: ConstructorOf<AbstractBaseShader>;
        };

        emanation: {
          /** @defaultValue `"LIGHT.AnimationEmanation"` */
          label: string;

          /** @defaultValue `LightSource.prototype.animateTime` */
          animation: CONFIG.Canvas.LightAnimationFunction;

          /** @defaultValue `EmanationColorationShader` */
          colorationShader: ConstructorOf<AbstractBaseShader>;
        };

        hexa: {
          /** @defaultValue `"LIGHT.AnimationHexaDome";` */
          label: string;

          /** @defaultValue `LightSource.prototype.animateTime` */
          animation: CONFIG.Canvas.LightAnimationFunction;

          /** @defaultValue `HexaDomeColorationShader` */
          colorationShader: ConstructorOf<AbstractBaseShader>;
        };

        ghost: {
          /** @defaultValue `"LIGHT.AnimationGhostLight"` */
          label: string;

          /** @defaultValue `LightSource.prototype.animateTime` */
          animation: CONFIG.Canvas.LightAnimationFunction;

          /** @defaultValue `GhostLightIlluminationShader` */
          illuminationShader: ConstructorOf<AbstractBaseShader>;

          /** @defaultValue `GhostLightColorationShader` */
          colorationShader: ConstructorOf<AbstractBaseShader>;
        };

        energy: {
          /** @defaultValue `"LIGHT.AnimationEnergyField"` */
          label: string;

          /** @defaultValue `LightSource.prototype.animateTime` */
          animation: CONFIG.Canvas.LightAnimationFunction;

          /** @defaultValue `EnergyFieldColorationShader` */
          colorationShader: ConstructorOf<AbstractBaseShader>;
        };

        roiling: {
          /** @defaultValue `"LIGHT.AnimationRoilingMass"` */
          label: string;

          /** @defaultValue `LightSource.prototype.animateTime` */
          animation: CONFIG.Canvas.LightAnimationFunction;

          /** @defaultValue `RoilingIlluminationShader` */
          illuminationShader: ConstructorOf<AbstractBaseShader>;
        };

        hole: {
          /** @defaultValue `"LIGHT.AnimationBlackHole"` */
          label: string;

          /** @defaultValue `LightSource.prototype.animateTime` */
          animation: CONFIG.Canvas.LightAnimationFunction;

          /** @defaultValue `BlackHoleIlluminationShader` */
          illuminationShader: ConstructorOf<AbstractBaseShader>;
        };

        vortex: {
          /** @defaultValue `"LIGHT.AnimationVortex"` */
          label: string;

          /** @defaultValue `LightSource.prototype.animateTime` */
          animation: CONFIG.Canvas.LightAnimationFunction;

          /** @defaultValue `VortexIlluminationShader` */
          illuminationShader: ConstructorOf<AbstractBaseShader>;

          /** @defaultValue `VortexColorationShader` */
          colorationShader: ConstructorOf<AbstractBaseShader>;
        };

        witchwave: {
          /** @defaultValue `"LIGHT.AnimationBewitchingWave"` */
          label: string;

          /** @defaultValue `LightSource.prototype.animateTime` */
          animation: CONFIG.Canvas.LightAnimationFunction;

          /** @defaultValue `BewitchingWaveIlluminationShader` */
          illuminationShader: ConstructorOf<AbstractBaseShader>;

          /** @defaultValue `BewitchingWaveColorationShader` */
          colorationShader: ConstructorOf<AbstractBaseShader>;
        };

        rainbowswirl: {
          /** @defaultValue `"LIGHT.AnimationSwirlingRainbow"` */
          label: string;

          /** @defaultValue `LightSource.prototype.animateTime` */
          animation: CONFIG.Canvas.LightAnimationFunction;

          /** @defaultValue `SwirlingRainbowColorationShader` */
          colorationShader: ConstructorOf<AbstractBaseShader>;
        };

        radialrainbow: {
          /** @defaultValue `"LIGHT.AnimationRadialRainbow"` */
          label: string;

          /** @defaultValue `LightSource.prototype.animateTime` */
          animation: CONFIG.Canvas.LightAnimationFunction;

          /** @defaultValue `RadialRainbowColorationShader` */
          colorationShader: ConstructorOf<AbstractBaseShader>;
        };

        fairy: {
          /** @defaultValue `"LIGHT.AnimationFairyLight"` */
          label: string;

          /** @defaultValue `LightSource.prototype.animateTime` */
          animation: CONFIG.Canvas.LightAnimationFunction;

          /** @defaultValue `FairyLightIlluminationShader` */
          illuminationShader: ConstructorOf<AbstractBaseShader>;

          /** @defaultValue `FairyLightColorationShader` */
          colorationShader: ConstructorOf<AbstractBaseShader>;
        };
      } & Record<
        string,
        {
          label: string;
          animation: CONFIG.Canvas.LightAnimationFunction;
          illuminationShader?: ConstructorOf<AbstractBaseShader>;
          colorationShader?: ConstructorOf<AbstractBaseShader>;
        }
      >;

      pings: {
        types: {
          /** @defaultValue `"pulse"` */
          PULSE: string;

          /** @defaultValue `"alert"` */
          ALERT: string;

          /** @defaultValue `"chevron"` */
          PULL: string;

          /** @defaultValue `"arrow"` */
          ARROW: string;
        };
        styles: {
          /** @defaultValue `{ class: AlertPing, color: "#ff0000", size: 1.5, duration: 900 }` */
          alert: CONFIG.Canvas.Pings.Style;

          /** @defaultValue `{ class: ArrowPing, size: 1, duration: 900 }` */
          arrow: CONFIG.Canvas.Pings.Style;

          /** @defaultValue `{ class: ChevronPing, size: 1, duration: 2000 }` */
          chevron: CONFIG.Canvas.Pings.Style;

          /** @defaultValue `{ class: PulsePing, size: 1.5, duration: 900 }` */
          pulse: CONFIG.Canvas.Pings.Style;

          [key: string]: CONFIG.Canvas.Pings.Style;
        };

        /** @defaultValue `700` */
        pullSpeed: number;
      };
      targeting: {
        /** @defaultValue `.15` */
        size: number;
      };

      /**
       * The set of VisionMode definitions which are available to be used for Token vision.
       */
      visionModes: {
        [key: string]: VisionMode;

        /**
         * Default (Basic) Vision
         * @defaultValue
         * ```typescript
         * new VisionMode({
         *   id: "basic",
         *   label: "VISION.ModeBasicVision",
         *   vision: {
         *     defaults: { attenuation: 0, contrast: 0, saturation: 0, brightness: 0 }
         *   }
         * })
         * ```
         */
        basic: VisionMode;

        /**
         * Detect Invisibility
         * @defaultValue
         * ```typescript
         * new DetectInvisibilityVisionMode({
         *   id: "detectInvisibility",
         *   label: "VISION.ModeDetectInvisibility",
         *   vision: {
         *     darkness: { adaptive: false },
         *     defaults: { attenuation: 0, contrast: 0, saturation: 0, brightness: 0 }
         *   }
         * })
         * ```
         */
        detectInvisibility: DetectInvisibilityVisionMode;

        /**
         * Darkvision
         * @defaultValue
         * ```typescript
         * new VisionMode({
         *   id: "darkvision",
         *   label: "VISION.ModeDarkvision",
         *     canvas: {
         *       shader: ColorAdjustmentsSamplerShader,
         *       uniforms: { enable: true, contrast: 0, saturation: -1.0, brightness: 0 }
         *   },
         *   lighting: {
         *     levels: {
         *       [VisionMode.LIGHTING_LEVELS.DIM]: VisionMode.LIGHTING_LEVELS.BRIGHT
         *     },
         *   background: { visibility: VisionMode.LIGHTING_VISIBILITY.REQUIRED }
         *   },
         *   vision: {
         *     defaults: { attenuation: 0, contrast: 0, saturation: -1.0, brightness: 0 }
         *   }
         * })
         * ```
         */
        darkvision: VisionMode;

        /**
         * Darkvision
         * @defaultValue
         * ```typescript
         * new VisionMode({
         *   id: "monochromatic",
         *   label: "VISION.ModeMonochromatic",
         *   canvas: {
         *     shader: ColorAdjustmentsSamplerShader,
         *     uniforms: { enable: true, contrast: 0, saturation: -1.0, brightness: 0 }
         *   },
         *   lighting: {
         *     background: {
         *       postProcessingModes: ["SATURATION"],
         *       uniforms: { saturation: -1.0 }
         *     },
         *     illumination: {
         *       postProcessingModes: ["SATURATION"],
         *       uniforms: { saturation: -1.0 }
         *     },
         *     coloration: {
         *       postProcessingModes: ["SATURATION"],
         *       uniforms: { saturation: -1.0 }
         *     }
         *   },
         *   vision: {
         *     darkness: { adaptive: false },
         *     defaults: { attenuation: 0, contrast: 0, saturation: -1, brightness: 0 }
         *   }
         * })
         * ```
         */
        monochromatic: VisionMode;

        /**
         * Blindness
         * @defaultValue
         * ```typescript
         * new VisionMode({
         *   id: "blindness",
         *   label: "VISION.ModeBlindness",
         *   tokenConfig: false,
         *   canvas: {
         *     shader: ColorAdjustmentsSamplerShader,
         *     uniforms: { enable: true, contrast: -0.75, saturation: -1, exposure: -0.3 }
         *   },
         *   lighting: {
         *     background: { visibility: VisionMode.LIGHTING_VISIBILITY.DISABLED },
         *     illumination: { visibility: VisionMode.LIGHTING_VISIBILITY.DISABLED },
         *     coloration: { visibility: VisionMode.LIGHTING_VISIBILITY.DISABLED }
         *   },
         *   vision: {
         *     darkness: { adaptive: false },
         *     defaults: { attenuation: 0, contrast: -0.5, saturation: -1, brightness: -1 }
         *   }
         * }),
         * ```
         */
        blindness: VisionMode;

        /**
         * Tremorsense
         * @defaultValue
         * ```typescript
         * new TremorSenseVisionMode({
         *   id: "tremorsense",
         *   label: "VISION.ModeTremorsense",
         *   canvas: {
         *     shader: ColorAdjustmentsSamplerShader,
         *     uniforms: { enable: true, contrast: 0, saturation: -0.8, exposure: -0.65 }
         *   },
         *   lighting: {
         *     background: { visibility: VisionMode.LIGHTING_VISIBILITY.DISABLED },
         *     illumination: { visibility: VisionMode.LIGHTING_VISIBILITY.DISABLED },
         *     coloration: { visibility: VisionMode.LIGHTING_VISIBILITY.DISABLED }
         *   },
         *   vision: {
         *     darkness: { adaptive: false },
         *     defaults: { attenuation: 0, contrast: 0.2, saturation: -0.3, brightness: 1 },
         *     background: { shader: WaveBackgroundVisionShader },
         *     coloration: { shader: WaveColorationVisionShader }
         *   }
         * })
         * ```
         */
        tremorsense: TremorSenseVisionMode;

        /**
         * Light Amplification
         * @defaultValue
         * ```typescript
         * new VisionMode({
         *   id: "lightAmplification",
         *   label: "VISION.ModeLightAmplification",
         *   canvas: {
         *     shader: AmplificationSamplerShader,
         *     uniforms: { enable: true, contrast: 0, saturation: -0.5, exposure: -0.25, tint: [0.48, 1.0, 0.48] }
         *   },
         *   lighting: {
         *     background: { visibility: VisionMode.LIGHTING_VISIBILITY.DISABLED },
         *     illumination: {
         *       postProcessingModes: ["EXPOSURE"],
         *       uniforms: { exposure: 0.8 }
         *     },
         *     coloration: {
         *       postProcessingModes: ["SATURATION", "TINT", "EXPOSURE"],
         *       uniforms: { saturation: -0.75, exposure: 8.0, tint: [0.48, 1.0, 0.48] }
         *     },
         *     levels: {
         *       [VisionMode.LIGHTING_LEVELS.DIM]: VisionMode.LIGHTING_LEVELS.BRIGHT,
         *       [VisionMode.LIGHTING_LEVELS.BRIGHT]: VisionMode.LIGHTING_LEVELS.BRIGHTEST
         *     }
         *   },
         *   vision: {
         *     darkness: { adaptive: false },
         *     defaults: { attenuation: 0, contrast: 0, saturation: -0.5, brightness: 1 },
         *     background: { shader: AmplificationBackgroundVisionShader }
         *   }
         * })
         * ```
         */
        lightAmplification: VisionMode;
      };
    };

    /**
     * Configure the default Token text style so that it may be reused and overridden by modules
     * @defaultValue
     * ```typescript
     * new PIXI.TextStyle({
     *   fontFamily: "Signika",
     *   fontSize: 36,
     *   fill: "#FFFFFF",
     *   stroke: "#111111",
     *   strokeThickness: 1,
     *   dropShadow: true,
     *   dropShadowColor: "#000000",
     *   dropShadowBlur: 2,
     *   dropShadowAngle: 0,
     *   dropShadowDistance: 0,
     *   align: "center",
     *   wordWrap: false,
     *   padding: 1
     * })
     * ```
     **/
    canvasTextStyle: PIXI.TextStyle;

    /**
     * Available Weather Effects implementations
     */
    weatherEffects: {
      /** @defaultValue `AutumnLeavesWeatherEffect` */
      leaves: ConstructorOf<SpecialEffect>;

      /** @defaultValue `RainWeatherEffect` */
      rain: ConstructorOf<SpecialEffect>;

      /** @defaultValue `SnowWeatherEffect` */
      snow: ConstructorOf<SpecialEffect>;
    } & Record<string, ConstructorOf<SpecialEffect>>;

    /**
     * The control icons used for rendering common HUD operations
     */
    controlIcons: {
      /** @defaultValue `"icons/svg/combat.svg"` */
      combat: string;

      /** @defaultValue `"icons/svg/cowled.svg"` */
      visibility: string;

      /** @defaultValue `"icons/svg/aura.svg"` */
      effects: string;

      /** @defaultValue `"icons/svg/padlock.svg"` */
      lock: string;

      /** @defaultValue `"icons/svg/up.svg"` */
      up: string;

      /** @defaultValue `"icons/svg/down.svg"` */
      down: string;

      /** @defaultValue `"icons/svg/skull.svg"` */
      defeated: string;

      /** @defaultValue `"icons/svg/light.svg"` */
      light: string;

      /** @defaultValue `"icons/svg/light-off.svg"` */
      lightOff: string;

      /** @defaultValue `"icons/svg/explosion.svg"` */
      template: string;

      /** @defaultValue `"icons/svg/sound.svg"` */
      sound: string;

      /** @defaultValue `"icons/svg/sound-off.svg"` */
      soundOff: string;

      /** @defaultValue `"icons/svg/door-closed-outline.svg"` */
      doorClosed: string;

      /** @defaultValue `"icons/svg/door-open-outline.svg"` */
      doorOpen: string;

      /** @defaultValue `"icons/svg/door-secret-outline.svg"` */
      doorSecret: string;

      /** @defaultValue `"icons/svg/door-locked-outline.svg"` */
      doorLocked: string;
    } & Record<string, string>;

    /**
     * A collection of fonts to load either from the user's local system, or remotely.
     * @defaultValue
     * ```typescript
     * {
     *   Arial: { editor: true; fonts: [] };
     *   Courier: { editor: true; fonts: [] };
     *   "Courier New": { editor: true; fonts: [] };
     *   "Modesto Condensed": {
     *     editor: true;
     *     fonts: [
     *       { urls: ["fonts/modesto-condensed/modesto-condensed.woff2"] },
     *       { urls: ["fonts/modesto-condensed/modesto-condensed-bold.woff2"]; weight: 700 }
     *     ];
     *   };
     *   Signika: {
     *     editor: true;
     *     fonts: [
     *       { urls: ["fonts/signika/signika-regular.woff2"] },
     *       { urls: ["fonts/signika/signika-bold.woff2"]; weight: 700 }
     *     ];
     *   };
     *   Times: { editor: true; fonts: [] };
     *   "Times New Roman": { editor: true; fonts: [] };
     * }
     * ```
     */
    fontDefinitions: Record<string, CONFIG.Font.FamilyDefinition>;

    /**
     * @deprecated since v10.
     * @defaultValue `Object.keys(CONFIG.fontDefinitions)`
     * @internal
     */
    _fontFamilies: string[];

    /**
     * @see {@link CONFIG.fontDefinitions}
     * @defaultValue `Object.keys(CONFIG.fontDefinitions)`
     * @deprecated since v10.
     */
    get fontFamilies(): CONFIG["_fontFamilies"];

    /**
     * The default font family used for text labels on the PIXI Canvas
     * @defaultValue `"Signika"`
     */
    defaultFontFamily: string;

    /**
     * An array of status effect icons which can be applied to Tokens
     * @defaultValue
     * ```typescript
     * [
     *   {
     *     id: "dead";
     *     label: "EFFECT.StatusDead";
     *     icon: "icons/svg/skull.svg";
     *   },
     *   {
     *     id: "unconscious";
     *     label: "EFFECT.StatusUnconscious";
     *     icon: "icons/svg/unconscious.svg";
     *   },
     *   {
     *     id: "sleep";
     *     label: "EFFECT.StatusAsleep";
     *     icon: "icons/svg/sleep.svg";
     *   },
     *   {
     *     id: "stun";
     *     label: "EFFECT.StatusStunned";
     *     icon: "icons/svg/daze.svg";
     *   },
     *   {
     *     id: "prone";
     *     label: "EFFECT.StatusProne";
     *     icon: "icons/svg/falling.svg";
     *   },
     *   {
     *     id: "restrain";
     *     label: "EFFECT.StatusRestrained";
     *     icon: "icons/svg/net.svg";
     *   },
     *   {
     *     id: "paralysis";
     *     label: "EFFECT.StatusParalysis";
     *     icon: "icons/svg/paralysis.svg";
     *   },
     *   {
     *     id: "fly";
     *     label: "EFFECT.StatusFlying";
     *     icon: "icons/svg/wing.svg";
     *   },
     *   {
     *     id: "blind";
     *     label: "EFFECT.StatusBlind";
     *     icon: "icons/svg/blind.svg";
     *   },
     *   {
     *     id: "deaf";
     *     label: "EFFECT.StatusDeaf";
     *     icon: "icons/svg/deaf.svg";
     *   },
     *   {
     *     id: "silence";
     *     label: "EFFECT.StatusSilenced";
     *     icon: "icons/svg/silenced.svg";
     *   },
     *   {
     *     id: "fear";
     *     label: "EFFECT.StatusFear";
     *     icon: "icons/svg/terror.svg";
     *   },
     *   {
     *     id: "burning";
     *     label: "EFFECT.StatusBurning";
     *     icon: "icons/svg/fire.svg";
     *   },
     *   {
     *     id: "frozen";
     *     label: "EFFECT.StatusFrozen";
     *     icon: "icons/svg/frozen.svg";
     *   },
     *   {
     *     id: "shock";
     *     label: "EFFECT.StatusShocked";
     *     icon: "icons/svg/lightning.svg";
     *   },
     *   {
     *     id: "corrode";
     *     label: "EFFECT.StatusCorrode";
     *     icon: "icons/svg/acid.svg";
     *   },
     *   {
     *     id: "bleeding";
     *     label: "EFFECT.StatusBleeding";
     *     icon: "icons/svg/blood.svg";
     *   },
     *   {
     *     id: "disease";
     *     label: "EFFECT.StatusDisease";
     *     icon: "icons/svg/biohazard.svg";
     *   },
     *   {
     *     id: "poison";
     *     label: "EFFECT.StatusPoison";
     *     icon: "icons/svg/poison.svg";
     *   },
     *   {
     *     id: "curse";
     *     label: "EFFECT.StatusCursed";
     *     icon: "icons/svg/sun.svg";
     *   },
     *   {
     *     id: "regen";
     *     label: "EFFECT.StatusRegen";
     *     icon: "icons/svg/regen.svg";
     *   },
     *   {
     *     id: "degen";
     *     label: "EFFECT.StatusDegen";
     *     icon: "icons/svg/degen.svg";
     *   },
     *   {
     *     id: "upgrade";
     *     label: "EFFECT.StatusUpgrade";
     *     icon: "icons/svg/upgrade.svg";
     *   },
     *   {
     *     id: "downgrade";
     *     label: "EFFECT.StatusDowngrade";
     *     icon: "icons/svg/downgrade.svg";
     *   },
     *   {
     *     id: "invisible",
     *     label: "EFFECT.StatusInvisible",
     *     icon: "icons/svg/invisible.svg"
     *   },
     *   {
     *     id: "target";
     *     label: "EFFECT.StatusTarget";
     *     icon: "icons/svg/target.svg";
     *   },
     *   {
     *     id: "eye";
     *     label: "EFFECT.StatusMarked";
     *     icon: "icons/svg/eye.svg";
     *   },
     *   {
     *     id: "bless";
     *     label: "EFFECT.StatusBlessed";
     *     icon: "icons/svg/angel.svg";
     *   },
     *   {
     *     id: "fireShield";
     *     label: "EFFECT.StatusFireShield";
     *     icon: "icons/svg/fire-shield.svg";
     *   },
     *   {
     *     id: "coldShield";
     *     label: "EFFECT.StatusIceShield";
     *     icon: "icons/svg/ice-shield.svg";
     *   },
     *   {
     *     id: "magicShield";
     *     label: "EFFECT.StatusMagicShield";
     *     icon: "icons/svg/mage-shield.svg";
     *   },
     *   {
     *     id: "holyShield";
     *     label: "EFFECT.StatusHolyShield";
     *     icon: "icons/svg/holy-shield.svg";
     *   }
     * ]
     * ```
     */
    statusEffects: StatusEffect[];

    /**
     * A mapping of status effect IDs which provide some additional mechanical integration.
     * @defaultValue `{ DEFEATED: "dead", INVISIBLE: "invisible", BLIND: "blind" }`
     */
    specialStatusEffects: Record<"DEFEATED" | "INVISIBLE" | "BLIND", string>;

    /**
     * A mapping of core audio effects used which can be replaced by systems or mods
     */
    sounds: {
      /** @defaultValue `"sounds/dice.wav"` */
      dice: string;

      /** @defaultValue `"sounds/lock.wav"` */
      lock: string;

      /** @defaultValue `"sounds/notify.wav"` */
      notification: string;

      /** @defaultValue `"sounds/drums.wav"` */
      combat: string;
    };

    /**
     * Define the set of supported languages for localization
     * @defaultValue `{ en: "English" }`
     */
    supportedLanguages: {
      en: string;
    } & Record<string, string>;

    /**
     * Configuration for time tracking
     */
    time: {
      /** @defaultValue `0` */
      turnTime: number;

      /** @defaultValue `0` */
      roundTime: number;
    };

    /**
     * Configuration for the ActiveEffect embedded document type
     */
    ActiveEffect: {
      /** @defaultValue `ActiveEffect` */
      documentClass: ConfiguredDocumentClassOrDefault<typeof ActiveEffect>;
    };

    /**
     * Configuration for the Card embedded Document type
     */
    Card: {
      /** @defaultValue `Card` */
      documentClass: ConfiguredDocumentClassOrDefault<typeof Card>;

      /** @defaultValue `{}` */
      systemDataModels: Record<string, DataModel>;
    };

    /**
     * Configuration for the TableResult embedded document type
     */
    TableResult: {
      /** @defaultValue `TableResult` */
      documentClass: ConfiguredDocumentClassOrDefault<typeof TableResult>;
    };

    /**
     * Configuration for the ActiveEffect embedded document type
     */
    PlaylistSound: {
      /** @defaultValue `PlaylistSound` */
      documentClass: ConfiguredDocumentClassOrDefault<typeof PlaylistSound>;
    };

    /**
     * Configuration for the AmbientLight embedded document type and its representation on the game Canvas
     */
    AmbientLight: {
      /** @defaultValue `AmbientLightDocument` */
      documentClass: ConfiguredDocumentClassOrDefault<typeof AmbientLightDocument>;

      /** @defaultValue `AmbientLightDocument` */
      objectClass: ConfiguredObjectClassOrDefault<typeof AmbientLight>;

      /** @defaultValue `AmbientLightDocument` */
      layerClass: typeof LightingLayer;
    };

    /**
     * Configuration for the AmbientSound embedded document type and its representation on the game Canvas
     */
    AmbientSound: {
      /** @defaultValue `AmbientSoundDocument` */
      documentClass: ConfiguredDocumentClassOrDefault<typeof AmbientSoundDocument>;

      /** @defaultValue `AmbientSound` */
      objectClass: ConfiguredObjectClassOrDefault<typeof AmbientSound>;

      /** @defaultValue `SoundsLayer` */
      layerClass: typeof SoundsLayer;
    };

    /**
     * Configuration for the Combatant embedded document type within a Combat document
     */
    Combatant: {
      /** @defaultValue `Combatant` */
      documentClass: ConfiguredDocumentClassOrDefault<typeof Combatant>;
    };

    /**
     * Configuration for the Drawing embedded document type and its representation on the game Canvas
     */
    Drawing: {
      /** @defaultValue `DrawingDocument` */
      documentClass: ConfiguredDocumentClassOrDefault<typeof DrawingDocument>;

      /** @defaultValue `Drawing` */
      objectClass: ConfiguredObjectClassOrDefault<typeof Drawing>;

      /** @defaultValue `DrawingsLayer` */
      layerClass: typeof DrawingsLayer;
    };

    /**
     * Configuration for the MeasuredTemplate embedded document type and its representation on the game Canvas
     */
    MeasuredTemplate: {
      defaults: {
        /** @defaultValue `53.13` */
        angle: number;

        /** @defaultValue `1` */
        width: number;
      };

      types: {
        /** @defaultValue `"Circle"` */
        circle: string;

        /** @defaultValue `"Cone"` */
        cone: string;

        /** @defaultValue `"Rectangle"` */
        rect: string;

        /** @defaultValue `"Ray"` */
        ray: string;
      };

      /** @defaultValue `MeasuredTemplateDocument` */
      documentClass: ConfiguredDocumentClassOrDefault<typeof MeasuredTemplateDocument>;

      /** @defaultValue `MeasuredTemplate` */
      objectClass: ConfiguredObjectClassOrDefault<typeof MeasuredTemplate>;

      /** @defaultValue `TemplateLayer` */
      layerClass: typeof TemplateLayer;
    };

    /**
     * Configuration for the Note embedded document type and its representation on the game Canvas
     */
    Note: {
      /** @defaultValue `NoteDocument` */
      documentClass: ConfiguredDocumentClassOrDefault<typeof NoteDocument>;

      /** @defaultValue `Note` */
      objectClass: ConfiguredObjectClassOrDefault<typeof Note>;

      /** @defaultValue `NotesLayer` */
      layerClass: typeof NotesLayer;
    };

    /**
     * Configuration for the Tile embedded document type and its representation on the game Canvas
     */
    Tile: {
      /** @defaultValue `TileDocument` */
      documentClass: ConfiguredDocumentClassOrDefault<typeof TileDocument>;

      /** @defaultValue `Tile` */
      objectClass: ConfiguredObjectClassOrDefault<typeof Tile>;

      /** @defaultValue `TilesLayer` */
      layerClass: typeof TilesLayer;
    };

    /**
     * Configuration for the Token embedded document type and its representation on the game Canvas
     */
    Token: {
      /** @defaultValue `TokenDocument` */
      documentClass: ConfiguredDocumentClassOrDefault<typeof TokenDocument>;

      /** @defaultValue `Token` */
      objectClass: ConfiguredObjectClassOrDefault<typeof Token>;

      /** @defaultValue `TokenLayer` */
      layerClass: typeof TokenLayer;

      /** @defaultValue `TokenConfig` */
      prototypeSheetClass: ConstructorOf<TokenConfig>;
    };

    /**
     * Configuration for the Wall embedded document type and its representation on the game Canvas
     */
    Wall: {
      /** @defaultValue `WallDocument` */
      documentClass: ConfiguredDocumentClassOrDefault<typeof WallDocument>;

      /** @defaultValue `Wall` */
      objectClass: ConfiguredObjectClassOrDefault<typeof Wall>;

      /** @defaultValue `WallsLayer` */
      layerClass: typeof WallsLayer;
    };

    /**
     * Default configuration options for TinyMCE editors
     */
    TinyMCE: tinyMCE.RawEditorOptions;

    /**
     * Rich text editing configuration.
     */
    TextEditor: {
      /**
       * A collection of custom enrichers that can be applied to text content, allowing for the matching and handling of
       * custom patterns.
       */
      enrichers: CONFIG.TextEditor.EnricherConfig[];
    };

    /**
     * Configuration for the WebRTC implementation class
     */
    WebRTC: {
      /** @defaultValue `SimplePeerAVClient` */
      clientClass: PropertyTypeOrFallback<WebRTCConfig, "clientClass", typeof AVClient>;

      /** @defaultValue `50` */
      detectPeerVolumeInterval: number;

      /** @defaultValue `20` */
      detectSelfVolumeInterval: number;

      /** @defaultValue `25` */
      emitVolumeInterval: number;

      /** @defaultValue `2` */
      speakingThresholdEvents: number;

      /** @defaultValue `10` */
      speakingHistoryLength: number;

      /** @defaultValue `8` */
      connectedUserPollIntervalS: number;
    };

    /**
     * Configure the Application classes used to render various core UI elements in the application
     */
    ui: CONFIG.UI;
  }

  namespace CONFIG {
    interface UI {
      /** @defaultValue `MainMenu` */
      menu: ConstructorOf<MainMenu>;

      /** @defaultValue `Sidebar` */
      sidebar: ConstructorOf<Sidebar>;

      /** @defaultValue `Pause` */
      pause: ConstructorOf<Pause>;

      /** @defaultValue `SceneNavigation` */
      nav: ConstructorOf<SceneNavigation>;

      /** @defaultValue `Notifications` */
      notifications: ConstructorOf<Notifications>;

      /** @defaultValue `ActorDirectory` */
      actors: ConstructorOf<ActorDirectory>;

      /** @defaultValue `CardsDirectory` */
      cards: ConstructorOf<CardsDirectory>;

      /** @defaultValue `ChatLog` */
      chat: ConstructorOf<ChatLog>;

      /** @defaultValue `CombatTracker` */
      combat: ConstructorOf<CombatTracker>;

      /** @defaultValue `CompendiumDirectory` */
      compendium: ConstructorOf<CompendiumDirectory>;

      /** @defaultValue `SceneControls` */
      controls: ConstructorOf<SceneControls>;

      /** @defaultValue `Hotbar` */
      hotbar: ConstructorOf<Hotbar>;

      /** @defaultValue `ItemDirectory` */
      items: ConstructorOf<ItemDirectory>;

      /** @defaultValue `JournalDirectory` */
      journal: ConstructorOf<JournalDirectory>;

      /** @defaultValue `MacroDirectory` */
      macros: ConstructorOf<MacroDirectory>;

      /** @defaultValue `PlayerList` */
      players: ConstructorOf<PlayerList>;

      /** @defaultValue `PlaylistDirectory` */
      playlists: ConstructorOf<PlaylistDirectory>;

      /** @defaultValue `SceneDirectory` */
      scenes: ConstructorOf<SceneDirectory>;

      /** @defaultValue `Settings` */
      settings: ConstructorOf<Settings>;

      /** @defaultValue `RollTableDirectory` */
      tables: ConstructorOf<RollTableDirectory>;

      /** @defaultValue `CameraViews` */
      webrtc: ConstructorOf<CameraViews>;
    }

    namespace Canvas {
      interface Groups {
        /** @defaultValue `{ groupClass: HiddenCanvasGroup, parent: "stage" }` */
        hidden: CONFIG.Canvas.GroupDefinition<typeof HiddenCanvasGroup>;

        /** @defaultValue `{ groupClass: RenderedCanvasGroup, parent: "stage" }` */
        rendered: CONFIG.Canvas.GroupDefinition<typeof RenderedCanvasGroup>;

        /** @defaultValue `{ groupClass: EnvironmentCanvasGroup, parent: "rendered" }` */
        environment: CONFIG.Canvas.GroupDefinition<typeof EnvironmentCanvasGroup>;

        /** @defaultValue `{ groupClass: PrimaryCanvasGroup, parent: "environment" }` */
        primary: CONFIG.Canvas.GroupDefinition<typeof PrimaryCanvasGroup>;

        /** @defaultValue `{ groupClass: EffectsCanvasGroup, parent: "environment" }` */
        effects: CONFIG.Canvas.GroupDefinition<typeof EffectsCanvasGroup>;

        /** @defaultValue `{ groupClass: InterfaceCanvasGroup, parent: "rendered" }` */
        interface: CONFIG.Canvas.GroupDefinition<typeof InterfaceCanvasGroup>;

        [key: string]: CONFIG.Canvas.GroupDefinition;
      }

      interface Layers {
        /** @defaultValue `{ layerClass: WeatherLayer, group: "primary" }` */
        weather: LayerDefinition<typeof WeatherLayer>;

        /** @defaultValue `{ layerClass: GridLayer, group: "interface" }` */
        grid: LayerDefinition<typeof GridLayer>;

        /** @defaultValue `{ layerClass: DrawingsLayer, group: "interface" }` */
        drawings: LayerDefinition<typeof DrawingsLayer>;

        /** @defaultValue `{ layerClass: TemplateLayer, group: "interface" }` */
        templates: LayerDefinition<typeof TemplateLayer>;

        /** @defaultValue `{ layerClass: TokenLayer, group: "interface" }` */
        tiles: LayerDefinition<typeof TilesLayer>;

        /** @defaultValue `{ layerClass: WallsLayer, group: "interface" }` */
        walls: LayerDefinition<typeof WallsLayer>;

        /** @defaultValue `{ layerClass: TokenLayer, group: "interface" }` */
        tokens: LayerDefinition<typeof TokenLayer>;

        /** @defaultValue `{ layerClass: SoundsLayer, group: "interface" }` */
        sounds: LayerDefinition<typeof SoundsLayer>;

        /** @defaultValue `{ layerClass: LightingLayer, group: "interface" }` */
        lighting: LayerDefinition<typeof LightingLayer>;

        /** @defaultValue `{ layerClass: NotesLayer, group: "interface" }` */
        notes: LayerDefinition<typeof NotesLayer>;

        /** @defaultValue `{ layerClass: ControlsLayer, group: "interface" }` */
        controls: LayerDefinition<typeof ControlsLayer>;

        [key: string]: LayerDefinition;
      }

      interface GroupDefinition<
        GroupClass extends ToSpriteConstructor<CanvasGroupConstructor> = ToSpriteConstructor<CanvasGroupConstructor>,
      > {
        groupClass: GroupClass;
        parent: string;
      }

      interface LayerDefinition<LayerClass extends ConstructorOf<CanvasLayer> = ConstructorOf<CanvasLayer>> {
        layerClass: LayerClass;
        group: keyof CONFIG["Canvas"]["groups"];
      }

      type LightAnimationFunction = (
        this: PointSource,
        dt: number,
        properties?: { speed?: number; intensity?: number; reverse?: false },
      ) => void;

      namespace Pings {
        interface Style {
          class: unknown;
          color?: string;
          size: number;
          duration: number;
        }
      }
    }

    namespace Cards {
      interface Preset {
        type: string;
        label: string;
        src: string;
      }
    }
    namespace Combat {
      interface SoundPreset {
        label: string;
        startEncounter: string[];
        nextUp: string[];
        yourTurn: string[];
      }
    }

    namespace Font {
      interface Definition extends FontFaceDescriptors {
        url: string[];
      }
      interface FamilyDefinition {
        editor: boolean;
        fonts: Definition[];
      }
    }

    namespace TextEditor {
      /**
       * @param match   - The regular expression match result
       * @param options - Options provided to customize text enrichment
       * @returns An HTML element to insert in place of the matched text or null to indicate that
       *          no replacement should be made.
       */
      type Enricher = (
        match: RegExpMatchArray,
        options?: globalThis.TextEditor.EnrichOptions,
      ) => Promise<HTMLElement | null>;

      interface EnricherConfig {
        /** The string pattern to match. Must be flagged as global. */
        pattern: RegExp;

        /**
         * The function that will be called on each match. It is expected that this returns an HTML element
         * to be inserted into the final enriched content.
         */
        enricher: Enricher;
      }
    }
    namespace Dice {
      // eslint-disable-next-line @typescript-eslint/no-empty-interface
      interface RollModes extends Record<foundry.CONST.DICE_ROLL_MODES, string> {}
    }
  }

  const CONFIG: CONFIG;
}

type ConfiguredDocumentClassOrDefault<Fallback extends DocumentConstructor> =
  Fallback["metadata"]["name"] extends keyof DocumentClassConfig
    ? DocumentClassConfig[Fallback["metadata"]["name"]]
    : Fallback;

type ConfiguredObjectClassOrDefault<Fallback extends PlaceableObjectConstructor> =
  Fallback["embeddedName"] extends keyof PlaceableObjectClassConfig
    ? PlaceableObjectClassConfig[Fallback["embeddedName"]]
    : Fallback;

type PixiContainerConstructor = typeof PIXI.Container;
interface CanvasGroup extends PIXI.Container {
  sortableChildren: boolean;
}

interface CanvasGroupConstructor extends PixiContainerConstructor {
  new (): CanvasGroup;

  /**
   * The name of this canvas group
   * @remarks Not used in EffectsCanvasGroup in v11
   */
  groupName?: string;
}

<<<<<<< HEAD
// TODO: Replace after https://github.com/microsoft/TypeScript/issues/17867 is resolved
=======
>>>>>>> 4f71f496
type ToSpriteConstructor<Class extends new (sprite?: SpriteMesh) => any> = Pick<Class, keyof Class> &
  (new (sprite: SpriteMesh) => InstanceType<Class>);<|MERGE_RESOLUTION|>--- conflicted
+++ resolved
@@ -1900,9 +1900,5 @@
   groupName?: string;
 }
 
-<<<<<<< HEAD
-// TODO: Replace after https://github.com/microsoft/TypeScript/issues/17867 is resolved
-=======
->>>>>>> 4f71f496
 type ToSpriteConstructor<Class extends new (sprite?: SpriteMesh) => any> = Pick<Class, keyof Class> &
   (new (sprite: SpriteMesh) => InstanceType<Class>);