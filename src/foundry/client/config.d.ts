--- conflicted
+++ resolved
@@ -1900,9 +1900,6 @@
   groupName?: string;
 }
 
-<<<<<<< HEAD
-=======
 // TODO: Replace after https://github.com/microsoft/TypeScript/issues/17867 is resolved
->>>>>>> 2ce72556
 type ToSpriteConstructor<Class extends new (sprite?: SpriteMesh) => any> = Pick<Class, keyof Class> &
   (new (sprite: SpriteMesh) => InstanceType<Class>);