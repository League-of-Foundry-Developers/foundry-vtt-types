import type { InexactPartial, MaybeArray, Merge } from "#utils";
import type { documents } from "#client/client.d.mts";
import type { Document, DatabaseBackend } from "#common/abstract/_module.d.mts";
import type { DataSchema } from "#common/data/fields.d.mts";
import type BaseMeasuredTemplate from "#common/documents/measured-template.mjs";
import type { DialogV2 } from "#client/applications/api/_module.d.mts";

/** @privateRemarks `ClientDatabaseBackend` only used for links */
// eslint-disable-next-line @typescript-eslint/no-unused-vars
import type { ClientDatabaseBackend } from "#client/data/_module.d.mts";

/** @privateRemarks `ClientDocumentMixin` and `DocumentCollection` only used for links */
// eslint-disable-next-line @typescript-eslint/no-unused-vars
import type { ClientDocumentMixin } from "#client/documents/abstract/_module.d.mts";

import fields = foundry.data.fields;

declare namespace MeasuredTemplateDocument {
  /**
   * The document's name.
   */
  type Name = "MeasuredTemplate";

  /**
   * The context used to create a `MeasuredTemplateDocument`.
   */
  interface ConstructionContext extends Document.ConstructionContext<Parent> {}

  /**
   * The documents embedded within `MeasuredTemplateDocument`.
   */
  type Hierarchy = Readonly<Document.HierarchyOf<Schema>>;

  /**
   * The implementation of the `MeasuredTemplateDocument` document instance configured through
   * {@linkcode CONFIG.MeasuredTemplate.documentClass} in Foundry and {@linkcode DocumentClassConfig} in fvtt-types.
   */
  type Implementation = Document.ImplementationFor<Name>;

  /**
   * The implementation of the `MeasuredTemplateDocument` document configured through
   * {@linkcode CONFIG.MeasuredTemplateDocument.documentClass} in Foundry and {@linkcode DocumentClassConfig} in fvtt-types.
   */
  type ImplementationClass = Document.ImplementationClassFor<Name>;

  /**
   * A document's metadata is special information about the document ranging anywhere from its name,
   * whether it's indexed, or to the permissions a user has over it.
   */
  interface Metadata extends Merge<
    Document.Metadata.Default,
    Readonly<{
      name: "MeasuredTemplate";
      collection: "templates";
      label: string;
      labelPlural: string;
      isEmbedded: true;
      permissions: Metadata.Permissions;
      schemaVersion: string;
    }>
  > {}

  namespace Metadata {
    /**
     * The permissions for whether a certain user can create, update, or delete this document.
     */
    interface Permissions {
      create(user: User.Internal.Implementation, doc: Implementation): boolean;
      delete: "OWNER";
    }
  }

  /**
   * A document's parent is something that can contain it.
   * For example an `Item` can be contained by an `Actor` which makes `Actor` one of its possible parents.
   */
  type Parent = Scene.Implementation | null;

  /**
   * A document's descendants are any child documents, grandchild documents, etc.
   * This is a union of all instances, or never if the document doesn't have any descendants.
   */
  type Descendant = never;

  /**
   * A document's descendants are any child documents, grandchild documents, etc.
   * This is a union of all classes, or never if the document doesn't have any descendants.
   */
  type DescendantClass = never;

  /**
   * Types of `CompendiumCollection` this document might be contained in.
   * Note that `this.pack` will always return a string; this is the type for `game.packs.get(this.pack)`
   *
   * Will be `never` if cannot be contained in a `CompendiumCollection`.
   */
  // Note: Takes any document in the heritage chain (i.e. itself or any parent, transitive or not) that can be contained in a compendium.
  type Pack = foundry.documents.collections.CompendiumCollection.ForDocument<"Scene">;

  /**
   * An embedded document is a document contained in another.
   * For example an `Item` can be contained by an `Actor` which means `Item` can be embedded in `Actor`.
   *
   * If this is `never` it is because there are no embeddable documents (or there's a bug!).
   */
  type Embedded = never;

  /**
   * The name of the world or embedded collection this document can find itself in.
   * For example an `Item` is always going to be inside a collection with a key of `items`.
   * This is a fixed string per document type and is primarily useful for the descendant Document operation methods, e.g
   * {@linkcode ClientDocumentMixin.AnyMixed._preCreateDescendantDocuments | ClientDocument._preCreateDescendantDocuments}.
   */
  type ParentCollectionName = Metadata["collection"];

  /**
   * The world collection that contains this document type. Will be `never` if none exists.
   */
  type CollectionClass = never;

  /**
   * The world collection that contains this document type. Will be `never` if none exists.
   */
  type Collection = never;

  /**
   * An instance of `MeasuredTemplateDocument` that comes from the database but failed validation meaning that
   * its `system` and `_source` could theoretically be anything.
   */
  type Invalid = Document.Internal.Invalid<Implementation>;

  /**
   * An instance of `MeasuredTemplateDocument` that comes from the database.
   */
  type Stored = Document.Internal.Stored<MeasuredTemplateDocument.Implementation>;

  /**
   * The data put in {@linkcode MeasuredTemplateDocument._source | MeasuredTemplateDocument#_source}. This data is what was
   * persisted to the database and therefore it must be valid JSON.
   *
   * For example a {@linkcode fields.SetField | SetField} is persisted to the database as an array
   * but initialized as a {@linkcode Set}.
   */
  interface Source extends fields.SchemaField.SourceData<Schema> {}

  /**
   * The data necessary to create a document. Used in places like {@linkcode MeasuredTemplateDocument.create}
   * and {@linkcode MeasuredTemplateDocument | new MeasuredTemplateDocument(...)}.
   *
   * For example a {@linkcode fields.SetField | SetField} can accept any {@linkcode Iterable}
   * with the right values. This means you can pass a `Set` instance, an array of values,
   * a generator, or any other iterable.
   */
  interface CreateData extends fields.SchemaField.CreateData<Schema> {}

  /**
   * Used in the {@linkcode MeasuredTemplateDocument.create} and {@linkcode MeasuredTemplateDocument.createDocuments} signatures, and
   * {@linkcode MeasuredTemplateDocument.Database2.CreateOperation} and its derivative interfaces.
   */
  type CreateInput = CreateData | Implementation;

  /**
   * The helper type for the return of {@linkcode MeasuredTemplateDocument.create}, returning (a single | an array of) (temporary | stored)
   * `MeasuredTemplateDocument`s.
   *
   * `| undefined` is included in the non-array branch because if a `.create` call with non-array data is cancelled by the `preCreate`
   * method or hook, `shift`ing the return of `.createDocuments` produces `undefined`
   */
  type CreateReturn<Data extends MaybeArray<CreateInput>, Temporary extends boolean | undefined> =
    Data extends Array<CreateInput>
      ? Array<MeasuredTemplateDocument.TemporaryIf<Temporary>>
      : MeasuredTemplateDocument.TemporaryIf<Temporary> | undefined;

  /**
   * The data after a {@linkcode Document} has been initialized, for example
   * {@linkcode MeasuredTemplateDocument.name | MeasuredTemplateDocument#name}.
   *
   * This is data transformed from {@linkcode MeasuredTemplateDocument.Source} and turned into more
   * convenient runtime data structures. For example a {@linkcode fields.SetField | SetField} is
   * persisted to the database as an array of values but at runtime it is a `Set` instance.
   */
  interface InitializedData extends fields.SchemaField.InitializedData<Schema> {}

  /**
   * The data used to update a document, for example {@linkcode MeasuredTemplateDocument.update | MeasuredTemplateDocument#update}.
   * It is a distinct type from {@linkcode MeasuredTemplateDocument.CreateData | DeepPartial<MeasuredTemplateDocument.CreateData>} because
   * it has different rules for `null` and `undefined`.
   */
  interface UpdateData extends fields.SchemaField.UpdateData<Schema> {}

  /**
   * Used in the {@linkcode MeasuredTemplateDocument.update | MeasuredTemplateDocument#update} and
   * {@linkcode MeasuredTemplateDocument.updateDocuments} signatures, and {@linkcode MeasuredTemplateDocument.Database2.UpdateOperation}
   * and its derivative interfaces.
   */
  type UpdateInput = UpdateData | Implementation;

  /**
   * The schema for {@linkcode MeasuredTemplateDocument}. This is the source of truth for how an MeasuredTemplateDocument document
   * must be structured.
   *
   * Foundry uses this schema to validate the structure of the {@linkcode MeasuredTemplateDocument}. For example
   * a {@linkcode fields.StringField | StringField} will enforce that the value is a string. More
   * complex fields like {@linkcode fields.SetField | SetField} goes through various conversions
   * starting as an array in the database, initialized as a set, and allows updates with any
   * iterable.
   */
  interface Schema extends DataSchema {
    /**
     * The _id which uniquely identifies this BaseMeasuredTemplate embedded document
     * @defaultValue `null`
     */
    _id: fields.DocumentIdField;

    /**
     * The _id of the user who created this measured template
     * @defaultValue `game?.user?.id`
     */
    author: fields.DocumentAuthorField<typeof documents.BaseUser>;

    /**
     * The value in CONST.MEASURED_TEMPLATE_TYPES which defines the geometry type of this template
     * @defaultValue `CONST.MEASURED_TEMPLATE_TYPES.CIRCLE` (`"circle"`)
     */
    t: fields.StringField<
      {
        required: true;
        choices: CONST.MEASURED_TEMPLATE_TYPES[];
        initial: typeof CONST.MEASURED_TEMPLATE_TYPES.CIRCLE;
        validationError: "must be a value in CONST.MEASURED_TEMPLATE_TYPES";
      },
      // FIXME: Without these overrides, the branded type from `choices` is not respected, and the field types as `number`
      CONST.MEASURED_TEMPLATE_TYPES | null | undefined,
      CONST.MEASURED_TEMPLATE_TYPES,
      CONST.MEASURED_TEMPLATE_TYPES
    >;

    /**
     * The x-coordinate position of the origin of the template effect
     * @defaultValue `0`
     */
    x: fields.NumberField<{ required: true; integer: true; nullable: false; initial: 0 }>;

    /**
     * The y-coordinate position of the origin of the template effect
     * @defaultValue `0`
     */
    y: fields.NumberField<{ required: true; integer: true; nullable: false; initial: 0 }>;

    /**
     * The elevation of the template
     * @defaultValue `0`
     */
    elevation: fields.NumberField<{ required: true; nullable: false; initial: 0 }>;

    /**
     * The z-index of this template relative to other siblings
     * @defaultValue `0`
     */
    sort: fields.NumberField<{ required: true; integer: true; nullable: false; initial: 0 }>;

    /**
     * The distance of the template effect
     * @defaultValue `0`
     */
    distance: fields.NumberField<{
      required: true;
      nullable: false;
      initial: 0;
      min: 0;
    }>;

    /**
     * The angle of rotation for the measured template
     * @defaultValue `0`
     */
    direction: fields.AngleField;

    /**
     * The angle of effect of the measured template, applies to cone types
     * @defaultValue `0`
     */
    angle: fields.AngleField<{ normalize: false }>;

    /**
     * The width of the measured template, applies to ray types
     * @defaultValue `0`
     */
    width: fields.NumberField<{ required: true; nullable: false; initial: 0; min: 0; step: 0.01 }>;

    /**
     * A color string used to tint the border of the template shape
     * @defaultValue `#000000`
     */
    borderColor: fields.ColorField<{ nullable: false; initial: "#000000" }>;

    /**
     * A color string used to tint the fill of the template shape
     * @defaultValue `game.user?.color.css || "#ffffff"`
     */
    fillColor: fields.ColorField<{ nullable: false; initial: () => string }>;

    /**
     * A repeatable tiling texture used to add a texture fill to the template shape
     * @defaultValue `null`
     */
    texture: fields.FilePathField<{ categories: ["IMAGE", "VIDEO"] }>;

    /**
     * Is the template currently hidden?
     * @defaultValue `false`
     */
    hidden: fields.BooleanField;

    /**
     * An object of optional key/value flags
     * @defaultValue `{}`
     */
    flags: fields.DocumentFlagsField<Name>;
  }

  namespace Database2 {
    /* ***********************************************
     *                GET OPERATIONS                 *
     *************************************************/

    /**
     * A base (no property omission or optionality changes) {@linkcode DatabaseBackend.GetOperation | GetOperation} interface for
     * `MeasuredTemplateDocument` documents. Valid for passing to
     * {@linkcode ClientDatabaseBackend._getDocuments | ClientDatabaseBackend#_getDocuments}.
     *
     * The {@linkcode GetDocumentsOperation} and {@linkcode BackendGetOperation} interfaces derive from this one.
     */
    interface GetOperation extends DatabaseBackend.GetOperation<MeasuredTemplateDocument.Parent> {}

    /**
     * The interface for passing to {@linkcode MeasuredTemplateDocument.get}.
     * @see {@linkcode Document.Database2.GetDocumentsOperation}
     */
    interface GetDocumentsOperation extends Document.Database2.GetDocumentsOperation<GetOperation> {}

    /**
     * The interface for passing to {@linkcode DatabaseBackend.get | DatabaseBackend#get}.
     * @see {@linkcode Document.Database2.BackendGetOperation}
     */
    interface BackendGetOperation extends Document.Database2.BackendGetOperation<GetOperation> {}

    /* ***********************************************
     *              CREATE OPERATIONS                *
     *************************************************/

    /**
     * A base (no property omission or optionality changes) {@linkcode DatabaseBackend.CreateOperation | DatabaseCreateOperation}
     * interface for `MeasuredTemplateDocument` documents.
     *
     * See {@linkcode DatabaseBackend.CreateOperation} for more information on this family of interfaces.
     *
     * @remarks This interface was previously typed for passing to {@linkcode MeasuredTemplateDocument.create}. The new name for that
     * interface is {@linkcode CreateDocumentsOperation}.
     */
    interface CreateOperation<Temporary extends boolean | undefined = boolean | undefined>
      extends DatabaseBackend.CreateOperation<
        MeasuredTemplateDocument.CreateInput,
        MeasuredTemplateDocument.Parent,
        Temporary
      > {}

    /**
     * The interface for passing to {@linkcode MeasuredTemplateDocument.create} or {@linkcode MeasuredTemplateDocument.createDocuments}.
     * @see {@linkcode Document.Database2.CreateDocumentsOperation}
     *
     * ---
     *
     * **Declaration Merging Warning**
     *
     * It is very likely incorrect to merge into this interface instead of the base {@linkcode CreateOperation} for this Document or the
     * root {@linkcode DatabaseBackend.CreateOperation} for all documents, for reasons outlined in the latter's remarks. If you have a valid
     * use case for doing so, please let us know.
     */
    interface CreateDocumentsOperation<Temporary extends boolean | undefined = boolean | undefined>
      extends Document.Database2.CreateDocumentsOperation<CreateOperation<Temporary>> {}

    /**
     * The interface for passing to the {@linkcode Document.createEmbeddedDocuments | #createEmbeddedDocuments} method of any Documents that
     * can contain `MeasuredTemplateDocument` documents. (see {@linkcode MeasuredTemplateDocument.Parent})
     * @see {@linkcode Document.Database2.CreateEmbeddedOperation}
     *
     * ---
     *
     * **Declaration Merging Warning**
     *
     * It is very likely incorrect to merge into this interface instead of the base {@linkcode CreateOperation} for this Document or the
     * root {@linkcode DatabaseBackend.CreateOperation} for all documents, for reasons outlined in the latter's remarks. If you have a valid
     * use case for doing so, please let us know.
     */
    interface CreateEmbeddedOperation extends Document.Database2.CreateEmbeddedOperation<CreateOperation> {}

    /**
     * The interface for passing to {@linkcode DatabaseBackend.create | DatabaseBackend#create} for `MeasuredTemplateDocument` documents.
     * @see {@linkcode Document.Database2.BackendCreateOperation}
     *
     * ---
     *
     * **Declaration Merging Warning**
     *
     * It is very likely incorrect to merge into this interface instead of the base {@linkcode CreateOperation} for this Document or the
     * root {@linkcode DatabaseBackend.CreateOperation} for all documents, for reasons outlined in the latter's remarks. If you have a valid
     * use case for doing so, please let us know.
     */
    interface BackendCreateOperation<Temporary extends boolean | undefined = boolean | undefined>
      extends Document.Database2.BackendCreateOperation<CreateOperation<Temporary>> {}

    /**
     * The interface passed to {@linkcode MeasuredTemplateDocument._preCreate | MeasuredTemplateDocument#_preCreate} and
     * {@link Hooks.PreCreateDocument | the `preCreateMeasuredTemplateDocument` hook}.
     * @see {@linkcode Document.Database2.PreCreateOptions}
     *
     * ---
     *
     * **Declaration Merging Warning**
     *
     * It is very likely incorrect to merge into this interface instead of the base {@linkcode CreateOperation} for this Document or the
     * root {@linkcode DatabaseBackend.CreateOperation} for all documents, for reasons outlined in the latter's remarks. If you have a valid
     * use case for doing so, please let us know.
     */
    interface PreCreateOptions<Temporary extends boolean | undefined = boolean | undefined>
      extends Document.Database2.PreCreateOptions<CreateOperation<Temporary>> {}

    /**
     * The interface passed to {@linkcode MeasuredTemplateDocument._preCreateOperation}.
     * @see {@linkcode Document.Database2.PreCreateOperation}
     *
     * ---
     *
     * **Declaration Merging Warning**
     *
     * It is very likely incorrect to merge into this interface instead of the base {@linkcode CreateOperation} for this Document or the
     * root {@linkcode DatabaseBackend.CreateOperation} for all documents, for reasons outlined in the latter's remarks. If you have a valid
     * use case for doing so, please let us know.
     */
    interface PreCreateOperation<Temporary extends boolean | undefined = boolean | undefined>
      extends Document.Database2.PreCreateOperation<CreateOperation<Temporary>> {}

    /**
     * @deprecated The interface passed to {@linkcode MeasuredTemplateDocument._onCreateDocuments}. It will be removed in v14 along with the
     * method it is for.
     * @see {@linkcode Document.Database2.OnCreateDocumentsOperation}
     *
     * ---
     *
     * **Declaration Merging Warning**
     *
     * It is very likely incorrect to merge into this interface instead of the base {@linkcode CreateOperation} for this Document or the
     * root {@linkcode DatabaseBackend.CreateOperation} for all documents, for reasons outlined in the latter's remarks. If you have a valid
     * use case for doing so, please let us know.
     */
    interface OnCreateDocumentsOperation<Temporary extends boolean | undefined = boolean | undefined>
      extends Document.Database2.OnCreateDocumentsOperation<CreateOperation<Temporary>> {}

    /**
     * The interface passed to {@linkcode MeasuredTemplateDocument._onCreate | MeasuredTemplateDocument#_onCreate} and
     * {@link Hooks.CreateDocument | the `createMeasuredTemplateDocument` hook}.
     * @see {@linkcode Document.Database2.OnCreateOptions}
     *
     * ---
     *
     * **Declaration Merging Warning**
     *
     * It is very likely incorrect to merge into this interface instead of the base {@linkcode CreateOperation} for this Document or the
     * root {@linkcode DatabaseBackend.CreateOperation} for all documents, for reasons outlined in the latter's remarks. If you have a valid
     * use case for doing so, please let us know.
     */
    interface OnCreateOptions extends Document.Database2.OnCreateOptions<CreateOperation> {}

    /**
     * The interface passed to {@linkcode MeasuredTemplateDocument._onCreateOperation} and MeasuredTemplateDocument-related collections'
     * `#_onModifyContents` methods.
     * @see {@linkcode Document.Database2.OnCreateOperation}
     *
     * ---
     *
     * **Declaration Merging Warning**
     *
     * It is very likely incorrect to merge into this interface instead of the base {@linkcode CreateOperation} for this Document or the
     * root {@linkcode DatabaseBackend.CreateOperation} for all documents, for reasons outlined in the latter's remarks. If you have a valid
     * use case for doing so, please let us know.
     */
    interface OnCreateOperation extends Document.Database2.OnCreateOperation<CreateOperation> {}

    /* ***********************************************
     *              UPDATE OPERATIONS                *
     *************************************************/

    /**
     * A base (no property omission or optionality changes) {@linkcode DatabaseBackend.UpdateOperation | DatabaseUpdateOperation}
     * interface for `MeasuredTemplateDocument` documents.
     *
     * See {@linkcode DatabaseBackend.UpdateOperation} for more information on this family of interfaces.
     *
     * @remarks This interface was previously typed for passing to {@linkcode MeasuredTemplateDocument.update | MeasuredTemplateDocument#update}.
     * The new name for that interface is {@linkcode UpdateOneDocumentOperation}.
     */
    interface UpdateOperation
      extends DatabaseBackend.UpdateOperation<MeasuredTemplateDocument.UpdateInput, MeasuredTemplateDocument.Parent> {}

    /**
     * The interface for passing to {@linkcode MeasuredTemplateDocument.update | MeasuredTemplateDocument#update}.
     * @see {@linkcode Document.Database2.UpdateOneDocumentOperation}
     *
     * ---
     *
     * **Declaration Merging Warning**
     *
     * It is very likely incorrect to merge into this interface instead of the base {@linkcode UpdateOperation} for this Document or the
     * root {@linkcode DatabaseBackend.UpdateOperation} for all documents, for reasons outlined in the latter's remarks. If you have a valid
     * use case for doing so, please let us know.
     */
    interface UpdateOneDocumentOperation extends Document.Database2.UpdateOneDocumentOperation<UpdateOperation> {}

    /**
     * The interface for passing to the {@linkcode Document.updateEmbeddedDocuments | #updateEmbeddedDocuments} method of any Documents that
     * can contain `MeasuredTemplateDocument` documents (see {@linkcode MeasuredTemplateDocument.Parent}). This interface is just an alias
     * for {@linkcode UpdateOneDocumentOperation}, as the same keys are provided by the method in both cases.
     *
     * ---
     *
     * **Declaration Merging Warning**
     *
     * It is very likely incorrect to merge into this interface instead of the base {@linkcode UpdateOperation} for this Document or the
     * root {@linkcode DatabaseBackend.UpdateOperation} for all documents, for reasons outlined in the latter's remarks. If you have a valid
     * use case for doing so, please let us know.
     */
    interface UpdateEmbeddedOperation extends UpdateOneDocumentOperation {}

    /**
     * The interface for passing to {@linkcode MeasuredTemplateDocument.updateDocuments}.
     * @see {@linkcode Document.Database2.UpdateManyDocumentsOperation}
     *
     * ---
     *
     * **Declaration Merging Warning**
     *
     * It is very likely incorrect to merge into this interface instead of the base {@linkcode UpdateOperation} for this Document or the
     * root {@linkcode DatabaseBackend.UpdateOperation} for all documents, for reasons outlined in the latter's remarks. If you have a valid
     * use case for doing so, please let us know.
     */
    interface UpdateManyDocumentsOperation extends Document.Database2.UpdateManyDocumentsOperation<UpdateOperation> {}

    /**
     * The interface for passing to {@linkcode DatabaseBackend.update | DatabaseBackend#update} for `MeasuredTemplateDocument` documents.
     * @see {@linkcode Document.Database2.BackendUpdateOperation}
     *
     * ---
     *
     * **Declaration Merging Warning**
     *
     * It is very likely incorrect to merge into this interface instead of the base {@linkcode UpdateOperation} for this Document or the
     * root {@linkcode DatabaseBackend.UpdateOperation} for all documents, for reasons outlined in the latter's remarks. If you have a valid
     * use case for doing so, please let us know.
     */
    interface BackendUpdateOperation extends Document.Database2.BackendUpdateOperation<UpdateOperation> {}

    /**
     * The interface passed to {@linkcode MeasuredTemplateDocument._preUpdate | MeasuredTemplateDocument#_preUpdate} and
     * {@link Hooks.PreUpdateDocument | the `preUpdateMeasuredTemplateDocument` hook}.
     * @see {@linkcode Document.Database2.PreUpdateOptions}
     *
     * ---
     *
     * **Declaration Merging Warning**
     *
     * It is very likely incorrect to merge into this interface instead of the base {@linkcode UpdateOperation} for this Document or the
     * root {@linkcode DatabaseBackend.UpdateOperation} for all documents, for reasons outlined in the latter's remarks. If you have a valid
     * use case for doing so, please let us know.
     */
    interface PreUpdateOptions extends Document.Database2.PreUpdateOptions<UpdateOperation> {}

    /**
     * The interface passed to {@linkcode MeasuredTemplateDocument._preUpdateOperation}.
     * @see {@linkcode Document.Database2.PreUpdateOperation}
     *
     * ---
     *
     * **Declaration Merging Warning**
     *
     * It is very likely incorrect to merge into this interface instead of the base {@linkcode UpdateOperation} for this Document or the
     * root {@linkcode DatabaseBackend.UpdateOperation} for all documents, for reasons outlined in the latter's remarks. If you have a valid
     * use case for doing so, please let us know.
     */
    interface PreUpdateOperation extends Document.Database2.PreUpdateOperation<UpdateOperation> {}

    /**
     * @deprecated The interface passed to {@linkcode MeasuredTemplateDocument._onUpdateDocuments}. It will be removed in v14 along with the
     * method it is for.
     * @see {@linkcode Document.Database2.OnUpdateDocumentsOperation}
     *
     * ---
     *
     * **Declaration Merging Warning**
     *
     * It is very likely incorrect to merge into this interface instead of the base {@linkcode UpdateOperation} for this Document or the
     * root {@linkcode DatabaseBackend.UpdateOperation} for all documents, for reasons outlined in the latter's remarks. If you have a valid
     * use case for doing so, please let us know.
     */
    interface OnUpdateDocumentsOperation extends Document.Database2.OnUpdateDocumentsOperation<UpdateOperation> {}

    /**
     * The interface passed to {@linkcode MeasuredTemplateDocument._onUpdate | MeasuredTemplateDocument#_onUpdate} and
     * {@link Hooks.UpdateDocument | the `updateMeasuredTemplateDocument` hook}.
     * @see {@linkcode Document.Database2.OnUpdateOptions}
     *
     * ---
     *
     * **Declaration Merging Warning**
     *
     * It is very likely incorrect to merge into this interface instead of the base {@linkcode UpdateOperation} for this Document or the
     * root {@linkcode DatabaseBackend.UpdateOperation} for all documents, for reasons outlined in the latter's remarks. If you have a valid
     * use case for doing so, please let us know.
     */
    interface OnUpdateOptions extends Document.Database2.OnUpdateOptions<UpdateOperation> {}

    /**
     * The interface passed to {@linkcode MeasuredTemplateDocument._onUpdateOperation} and MeasuredTemplateDocument-related collections'
     * `#_onModifyContents` methods.
     * @see {@linkcode Document.Database2.OnUpdateOperation}
     *
     * ---
     *
     * **Declaration Merging Warning**
     *
     * It is very likely incorrect to merge into this interface instead of the base {@linkcode UpdateOperation} for this Document or the
     * root {@linkcode DatabaseBackend.UpdateOperation} for all documents, for reasons outlined in the latter's remarks. If you have a valid
     * use case for doing so, please let us know.
     */
    interface OnUpdateOperation extends Document.Database2.OnUpdateOperation<UpdateOperation> {}

    /* ***********************************************
     *              DELETE OPERATIONS                *
     *************************************************/

    /**
     * A base (no property omission or optionality changes) {@linkcode DatabaseBackend.DeleteOperation | DatabaseDeleteOperation}
     * interface for `MeasuredTemplateDocument` documents.
     *
     * See {@linkcode DatabaseBackend.DeleteOperation} for more information on this family of interfaces.
     *
     * @remarks This interface was previously typed for passing to {@linkcode MeasuredTemplateDocument.delete | MeasuredTemplateDocument#delete}.
     * The new name for that interface is {@linkcode DeleteOneDocumentOperation}.
     */
    interface DeleteOperation extends DatabaseBackend.DeleteOperation<MeasuredTemplateDocument.Parent> {}

    /**
     * The interface for passing to {@linkcode MeasuredTemplateDocument.delete | MeasuredTemplateDocument#delete}.
     * @see {@linkcode Document.Database2.DeleteOneDocumentOperation}
     *
     * ---
     *
     * **Declaration Merging Warning**
     *
     * It is very likely incorrect to merge into this interface instead of the base {@linkcode DeleteOperation} for this Document or the
     * root {@linkcode DatabaseBackend.DeleteOperation} for all documents, for reasons outlined in the latter's remarks. If you have a valid
     * use case for doing so, please let us know.
     */
    interface DeleteOneDocumentOperation extends Document.Database2.DeleteOneDocumentOperation<DeleteOperation> {}

    /**
     * The interface for passing to the {@linkcode Document.deleteEmbeddedDocuments | #deleteEmbeddedDocuments} method of any Documents that
     * can contain `MeasuredTemplateDocument` documents (see {@linkcode MeasuredTemplateDocument.Parent}). This interface is just an alias
     * for {@linkcode DeleteOneDocumentOperation}, as the same keys are provided by the method in both cases.
     *
     * ---
     *
     * **Declaration Merging Warning**
     *
     * It is very likely incorrect to merge into this interface instead of the base {@linkcode DeleteOperation} for this Document or the
     * root {@linkcode DatabaseBackend.DeleteOperation} for all documents, for reasons outlined in the latter's remarks. If you have a valid
     * use case for doing so, please let us know.
     */
    interface DeleteEmbeddedOperation extends DeleteOneDocumentOperation {}

    /**
     * The interface for passing to {@linkcode MeasuredTemplateDocument.deleteDocuments}.
     * @see {@linkcode Document.Database2.DeleteManyDocumentsOperation}
     *
     * ---
     *
     * **Declaration Merging Warning**
     *
     * It is very likely incorrect to merge into this interface instead of the base {@linkcode DeleteOperation} for this Document or the
     * root {@linkcode DatabaseBackend.DeleteOperation} for all documents, for reasons outlined in the latter's remarks. If you have a valid
     * use case for doing so, please let us know.
     */
    interface DeleteManyDocumentsOperation extends Document.Database2.DeleteManyDocumentsOperation<DeleteOperation> {}

    /**
     * The interface for passing to {@linkcode DatabaseBackend.delete | DatabaseBackend#delete} for `MeasuredTemplateDocument` documents.
     * @see {@linkcode Document.Database2.BackendDeleteOperation}
     *
     * ---
     *
     * **Declaration Merging Warning**
     *
     * It is very likely incorrect to merge into this interface instead of the base {@linkcode DeleteOperation} for this Document or the
     * root {@linkcode DatabaseBackend.DeleteOperation} for all documents, for reasons outlined in the latter's remarks. If you have a valid
     * use case for doing so, please let us know.
     */
    interface BackendDeleteOperation extends Document.Database2.BackendDeleteOperation<DeleteOperation> {}

    /**
     * The interface passed to {@linkcode MeasuredTemplateDocument._preDelete | MeasuredTemplateDocument#_preDelete} and
     * {@link Hooks.PreDeleteDocument | the `preDeleteMeasuredTemplateDocument` hook}.
     * @see {@linkcode Document.Database2.PreDeleteOptions}
     *
     * ---
     *
     * **Declaration Merging Warning**
     *
     * It is very likely incorrect to merge into this interface instead of the base {@linkcode DeleteOperation} for this Document or the
     * root {@linkcode DatabaseBackend.DeleteOperation} for all documents, for reasons outlined in the latter's remarks. If you have a valid
     * use case for doing so, please let us know.
     */
    interface PreDeleteOptions extends Document.Database2.PreDeleteOptions<DeleteOperation> {}

    /**
     * The interface passed to {@linkcode MeasuredTemplateDocument._preDeleteOperation}.
     * @see {@linkcode Document.Database2.PreDeleteOperation}
     *
     * ---
     *
     * **Declaration Merging Warning**
     *
     * It is very likely incorrect to merge into this interface instead of the base {@linkcode DeleteOperation} for this Document or the
     * root {@linkcode DatabaseBackend.DeleteOperation} for all documents, for reasons outlined in the latter's remarks. If you have a valid
     * use case for doing so, please let us know.
     */
    interface PreDeleteOperation extends Document.Database2.PreDeleteOperation<DeleteOperation> {}

    /**
     * @deprecated The interface passed to {@linkcode MeasuredTemplateDocument._onDeleteDocuments}. It will be removed in v14 along with the
     * method it is for.
     * @see {@linkcode Document.Database2.OnDeleteDocumentsOperation}
     *
     * ---
     *
     * **Declaration Merging Warning**
     *
     * It is very likely incorrect to merge into this interface instead of the base {@linkcode DeleteOperation} for this Document or the
     * root {@linkcode DatabaseBackend.DeleteOperation} for all documents, for reasons outlined in the latter's remarks. If you have a valid
     * use case for doing so, please let us know.
     */
    interface OnDeleteDocumentsOperation extends Document.Database2.OnDeleteDocumentsOperation<DeleteOperation> {}

    /**
     * The interface passed to {@linkcode MeasuredTemplateDocument._onDelete | MeasuredTemplateDocument#_onDelete} and
     * {@link Hooks.DeleteDocument | the `deleteMeasuredTemplateDocument` hook}.
     * @see {@linkcode Document.Database2.OnDeleteOptions}
     *
     * ---
     *
     * **Declaration Merging Warning**
     *
     * It is very likely incorrect to merge into this interface instead of the base {@linkcode DeleteOperation} for this Document or the
     * root {@linkcode DatabaseBackend.DeleteOperation} for all documents, for reasons outlined in the latter's remarks. If you have a valid
     * use case for doing so, please let us know.
     */
    interface OnDeleteOptions extends Document.Database2.OnDeleteOptions<DeleteOperation> {}

    /**
     * The interface passed to {@linkcode MeasuredTemplateDocument._onDeleteOperation} and MeasuredTemplateDocument-related collections'
     * `#_onModifyContents` methods.
     * @see {@linkcode Document.Database2.OnDeleteOperation}
     *
     * ---
     *
     * **Declaration Merging Warning**
     *
     * It is very likely incorrect to merge into this interface instead of the base {@linkcode DeleteOperation} for this Document or the
     * root {@linkcode DatabaseBackend.DeleteOperation} for all documents, for reasons outlined in the latter's remarks. If you have a valid
     * use case for doing so, please let us know.
     */
    interface OnDeleteOperation extends Document.Database2.OnDeleteOperation<DeleteOperation> {}

    namespace Internal {
      interface OperationNameMap<Temporary extends boolean | undefined = boolean | undefined> {
        GetDocumentsOperation: MeasuredTemplateDocument.Database2.GetDocumentsOperation;
        BackendGetOperation: MeasuredTemplateDocument.Database2.BackendGetOperation;
        GetOperation: MeasuredTemplateDocument.Database2.GetOperation;

        CreateDocumentsOperation: MeasuredTemplateDocument.Database2.CreateDocumentsOperation<Temporary>;
        CreateEmbeddedOperation: MeasuredTemplateDocument.Database2.CreateEmbeddedOperation;
        BackendCreateOperation: MeasuredTemplateDocument.Database2.BackendCreateOperation<Temporary>;
        CreateOperation: MeasuredTemplateDocument.Database2.CreateOperation<Temporary>;
        PreCreateOptions: MeasuredTemplateDocument.Database2.PreCreateOptions<Temporary>;
        PreCreateOperation: MeasuredTemplateDocument.Database2.PreCreateOperation<Temporary>;
        // eslint-disable-next-line @typescript-eslint/no-deprecated
        OnCreateDocumentsOperation: MeasuredTemplateDocument.Database2.OnCreateDocumentsOperation<Temporary>;
        OnCreateOptions: MeasuredTemplateDocument.Database2.OnCreateOptions;
        OnCreateOperation: MeasuredTemplateDocument.Database2.OnCreateOperation;

        UpdateOneDocumentOperation: MeasuredTemplateDocument.Database2.UpdateOneDocumentOperation;
        UpdateEmbeddedOperation: MeasuredTemplateDocument.Database2.UpdateEmbeddedOperation;
        UpdateManyDocumentsOperation: MeasuredTemplateDocument.Database2.UpdateManyDocumentsOperation;
        BackendUpdateOperation: MeasuredTemplateDocument.Database2.BackendUpdateOperation;
        UpdateOperation: MeasuredTemplateDocument.Database2.UpdateOperation;
        PreUpdateOptions: MeasuredTemplateDocument.Database2.PreUpdateOptions;
        PreUpdateOperation: MeasuredTemplateDocument.Database2.PreUpdateOperation;
        // eslint-disable-next-line @typescript-eslint/no-deprecated
        OnUpdateDocumentsOperation: MeasuredTemplateDocument.Database2.OnUpdateDocumentsOperation;
        OnUpdateOptions: MeasuredTemplateDocument.Database2.OnUpdateOptions;
        OnUpdateOperation: MeasuredTemplateDocument.Database2.OnUpdateOperation;

        DeleteOneDocumentOperation: MeasuredTemplateDocument.Database2.DeleteOneDocumentOperation;
        DeleteEmbeddedOperation: MeasuredTemplateDocument.Database2.DeleteEmbeddedOperation;
        DeleteManyDocumentsOperation: MeasuredTemplateDocument.Database2.DeleteManyDocumentsOperation;
        BackendDeleteOperation: MeasuredTemplateDocument.Database2.BackendDeleteOperation;
        DeleteOperation: MeasuredTemplateDocument.Database2.DeleteOperation;
        PreDeleteOptions: MeasuredTemplateDocument.Database2.PreDeleteOptions;
        PreDeleteOperation: MeasuredTemplateDocument.Database2.PreDeleteOperation;
        // eslint-disable-next-line @typescript-eslint/no-deprecated
        OnDeleteDocumentsOperation: MeasuredTemplateDocument.Database2.OnDeleteDocumentsOperation;
        OnDeleteOptions: MeasuredTemplateDocument.Database2.OnDeleteOptions;
        OnDeleteOperation: MeasuredTemplateDocument.Database2.OnDeleteOperation;
      }
    }

    /* ***********************************************
     *             DocsV2 DEPRECATIONS               *
     *************************************************/

    /** @deprecated Use {@linkcode GetOperation} instead. This type will be removed in v14.  */
    type Get = GetOperation;

    /** @deprecated Use {@linkcode GetDocumentsOperation} instead. This type will be removed in v14.  */
    type GetOptions = GetDocumentsOperation;

    /** @deprecated Use {@linkcode CreateOperation} instead. This type will be removed in v14.  */
    type Create<Temporary extends boolean | undefined> = CreateOperation<Temporary>;

    /** @deprecated Use {@linkcode UpdateOperation} instead. This type will be removed in v14.  */
    type Update = UpdateOperation;

    /** @deprecated Use {@linkcode DeleteOperation} instead. This type will be removed in v14.  */
    type Delete = DeleteOperation;

    // CreateDocumentsOperation didn't change purpose or name

    /** @deprecated Use {@linkcode UpdateManyDocumentsOperation} instead. This type will be removed in v14 */
    type UpdateDocumentsOperation = UpdateManyDocumentsOperation;

    /** @deprecated Use {@linkcode DeleteManyDocumentsOperation} instead. This type will be removed in v14 */
    type DeleteDocumentsOperation = DeleteManyDocumentsOperation;

    // PreCreateOptions didn't change purpose or name

    // OnCreateOptions didn't change purpose or name

    // PreCreateOperation didn't change purpose or name

    // OnCreateOperation didn't change purpose or name

    // PreUpdateOptions didn't change purpose or name

    // OnUpdateOptions didn't change purpose or name

    // PreUpdateOperation didn't change purpose or name

    // OnUpdateOperation didn't change purpose or name

    // PreDeleteOptions didn't change purpose or name

    // OnDeleteOptions didn't change purpose or name

    // PreDeleteOperation didn't change purpose or name

    // OnDeleteOperation didn't change purpose or name

    /** @deprecated Use {@linkcode OnCreateDocumentsOperation} instead. This type will be removed in v14 */
    // eslint-disable-next-line @typescript-eslint/no-deprecated
    type OnCreateDocumentsContext = OnCreateDocumentsOperation;

    /** @deprecated Use {@linkcode OnUpdateDocumentsOperation} instead. This type will be removed in v14 */
    // eslint-disable-next-line @typescript-eslint/no-deprecated
    type OnUpdateDocumentsContext = OnUpdateDocumentsOperation;

    /** @deprecated Use {@linkcode OnDeleteOptions} instead. This type will be removed in v14 */
    type DeleteOptions = OnDeleteOptions;

    /** @deprecated Use {@linkcode OnCreateOptions} instead. This type will be removed in v14 */
    type CreateOptions = OnCreateOptions;

    /** @deprecated Use {@linkcode OnUpdateOptions} instead. This type will be removed in v14 */
    type UpdateOptions = OnUpdateOptions;

    /** @deprecated Use {@linkcode OnDeleteDocumentsOperation} instead. This type will be removed in v14 */
    // eslint-disable-next-line @typescript-eslint/no-deprecated
    type DeleteDocumentsContext = OnDeleteDocumentsOperation;

    /** @deprecated use {@linkcode CreateDocumentsOperation} instead. This type will be removed in v14. */
    type DialogCreateOptions = CreateDocumentsOperation;
  }

  /**
   * If `Temporary` is true then {@linkcode MeasuredTemplateDocument.Implementation}, otherwise {@linkcode MeasuredTemplateDocument.Stored}.
   */
  type TemporaryIf<Temporary extends boolean | undefined> =
    true extends Extract<Temporary, true> ? MeasuredTemplateDocument.Implementation : MeasuredTemplateDocument.Stored;

  namespace Database {
    /** Options passed along in Get operations for MeasuredTemplateDocuments */
    interface Get extends foundry.abstract.types.DatabaseGetOperation<MeasuredTemplateDocument.Parent> {}

    /** Options passed along in Create operations for MeasuredTemplateDocuments */
    interface Create<Temporary extends boolean | undefined = boolean | undefined> extends foundry.abstract.types
      .DatabaseCreateOperation<MeasuredTemplateDocument.CreateData, MeasuredTemplateDocument.Parent, Temporary> {}

    /** Options passed along in Delete operations for MeasuredTemplateDocuments */
    interface Delete extends foundry.abstract.types.DatabaseDeleteOperation<MeasuredTemplateDocument.Parent> {}

    /** Options passed along in Update operations for MeasuredTemplateDocuments */
    interface Update extends foundry.abstract.types.DatabaseUpdateOperation<
      MeasuredTemplateDocument.UpdateData,
      MeasuredTemplateDocument.Parent
    > {}

    /** Operation for {@linkcode MeasuredTemplateDocument.createDocuments} */
<<<<<<< HEAD
    interface CreateDocumentsOperation<Temporary extends boolean | undefined>
      extends Document.Database.CreateDocumentsOperation<MeasuredTemplateDocument.Database.Create<Temporary>> {}
=======
    interface CreateDocumentsOperation<Temporary extends boolean | undefined> extends Document.Database.CreateOperation<
      MeasuredTemplateDocument.Database.Create<Temporary>
    > {}
>>>>>>> 8bf5f070

    /** Operation for {@linkcode MeasuredTemplateDocument.updateDocuments} */
    interface UpdateDocumentsOperation extends Document.Database
      .UpdateDocumentsOperation<MeasuredTemplateDocument.Database.Update> {}

    /** Operation for {@linkcode MeasuredTemplateDocument.deleteDocuments} */
    interface DeleteDocumentsOperation extends Document.Database
      .DeleteDocumentsOperation<MeasuredTemplateDocument.Database.Delete> {}

    /** Operation for {@linkcode MeasuredTemplateDocument.create} */
<<<<<<< HEAD
    interface CreateOperation<Temporary extends boolean | undefined>
      extends Document.Database.CreateDocumentsOperation<MeasuredTemplateDocument.Database.Create<Temporary>> {}
=======
    interface CreateOperation<Temporary extends boolean | undefined> extends Document.Database.CreateOperation<
      MeasuredTemplateDocument.Database.Create<Temporary>
    > {}
>>>>>>> 8bf5f070

    /** Operation for {@link MeasuredTemplateDocument.update | `MeasuredTemplateDocument#update`} */
    interface UpdateOperation extends Document.Database.UpdateOperation<Update> {}

    interface DeleteOperation extends Document.Database.DeleteOperation<Delete> {}

    /** Options for {@linkcode MeasuredTemplateDocument.get} */
    interface GetOptions extends Document.Database.GetOptions {}

    /** Options for {@link MeasuredTemplateDocument._preCreate | `MeasuredTemplateDocument#_preCreate`} */
    interface PreCreateOptions extends Document.Database.PreCreateOptions<Create> {}

    /** Options for {@link MeasuredTemplateDocument._onCreate | `MeasuredTemplateDocument#_onCreate`} */
    interface OnCreateOptions extends Document.Database.CreateOptions<Create> {}

    /** Operation for {@linkcode MeasuredTemplateDocument._preCreateOperation} */
    interface PreCreateOperation extends Document.Database
      .PreCreateOperationStatic<MeasuredTemplateDocument.Database.Create> {}

    /** Operation for {@link MeasuredTemplateDocument._onCreateOperation | `MeasuredTemplateDocument#_onCreateOperation`} */
    interface OnCreateOperation extends MeasuredTemplateDocument.Database.Create {}

    /** Options for {@link MeasuredTemplateDocument._preUpdate | `MeasuredTemplateDocument#_preUpdate`} */
    interface PreUpdateOptions extends Document.Database.PreUpdateOptions<Update> {}

    /** Options for {@link MeasuredTemplateDocument._onUpdate | `MeasuredTemplateDocument#_onUpdate`} */
    interface OnUpdateOptions extends Document.Database.UpdateOptions<Update> {}

    /** Operation for {@linkcode MeasuredTemplateDocument._preUpdateOperation} */
    interface PreUpdateOperation extends MeasuredTemplateDocument.Database.Update {}

    /** Operation for {@link MeasuredTemplateDocument._onUpdateOperation | `MeasuredTemplateDocument._preUpdateOperation`} */
    interface OnUpdateOperation extends MeasuredTemplateDocument.Database.Update {}

    /** Options for {@link MeasuredTemplateDocument._preDelete | `MeasuredTemplateDocument#_preDelete`} */
    interface PreDeleteOptions extends Document.Database.PreDeleteOperationInstance<Delete> {}

    /** Options for {@link MeasuredTemplateDocument._onDelete | `MeasuredTemplateDocument#_onDelete`} */
    interface OnDeleteOptions extends Document.Database.DeleteOptions<Delete> {}

    /** Options for {@link MeasuredTemplateDocument._preDeleteOperation | `MeasuredTemplateDocument#_preDeleteOperation`} */
    interface PreDeleteOperation extends MeasuredTemplateDocument.Database.Delete {}

    /** Options for {@link MeasuredTemplateDocument._onDeleteOperation | `MeasuredTemplateDocument#_onDeleteOperation`} */
    interface OnDeleteOperation extends MeasuredTemplateDocument.Database.Delete {}

    /** Context for {@linkcode MeasuredTemplateDocument._onDeleteOperation} */
    interface OnDeleteDocumentsContext extends Document.ModificationContext<MeasuredTemplateDocument.Parent> {}

    /** Context for {@linkcode MeasuredTemplateDocument._onCreateDocuments} */
    interface OnCreateDocumentsContext extends Document.ModificationContext<MeasuredTemplateDocument.Parent> {}

    /** Context for {@linkcode MeasuredTemplateDocument._onUpdateDocuments} */
    interface OnUpdateDocumentsContext extends Document.ModificationContext<MeasuredTemplateDocument.Parent> {}

    /**
     * Options for {@link MeasuredTemplateDocument._preCreateDescendantDocuments | `MeasuredTemplateDocument#_preCreateDescendantDocuments`}
     * and {@link MeasuredTemplateDocument._onCreateDescendantDocuments | `MeasuredTemplateDocument#_onCreateDescendantDocuments`}
     */
    interface CreateOptions extends Document.Database.CreateOptions<MeasuredTemplateDocument.Database.Create> {}

    /**
     * Options for {@link MeasuredTemplateDocument._preUpdateDescendantDocuments | `MeasuredTemplateDocument#_preUpdateDescendantDocuments`}
     * and {@link MeasuredTemplateDocument._onUpdateDescendantDocuments | `MeasuredTemplateDocument#_onUpdateDescendantDocuments`}
     */
    interface UpdateOptions extends Document.Database.UpdateOptions<MeasuredTemplateDocument.Database.Update> {}

    /**
     * Options for {@link MeasuredTemplateDocument._preDeleteDescendantDocuments | `MeasuredTemplateDocument#_preDeleteDescendantDocuments`}
     * and {@link MeasuredTemplateDocument._onDeleteDescendantDocuments | `MeasuredTemplateDocument#_onDeleteDescendantDocuments`}
     */
    interface DeleteOptions extends Document.Database.DeleteOptions<MeasuredTemplateDocument.Database.Delete> {}

    /**
     * Create options for {@linkcode MeasuredTemplate.createDialog}.
     */
    interface DialogCreateOptions extends InexactPartial<Create> {}
  }

  /**
   * The flags that are available for this document in the form `{ [scope: string]: { [key: string]: unknown } }`.
   */
  interface Flags extends Document.Internal.ConfiguredFlagsForName<Name> {}

  namespace Flags {
    /**
     * The valid scopes for the flags on this document e.g. `"core"` or `"dnd5e"`.
     */
    type Scope = Document.Internal.FlagKeyOf<Flags>;

    /**
     * The valid keys for a certain scope for example if the scope is "core" then a valid key may be `"sheetLock"` or `"viewMode"`.
     */
    type Key<Scope extends Flags.Scope> = Document.Internal.FlagKeyOf<Document.Internal.FlagGetKey<Flags, Scope>>;

    /**
     * Gets the type of a particular flag given a `Scope` and a `Key`.
     */
    type Get<Scope extends Flags.Scope, Key extends Flags.Key<Scope>> = Document.Internal.GetFlag<Flags, Scope, Key>;
  }

  /* ***********************************************
   *       CLIENT DOCUMENT TEMPLATE TYPES          *
   *************************************************/

  /** The interface {@linkcode MeasuredTemplateDocument.fromDropData} receives */
  interface DropData extends Document.Internal.DropData<Name> {}

  /**
   * @deprecated Foundry prior to v13 had a completely unused `options` parameter in the {@linkcode MeasuredTemplateDocument.fromDropData}
   * signature that has since been removed. This type will be removed in v14.
   */
  type DropDataOptions = never;

  /**
   * The interface for passing to {@linkcode MeasuredTemplateDocument.defaultName}
   * @see {@linkcode Document.DefaultNameContext}
   */
  interface DefaultNameContext extends Document.DefaultNameContext<Name, Parent> {}

  /**
   * The interface for passing to {@linkcode MeasuredTemplateDocument.createDialog}'s first parameter
   * @see {@linkcode Document.CreateDialogData}
   */
  interface CreateDialogData extends Document.CreateDialogData<CreateData> {}

  /**
   * @deprecated This is for a deprecated signature, and will be removed in v15.
   * The interface for passing to {@linkcode MeasuredTemplateDocument.createDialog}'s second parameter that still includes partial Dialog
   * options, instead of being purely a {@linkcode Database2.CreateDocumentsOperation | CreateDocumentsOperation}.
   */
  interface CreateDialogDeprecatedOptions<Temporary extends boolean | undefined = boolean | undefined>
    extends Database2.CreateDocumentsOperation<Temporary>,
      Document._PartialDialogV1OptionsForCreateDialog {}

  /**
   * The interface for passing to {@linkcode MeasuredTemplateDocument.createDialog}'s third parameter
   * @see {@linkcode Document.CreateDialogOptions}
   */
  interface CreateDialogOptions extends Document.CreateDialogOptions<Name> {}

  /**
   * The return type for {@linkcode MeasuredTemplateDocument.createDialog}.
   * @see {@linkcode Document.CreateDialogReturn}
   */
  // TODO: inline .Stored in v14 instead of taking Temporary
  type CreateDialogReturn<
    Temporary extends boolean | undefined,
    PassedConfig extends MeasuredTemplateDocument.CreateDialogOptions | undefined,
  > = Document.CreateDialogReturn<MeasuredTemplateDocument.TemporaryIf<Temporary>, PassedConfig>;

  /**
   * The return type for {@linkcode MeasuredTemplateDocument.deleteDialog | MeasuredTemplateDocument#deleteDialog}.
   * @see {@linkcode Document.DeleteDialogReturn}
   */
  type DeleteDialogReturn<PassedConfig extends DialogV2.ConfirmConfig | undefined> = Document.DeleteDialogReturn<
    MeasuredTemplateDocument.Stored,
    PassedConfig
  >;

  /**
   * The arguments to construct the document.
   *
   * @deprecated Writing the signature directly has helped reduce circularities and therefore is
   * now recommended.
   */
  // eslint-disable-next-line @typescript-eslint/no-deprecated
  type ConstructorArgs = Document.ConstructorParameters<CreateData, Parent>;
}

/**
 * The client-side MeasuredTemplate document which extends the common BaseMeasuredTemplate document model.
 *
 * @see {@linkcode Scene}                     The Scene document type which contains MeasuredTemplate documents
 * @see {@linkcode MeasuredTemplateConfig}    The MeasuredTemplate configuration application
 */
declare class MeasuredTemplateDocument extends BaseMeasuredTemplate.Internal.CanvasDocument {
  /**
   * @param data    - Initial data from which to construct the `MeasuredTemplateDocument`
   * @param context - Construction context options
   */
  constructor(data?: MeasuredTemplateDocument.CreateData, context?: MeasuredTemplateDocument.ConstructionContext);

  /**
   * Rotation is an alias for direction
   */
  get rotation(): number;

  /**
   * Is the current User the author of this template?
   */
  get isAuthor(): boolean;

  /*
   * After this point these are not really overridden methods.
   * They are here because Foundry's documents are complex and have lots of edge cases.
   * There are DRY ways of representing this but this ends up being harder to understand
   * for end users extending these functions, especially for static methods. There are also a
   * number of methods that don't make sense to call directly on `Document` like `createDocuments`,
   * as there is no data that can safely construct every possible document. Finally keeping definitions
   * separate like this helps against circularities.
   */

  // ClientDocument overrides

  // Descendant Document operations have been left out because MeasuredTemplate does not have any descendant documents.

  static override defaultName(context?: MeasuredTemplateDocument.DefaultNameContext): string;

  static override createDialog<
    Temporary extends boolean | undefined = undefined,
    Options extends MeasuredTemplateDocument.CreateDialogOptions | undefined = undefined,
  >(
    data?: MeasuredTemplateDocument.CreateDialogData,
    createOptions?: MeasuredTemplateDocument.Database2.CreateDocumentsOperation<Temporary>,
    options?: Options,
  ): Promise<MeasuredTemplateDocument.CreateDialogReturn<Temporary, Options>>;

  /**
   * @deprecated "The `ClientDocument.createDialog` signature has changed. It now accepts database operation options in its second
   * parameter, and options for {@linkcode DialogV2.prompt} in its third parameter." (since v13, until v15)
   *
   * @see {@linkcode MeasuredTemplateDocument.CreateDialogDeprecatedOptions}
   */
  static override createDialog<
    Temporary extends boolean | undefined = undefined,
    Options extends MeasuredTemplateDocument.CreateDialogOptions | undefined = undefined,
  >(
    data: MeasuredTemplateDocument.CreateDialogData,
    // eslint-disable-next-line @typescript-eslint/no-deprecated
    createOptions: MeasuredTemplateDocument.CreateDialogDeprecatedOptions<Temporary>,
    options?: Options,
  ): Promise<MeasuredTemplateDocument.CreateDialogReturn<Temporary, Options>>;

  override deleteDialog<Options extends DialogV2.ConfirmConfig | undefined = undefined>(
    options?: Options,
    operation?: MeasuredTemplateDocument.Database2.DeleteOneDocumentOperation,
  ): Promise<MeasuredTemplateDocument.DeleteDialogReturn<Options>>;

  /**
   * @deprecated "`options` is now an object containing entries supported by {@linkcode DialogV2.confirm | DialogV2.confirm}."
   * (since v13, until v15)
   *
   * @see {@linkcode Document.DeleteDialogDeprecatedConfig}
   */
  // eslint-disable-next-line @typescript-eslint/no-deprecated
  override deleteDialog<Options extends Document.DeleteDialogDeprecatedConfig | undefined = undefined>(
    options?: Options,
    operation?: MeasuredTemplateDocument.Database2.DeleteOneDocumentOperation,
  ): Promise<MeasuredTemplateDocument.DeleteDialogReturn<Options>>;

  static override fromDropData(
    data: MeasuredTemplateDocument.DropData,
  ): Promise<MeasuredTemplateDocument.Implementation | undefined>;

  static override fromImport(
    source: MeasuredTemplateDocument.Source,
    context?: Document.FromImportContext<MeasuredTemplateDocument.Parent> | null,
  ): Promise<MeasuredTemplateDocument.Implementation>;

  override _onClickDocumentLink(event: MouseEvent): ClientDocument.OnClickDocumentLinkReturn;
}

export default MeasuredTemplateDocument;<|MERGE_RESOLUTION|>--- conflicted
+++ resolved
@@ -358,12 +358,13 @@
      * @remarks This interface was previously typed for passing to {@linkcode MeasuredTemplateDocument.create}. The new name for that
      * interface is {@linkcode CreateDocumentsOperation}.
      */
-    interface CreateOperation<Temporary extends boolean | undefined = boolean | undefined>
-      extends DatabaseBackend.CreateOperation<
-        MeasuredTemplateDocument.CreateInput,
-        MeasuredTemplateDocument.Parent,
-        Temporary
-      > {}
+    interface CreateOperation<
+      Temporary extends boolean | undefined = boolean | undefined,
+    > extends DatabaseBackend.CreateOperation<
+      MeasuredTemplateDocument.CreateInput,
+      MeasuredTemplateDocument.Parent,
+      Temporary
+    > {}
 
     /**
      * The interface for passing to {@linkcode MeasuredTemplateDocument.create} or {@linkcode MeasuredTemplateDocument.createDocuments}.
@@ -377,8 +378,8 @@
      * root {@linkcode DatabaseBackend.CreateOperation} for all documents, for reasons outlined in the latter's remarks. If you have a valid
      * use case for doing so, please let us know.
      */
-    interface CreateDocumentsOperation<Temporary extends boolean | undefined = boolean | undefined>
-      extends Document.Database2.CreateDocumentsOperation<CreateOperation<Temporary>> {}
+    interface CreateDocumentsOperation<Temporary extends boolean | undefined = boolean | undefined> extends Document
+      .Database2.CreateDocumentsOperation<CreateOperation<Temporary>> {}
 
     /**
      * The interface for passing to the {@linkcode Document.createEmbeddedDocuments | #createEmbeddedDocuments} method of any Documents that
@@ -407,8 +408,8 @@
      * root {@linkcode DatabaseBackend.CreateOperation} for all documents, for reasons outlined in the latter's remarks. If you have a valid
      * use case for doing so, please let us know.
      */
-    interface BackendCreateOperation<Temporary extends boolean | undefined = boolean | undefined>
-      extends Document.Database2.BackendCreateOperation<CreateOperation<Temporary>> {}
+    interface BackendCreateOperation<Temporary extends boolean | undefined = boolean | undefined> extends Document
+      .Database2.BackendCreateOperation<CreateOperation<Temporary>> {}
 
     /**
      * The interface passed to {@linkcode MeasuredTemplateDocument._preCreate | MeasuredTemplateDocument#_preCreate} and
@@ -423,8 +424,8 @@
      * root {@linkcode DatabaseBackend.CreateOperation} for all documents, for reasons outlined in the latter's remarks. If you have a valid
      * use case for doing so, please let us know.
      */
-    interface PreCreateOptions<Temporary extends boolean | undefined = boolean | undefined>
-      extends Document.Database2.PreCreateOptions<CreateOperation<Temporary>> {}
+    interface PreCreateOptions<Temporary extends boolean | undefined = boolean | undefined> extends Document.Database2
+      .PreCreateOptions<CreateOperation<Temporary>> {}
 
     /**
      * The interface passed to {@linkcode MeasuredTemplateDocument._preCreateOperation}.
@@ -438,8 +439,8 @@
      * root {@linkcode DatabaseBackend.CreateOperation} for all documents, for reasons outlined in the latter's remarks. If you have a valid
      * use case for doing so, please let us know.
      */
-    interface PreCreateOperation<Temporary extends boolean | undefined = boolean | undefined>
-      extends Document.Database2.PreCreateOperation<CreateOperation<Temporary>> {}
+    interface PreCreateOperation<Temporary extends boolean | undefined = boolean | undefined> extends Document.Database2
+      .PreCreateOperation<CreateOperation<Temporary>> {}
 
     /**
      * @deprecated The interface passed to {@linkcode MeasuredTemplateDocument._onCreateDocuments}. It will be removed in v14 along with the
@@ -454,8 +455,8 @@
      * root {@linkcode DatabaseBackend.CreateOperation} for all documents, for reasons outlined in the latter's remarks. If you have a valid
      * use case for doing so, please let us know.
      */
-    interface OnCreateDocumentsOperation<Temporary extends boolean | undefined = boolean | undefined>
-      extends Document.Database2.OnCreateDocumentsOperation<CreateOperation<Temporary>> {}
+    interface OnCreateDocumentsOperation<Temporary extends boolean | undefined = boolean | undefined> extends Document
+      .Database2.OnCreateDocumentsOperation<CreateOperation<Temporary>> {}
 
     /**
      * The interface passed to {@linkcode MeasuredTemplateDocument._onCreate | MeasuredTemplateDocument#_onCreate} and
@@ -500,8 +501,10 @@
      * @remarks This interface was previously typed for passing to {@linkcode MeasuredTemplateDocument.update | MeasuredTemplateDocument#update}.
      * The new name for that interface is {@linkcode UpdateOneDocumentOperation}.
      */
-    interface UpdateOperation
-      extends DatabaseBackend.UpdateOperation<MeasuredTemplateDocument.UpdateInput, MeasuredTemplateDocument.Parent> {}
+    interface UpdateOperation extends DatabaseBackend.UpdateOperation<
+      MeasuredTemplateDocument.UpdateInput,
+      MeasuredTemplateDocument.Parent
+    > {}
 
     /**
      * The interface for passing to {@linkcode MeasuredTemplateDocument.update | MeasuredTemplateDocument#update}.
@@ -923,14 +926,8 @@
     > {}
 
     /** Operation for {@linkcode MeasuredTemplateDocument.createDocuments} */
-<<<<<<< HEAD
-    interface CreateDocumentsOperation<Temporary extends boolean | undefined>
-      extends Document.Database.CreateDocumentsOperation<MeasuredTemplateDocument.Database.Create<Temporary>> {}
-=======
-    interface CreateDocumentsOperation<Temporary extends boolean | undefined> extends Document.Database.CreateOperation<
-      MeasuredTemplateDocument.Database.Create<Temporary>
-    > {}
->>>>>>> 8bf5f070
+    interface CreateDocumentsOperation<Temporary extends boolean | undefined> extends Document.Database
+      .CreateDocumentsOperation<MeasuredTemplateDocument.Database.Create<Temporary>> {}
 
     /** Operation for {@linkcode MeasuredTemplateDocument.updateDocuments} */
     interface UpdateDocumentsOperation extends Document.Database
@@ -941,14 +938,9 @@
       .DeleteDocumentsOperation<MeasuredTemplateDocument.Database.Delete> {}
 
     /** Operation for {@linkcode MeasuredTemplateDocument.create} */
-<<<<<<< HEAD
-    interface CreateOperation<Temporary extends boolean | undefined>
-      extends Document.Database.CreateDocumentsOperation<MeasuredTemplateDocument.Database.Create<Temporary>> {}
-=======
-    interface CreateOperation<Temporary extends boolean | undefined> extends Document.Database.CreateOperation<
+    interface CreateOperation<Temporary extends boolean | undefined> extends Document.Database.CreateDocumentsOperation<
       MeasuredTemplateDocument.Database.Create<Temporary>
     > {}
->>>>>>> 8bf5f070
 
     /** Operation for {@link MeasuredTemplateDocument.update | `MeasuredTemplateDocument#update`} */
     interface UpdateOperation extends Document.Database.UpdateOperation<Update> {}
@@ -1081,8 +1073,7 @@
    * options, instead of being purely a {@linkcode Database2.CreateDocumentsOperation | CreateDocumentsOperation}.
    */
   interface CreateDialogDeprecatedOptions<Temporary extends boolean | undefined = boolean | undefined>
-    extends Database2.CreateDocumentsOperation<Temporary>,
-      Document._PartialDialogV1OptionsForCreateDialog {}
+    extends Database2.CreateDocumentsOperation<Temporary>, Document._PartialDialogV1OptionsForCreateDialog {}
 
   /**
    * The interface for passing to {@linkcode MeasuredTemplateDocument.createDialog}'s third parameter
