import type Document from "#common/abstract/document.d.mts";
import type { documents } from "#client/client.d.mts";
import type { DataSchema } from "#common/data/fields.d.mts";
import type { InexactPartial, InterfaceToObject, Merge } from "#utils";
import type BaseJournalEntry from "#common/documents/journal-entry.mjs";
import type { Note } from "#client/canvas/placeables/_module.d.mts";
import type { NotesLayer } from "#client/canvas/layers/_module.d.mts";

import fields = foundry.data.fields;

declare namespace JournalEntry {
  /**
   * The document's name.
   */
  type Name = "JournalEntry";

  /**
   * The context used to create a `JournalEntry`.
   */
  interface ConstructionContext extends Document.ConstructionContext<Parent> {}

  /**
   * The documents embedded within `JournalEntry`.
   */
  type Hierarchy = Readonly<Document.HierarchyOf<Schema>>;

  /**
   * The implementation of the `JournalEntry` document instance configured through `CONFIG.JournalEntry.documentClass` in Foundry and
   * {@linkcode DocumentClassConfig} or {@link ConfiguredJournalEntry | `fvtt-types/configuration/ConfiguredJournalEntry`} in fvtt-types.
   */
  type Implementation = Document.ImplementationFor<Name>;

  /**
   * The implementation of the `JournalEntry` document configured through `CONFIG.JournalEntry.documentClass` in Foundry and
   * {@linkcode DocumentClassConfig} in fvtt-types.
   */
  type ImplementationClass = Document.ImplementationClassFor<Name>;

  /**
   * A document's metadata is special information about the document ranging anywhere from its name,
   * whether it's indexed, or to the permissions a user has over it.
   */
  interface Metadata
    extends Merge<
      Document.Metadata.Default,
      Readonly<{
        name: "JournalEntry";
        collection: "journal";
        indexed: true;
        compendiumIndexFields: ["_id", "name", "sort", "folder"];
        embedded: Metadata.Embedded;
        label: string;
        labelPlural: string;
        permissions: Metadata.Permissions;
        schemaVersion: string;
      }>
    > {}

  namespace Metadata {
    /**
     * The embedded metadata
     */
    interface Embedded {
      JournalEntryCategory: "categories";
      JournalEntryPage: "pages";
    }

    /**
     * The permissions for whether a certain user can create, update, or delete this document.
     */
    interface Permissions {
      create: "JOURNAL_CREATE";
      delete: "OWNER";
    }
  }

  /**
   * A document's parent is something that can contain it.
   * For example an `Item` can be contained by an `Actor` which makes `Actor` one of its possible parents.
   */
  type Parent = null;

  /**
   * A document's direct descendants are documents that are contained directly within its schema.
   * This is a union of all such instances, or never if the document doesn't have any descendants.
   */
  type DirectDescendant = JournalEntryPage.Stored;

  /**
   * A document's direct descendants are documents that are contained directly within its schema.
   * This is a union of all such classes, or never if the document doesn't have any descendants.
   */
  type DirectDescendantClass = JournalEntryPage.ImplementationClass;

  /**
   * A document's descendants are any documents that are contained within, either within its schema
   * or its descendant's schemas.
   * This is a union of all such instances, or never if the document doesn't have any descendants.
   */
  type Descendant = DirectDescendant;

  /**
   * A document's descendants are any child documents, grandchild documents, etc.
   * This is a union of all classes, or never if the document doesn't have any descendants.
   */
  type DescendantClass = DirectDescendantClass;

  /**
   * Types of `CompendiumCollection` this document might be contained in.
   * Note that `this.pack` will always return a string; this is the type for `game.packs.get(this.pack)`
   *
   * Will be `never` if cannot be contained in a `CompendiumCollection`.
   */
  // Note: Takes any document in the heritage chain (i.e. itself or any parent, transitive or not) that can be contained in a compendium.
  type Pack = foundry.documents.collections.CompendiumCollection.ForDocument<"JournalEntry">;

  /**
   * An embedded document is a document contained in another.
   * For example an `Item` can be contained by an `Actor` which means `Item` can be embedded in `Actor`.
   *
   * If this is `never` it is because there are no embeddable documents (or there's a bug!).
   */
  type Embedded = Document.ImplementationFor<Embedded.Name>;

  namespace Embedded {
    /**
     * An embedded document is a document contained in another.
     * For example an `Item` can be contained by an `Actor` which means `Item` can be embedded in `Actor`.
     *
     * If this is `never` it is because there are no embeddable documents (or there's a bug!).
     */
    type Name = keyof Metadata.Embedded;

    /**
     * Gets the collection name for an embedded document.
     */
    type CollectionNameOf<CollectionName extends Embedded.CollectionName> = Document.Embedded.CollectionNameFor<
      Metadata.Embedded,
      CollectionName
    >;

    /**
     * Gets the collection document for an embedded document.
     */
    type DocumentFor<CollectionName extends Embedded.CollectionName> = Document.Embedded.DocumentFor<
      Metadata.Embedded,
      CollectionName
    >;

    /**
     * Gets the collection for an embedded document.
     */
    type CollectionFor<CollectionName extends Embedded.CollectionName> = Document.Embedded.CollectionFor<
      JournalEntry.Implementation,
      Metadata.Embedded,
      CollectionName
    >;

    /**
     * A valid name to refer to a collection embedded in this document. For example an `Actor`
     * has the key `"items"` which contains `Item` instance which would make both `"Item" | "Items"`
     * valid keys (amongst others).
     */
    type CollectionName = Document.Embedded.CollectionName<Metadata.Embedded>;
  }

  /**
   * The name of the world or embedded collection this document can find itself in.
   * For example an `Item` is always going to be inside a collection with a key of `items`.
   * This is a fixed string per document type and is primarily useful for {@link ClientDocumentMixin | `Descendant Document Events`}.
   */
  type ParentCollectionName = Metadata["collection"];

  /**
   * The world collection that contains `JournalEntry`s. Will be `never` if none exists.
   */
  type CollectionClass = foundry.documents.collections.Journal.ConfiguredClass;

  /**
   * The world collection that contains `JournalEntry`s. Will be `never` if none exists.
   */
  type Collection = foundry.documents.collections.Journal.Configured;

  /**
   * An instance of `JournalEntry` that comes from the database but failed validation meaning that
   * its `system` and `_source` could theoretically be anything.
   */
  interface Invalid extends Document.Internal.Invalid<JournalEntry.Implementation> {}

  /**
   * An instance of `JournalEntry` that comes from the database.
   */
  type Stored = Document.Internal.Stored<JournalEntry.Implementation>;

  /**
   * The data put in {@link JournalEntry._source | `JournalEntry#_source`}. This data is what was
   * persisted to the database and therefore it must be valid JSON.
   *
   * For example a {@link fields.SetField | `SetField`} is persisted to the database as an array
   * but initialized as a {@linkcode Set}.
   */
  interface Source extends fields.SchemaField.SourceData<Schema> {}

  /**
   * The data necessary to create a document. Used in places like {@linkcode JournalEntry.create}
   * and {@link JournalEntry | `new JournalEntry(...)`}.
   *
   * For example a {@link fields.SetField | `SetField`} can accept any {@linkcode Iterable}
   * with the right values. This means you can pass a `Set` instance, an array of values,
   * a generator, or any other iterable.
   */
  interface CreateData extends fields.SchemaField.CreateData<Schema> {}

  /**
   * The data after a {@link foundry.abstract.Document | `Document`} has been initialized, for example
   * {@link JournalEntry.name | `JournalEntry#name`}.
   *
   * This is data transformed from {@linkcode JournalEntry.Source} and turned into more
   * convenient runtime data structures. For example a {@link fields.SetField | `SetField`} is
   * persisted to the database as an array of values but at runtime it is a `Set` instance.
   */
  interface InitializedData extends fields.SchemaField.InitializedData<Schema> {}

  /**
   * The data used to update a document, for example {@link JournalEntry.update | `JournalEntry#update`}.
   * It is a distinct type from {@link JournalEntry.CreateData | `DeepPartial<JournalEntry.CreateData>`} because
   * it has different rules for `null` and `undefined`.
   */
  interface UpdateData extends fields.SchemaField.UpdateData<Schema> {}

  /**
   * The schema for {@linkcode JournalEntry}. This is the source of truth for how an JournalEntry document
   * must be structured.
   *
   * Foundry uses this schema to validate the structure of the {@linkcode JournalEntry}. For example
   * a {@link fields.StringField | `StringField`} will enforce that the value is a string. More
   * complex fields like {@link fields.SetField | `SetField`} goes through various conversions
   * starting as an array in the database, initialized as a set, and allows updates with any
   * iterable.
   */
  interface Schema extends DataSchema {
    /**
     * The _id which uniquely identifies this JournalEntry document
     * @defaultValue `null`
     */
    _id: fields.DocumentIdField;

    /**
     * The name of this JournalEntry
     */
    name: fields.StringField<
      { required: true; blank: false; textSearch: true },
      // Note(LukeAbby): Field override because `blank: false` isn't fully accounted for or something.
      string,
      string,
      string
    >;

    /**
     * The pages contained within this JournalEntry document
     * @defaultValue `[]`
     */
    pages: fields.EmbeddedCollectionField<typeof documents.BaseJournalEntryPage, JournalEntry.Implementation>;

    /**
     * The _id of a Folder which contains this JournalEntry
     * @defaultValue `null`
     */
    folder: fields.ForeignDocumentField<typeof documents.BaseFolder>;

    /**
     * The categories contained within this JournalEntry.
     * @defaultValue `[]`
     */
    categories: fields.EmbeddedCollectionField<typeof documents.BaseJournalEntryCategory, JournalEntry.Implementation>;

    /**
     * The numeric sort value which orders this JournalEntry relative to its siblings
     * @defaultValue `0`
     */
    sort: fields.IntegerSortField;

    /**
     * An object which configures ownership of this JournalEntry
     * @defaultValue see {@linkcode fields.DocumentOwnershipField}
     */
    ownership: fields.DocumentOwnershipField;

    /**
     * An object of optional key/value flags
     * @defaultValue `{}`
     */
    flags: fields.DocumentFlagsField<Name, InterfaceToObject<CoreFlags>>;

    /**
     * An object of creation and access information
     * @defaultValue see {@linkcode fields.DocumentStatsField}
     */
    _stats: fields.DocumentStatsField;
  }

  namespace Database {
    /** Options passed along in Get operations for  JournalEntries */
    interface Get extends foundry.abstract.types.DatabaseGetOperation<JournalEntry.Parent> {}

    /** Options passed along in Create operations for  JournalEntries */
    interface Create<Temporary extends boolean | undefined = boolean | undefined>
      extends foundry.abstract.types.DatabaseCreateOperation<JournalEntry.CreateData, JournalEntry.Parent, Temporary> {}

    /** Options passed along in Delete operations for  JournalEntries */
    interface Delete extends foundry.abstract.types.DatabaseDeleteOperation<JournalEntry.Parent> {}

    /** Options passed along in Update operations for  JournalEntries */
    interface Update
      extends foundry.abstract.types.DatabaseUpdateOperation<JournalEntry.UpdateData, JournalEntry.Parent> {}

    /** Operation for {@linkcode JournalEntry.createDocuments} */
    interface CreateDocumentsOperation<Temporary extends boolean | undefined>
      extends Document.Database.CreateOperation<JournalEntry.Database.Create<Temporary>> {}

    /** Operation for {@linkcode JournalEntry.updateDocuments} */
    interface UpdateDocumentsOperation
      extends Document.Database.UpdateDocumentsOperation<JournalEntry.Database.Update> {}

    /** Operation for {@linkcode JournalEntry.deleteDocuments} */
    interface DeleteDocumentsOperation
      extends Document.Database.DeleteDocumentsOperation<JournalEntry.Database.Delete> {}

    /** Operation for {@linkcode JournalEntry.create} */
    interface CreateOperation<Temporary extends boolean | undefined>
      extends Document.Database.CreateOperation<JournalEntry.Database.Create<Temporary>> {}

    /** Operation for {@link JournalEntry.update | `JournalEntry#update`} */
    interface UpdateOperation extends Document.Database.UpdateOperation<Update> {}

    interface DeleteOperation extends Document.Database.DeleteOperation<Delete> {}

    /** Options for {@linkcode JournalEntry.get} */
    interface GetOptions extends Document.Database.GetOptions {}

    /** Options for {@link JournalEntry._preCreate | `JournalEntry#_preCreate`} */
    interface PreCreateOptions extends Document.Database.PreCreateOptions<Create> {}

    /** Options for {@link JournalEntry._onCreate | `JournalEntry#_onCreate`} */
    interface OnCreateOptions extends Document.Database.CreateOptions<Create> {}

    /** Operation for {@linkcode JournalEntry._preCreateOperation} */
    interface PreCreateOperation extends Document.Database.PreCreateOperationStatic<JournalEntry.Database.Create> {}

    /** Operation for {@link JournalEntry._onCreateOperation | `JournalEntry#_onCreateOperation`} */
    interface OnCreateOperation extends JournalEntry.Database.Create {}

    /** Options for {@link JournalEntry._preUpdate | `JournalEntry#_preUpdate`} */
    interface PreUpdateOptions extends Document.Database.PreUpdateOptions<Update> {}

    /** Options for {@link JournalEntry._onUpdate | `JournalEntry#_onUpdate`} */
    interface OnUpdateOptions extends Document.Database.UpdateOptions<Update> {}

    /** Operation for {@linkcode JournalEntry._preUpdateOperation} */
    interface PreUpdateOperation extends JournalEntry.Database.Update {}

    /** Operation for {@link JournalEntry._onUpdateOperation | `JournalEntry._preUpdateOperation`} */
    interface OnUpdateOperation extends JournalEntry.Database.Update {}

    /** Options for {@link JournalEntry._preDelete | `JournalEntry#_preDelete`} */
    interface PreDeleteOptions extends Document.Database.PreDeleteOperationInstance<Delete> {}

    /** Options for {@link JournalEntry._onDelete | `JournalEntry#_onDelete`} */
    interface OnDeleteOptions extends Document.Database.DeleteOptions<Delete> {}

    /** Options for {@link JournalEntry._preDeleteOperation | `JournalEntry#_preDeleteOperation`} */
    interface PreDeleteOperation extends JournalEntry.Database.Delete {}

    /** Options for {@link JournalEntry._onDeleteOperation | `JournalEntry#_onDeleteOperation`} */
    interface OnDeleteOperation extends JournalEntry.Database.Delete {}

    /** Context for {@linkcode JournalEntry._onDeleteOperation} */
    interface OnDeleteDocumentsContext extends Document.ModificationContext<JournalEntry.Parent> {}

    /** Context for {@linkcode JournalEntry._onCreateDocuments} */
    interface OnCreateDocumentsContext extends Document.ModificationContext<JournalEntry.Parent> {}

    /** Context for {@linkcode JournalEntry._onUpdateDocuments} */
    interface OnUpdateDocumentsContext extends Document.ModificationContext<JournalEntry.Parent> {}

    /**
     * Options for {@link JournalEntry._preCreateDescendantDocuments | `JournalEntry#_preCreateDescendantDocuments`}
     * and {@link JournalEntry._onCreateDescendantDocuments | `JournalEntry#_onCreateDescendantDocuments`}
     */
    interface CreateOptions extends Document.Database.CreateOptions<JournalEntry.Database.Create> {}

    /**
     * Options for {@link JournalEntry._preUpdateDescendantDocuments | `JournalEntry#_preUpdateDescendantDocuments`}
     * and {@link JournalEntry._onUpdateDescendantDocuments | `JournalEntry#_onUpdateDescendantDocuments`}
     */
    interface UpdateOptions extends Document.Database.UpdateOptions<JournalEntry.Database.Update> {}

    /**
     * Options for {@link JournalEntry._preDeleteDescendantDocuments | `JournalEntry#_preDeleteDescendantDocuments`}
     * and {@link JournalEntry._onDeleteDescendantDocuments | `JournalEntry#_onDeleteDescendantDocuments`}
     */
    interface DeleteOptions extends Document.Database.DeleteOptions<JournalEntry.Database.Delete> {}
  }

  /**
   * The flags that are available for this document in the form `{ [scope: string]: { [key: string]: unknown } }`.
   */
  interface Flags extends Document.ConfiguredFlagsForName<Name> {}

  namespace Flags {
    /**
     * The valid scopes for the flags on this document e.g. `"core"` or `"dnd5e"`.
     */
    type Scope = Document.FlagKeyOf<Flags>;

    /**
     * The valid keys for a certain scope for example if the scope is "core" then a valid key may be `"sheetLock"` or `"viewMode"`.
     */
    type Key<Scope extends Flags.Scope> = Document.FlagKeyOf<Document.FlagGetKey<Flags, Scope>>;

    /**
     * Gets the type of a particular flag given a `Scope` and a `Key`.
     */
    type Get<Scope extends Flags.Scope, Key extends Flags.Key<Scope>> = Document.GetFlag<Name, Scope, Key>;
  }

  interface CoreFlags {
    core?: {
      viewMode?: foundry.applications.sheets.journal.JournalEntrySheet.VIEW_MODES;
      searchMode?: CONST.DIRECTORY_SEARCH_MODES;
    };
  }

  interface DropData extends Document.Internal.DropData<Name> {}
  interface DropDataOptions extends Document.DropDataOptions {}

  type PreCreateDescendantDocumentsArgs = Document.PreCreateDescendantDocumentsArgs<
    JournalEntry.Stored,
    JournalEntry.DirectDescendant,
    JournalEntry.Metadata.Embedded
  >;

  type OnCreateDescendantDocumentsArgs = Document.OnCreateDescendantDocumentsArgs<
    JournalEntry.Stored,
    JournalEntry.DirectDescendant,
    JournalEntry.Metadata.Embedded
  >;

  type PreUpdateDescendantDocumentsArgs = Document.PreUpdateDescendantDocumentsArgs<
    JournalEntry.Stored,
    JournalEntry.DirectDescendant,
    JournalEntry.Metadata.Embedded
  >;

  type OnUpdateDescendantDocumentsArgs = Document.OnUpdateDescendantDocumentsArgs<
    JournalEntry.Stored,
    JournalEntry.DirectDescendant,
    JournalEntry.Metadata.Embedded
  >;

  type PreDeleteDescendantDocumentsArgs = Document.PreDeleteDescendantDocumentsArgs<
    JournalEntry.Stored,
    JournalEntry.DirectDescendant,
    JournalEntry.Metadata.Embedded
  >;

  type OnDeleteDescendantDocumentsArgs = Document.OnDeleteDescendantDocumentsArgs<
    JournalEntry.Stored,
    JournalEntry.DirectDescendant,
    JournalEntry.Metadata.Embedded
  >;

<<<<<<< HEAD
  interface DefaultNameContext extends Document.DefaultNameContext<Name, Parent> {}

  interface CreateDialogData extends Document.CreateDialogData<CreateData> {}
  interface CreateDialogOptions extends Document.CreateDialogOptions<Name> {}
=======
  /**
   * The arguments to construct the document.
   *
   * @deprecated - Writing the signature directly has helped reduce circularities and therefore is
   * now recommended.
   */
  // eslint-disable-next-line @typescript-eslint/no-deprecated
  type ConstructorArgs = Document.ConstructorParameters<CreateData, Parent>;
>>>>>>> 81124966
}

/**
 * The client-side JournalEntry document which extends the common BaseJournalEntry model.
 *
 * @see {@linkcode Journal}                  The world-level collection of JournalEntry documents
 * @see {@linkcode JournalSheet}          The JournalEntry configuration application
 */
declare class JournalEntry extends BaseJournalEntry.Internal.ClientDocument {
  /**
   * @param data    - Initial data from which to construct the `JournalEntry`
   * @param context - Construction context options
   */
  constructor(data: JournalEntry.CreateData, context?: JournalEntry.ConstructionContext);

  /**
   * A boolean indicator for whether or not the JournalEntry is visible to the current user in the directory sidebar
   */
  get visible(): boolean;

  /**
   * @remarks "Upgrade to OBSERVER ownership if the journal entry is in a LIMITED compendium,
   * as LIMITED has no special meaning for journal entries in this context."
   */
  // user: not null (parameter default only where forwarded)
  override getUserLevel(user?: User.Implementation): foundry.CONST.DOCUMENT_OWNERSHIP_LEVELS | null;

  /**
   * Return a reference to the Note instance for this Journal Entry in the current Scene, if any.
   * If multiple notes are placed for this Journal Entry, only the first will be returned.
   */
  get sceneNote(): Note.Implementation | null;

  /**
   * Show the JournalEntry to connected players.
   * By default the entry will only be shown to players who have permission to observe it.
   * If the parameter force is passed, the entry will be shown to all players regardless of normal permission.
   *
   * @param force - Display the entry to all players regardless of normal permissions (default: `false`)
   * @returns A Promise that resolves back to the shown entry once the request is processed
   */
  show(force?: boolean | null): Promise<this>;

  /**
   * If the JournalEntry has a pinned note on the canvas, this method will animate to that note
   * The note will also be highlighted as if hovered upon by the mouse
   * @param options - Options which modify the pan operation
   * @returns A Promise which resolves once the pan animation has concluded
   */
  // options: not null (parameter default only, destructured where forwarded)
  panToNote(options?: NotesLayer.PanToNoteOptions): Promise<void>;

  // _onUpdate and _onDelete are overridden but with no signature changes from their definition in BaseJournalEntry.

  /**
   * A sorting comparator for `JournalEntryCategory` documents
   */
  static sortCategories(a: JournalEntryCategory.Implementation, b: JournalEntryCategory.Implementation): number;

  /*
   * After this point these are not really overridden methods.
   * They are here because Foundry's documents are complex and have lots of edge cases.
   * There are DRY ways of representing this but this ends up being harder to understand
   * for end users extending these functions, especially for static methods. There are also a
   * number of methods that don't make sense to call directly on `Document` like `createDocuments`,
   * as there is no data that can safely construct every possible document. Finally keeping definitions
   * separate like this helps against circularities.
   */

  // ClientDocument overrides

  /**
   * @remarks To make it possible for narrowing one parameter to jointly narrow other parameters
   * this method must be overridden like so:
   * ```typescript
   * class SwadeCards extends Cards {
   *   protected override _preCreateDescendantDocuments(...args: Cards.PreCreateDescendantDocumentsArgs) {
   *     super._preCreateDescendantDocuments(...args);
   *
   *     const [parent, collection, data, options, userId] = args;
   *     if (collection === "cards") {
   *         options; // Will be narrowed.
   *     }
   *   }
   * }
   * ```
   */
  protected override _preCreateDescendantDocuments(...args: Cards.PreCreateDescendantDocumentsArgs): void;

  /**
   * @remarks To make it possible for narrowing one parameter to jointly narrow other parameters
   * this method must be overridden like so:
   * ```typescript
   * class GurpsCards extends Cards {
   *   protected override _onCreateDescendantDocuments(...args: Cards.OnCreateDescendantDocumentsArgs) {
   *     super._onCreateDescendantDocuments(...args);
   *
   *     const [parent, collection, documents, data, options, userId] = args;
   *     if (collection === "cards") {
   *         options; // Will be narrowed.
   *     }
   *   }
   * }
   * ```
   */
  protected override _onCreateDescendantDocuments(...args: Cards.OnCreateDescendantDocumentsArgs): void;

  /**
   * @remarks To make it possible for narrowing one parameter to jointly narrow other parameters
   * this method must be overridden like so:
   * ```typescript
   * class LancerCards extends Cards {
   *   protected override _preUpdateDescendantDocuments(...args: Cards.OnUpdateDescendantDocuments) {
   *     super._preUpdateDescendantDocuments(...args);
   *
   *     const [parent, collection, changes, options, userId] = args;
   *     if (collection === "cards") {
   *         options; // Will be narrowed.
   *     }
   *   }
   * }
   * ```
   */
  protected override _preUpdateDescendantDocuments(...args: Cards.PreUpdateDescendantDocumentsArgs): void;

  /**
   * @remarks To make it possible for narrowing one parameter to jointly narrow other parameters
   * this method must be overridden like so:
   * ```typescript
   * class Ptr2eCards extends Cards {
   *   protected override _onUpdateDescendantDocuments(...args: Cards.OnUpdateDescendantDocumentsArgs) {
   *     super._onUpdateDescendantDocuments(...args);
   *
   *     const [parent, collection, documents, changes, options, userId] = args;
   *     if (collection === "cards") {
   *         options; // Will be narrowed.
   *     }
   *   }
   * }
   * ```
   */
  protected override _onUpdateDescendantDocuments(...args: Cards.OnUpdateDescendantDocumentsArgs): void;

  /**
   * @remarks To make it possible for narrowing one parameter to jointly narrow other parameters
   * this method must be overridden like so:
   * ```typescript
   * class KultCards extends Cards {
   *   protected override _preDeleteDescendantDocuments(...args: Cards.PreDeleteDescendantDocumentsArgs) {
   *     super._preDeleteDescendantDocuments(...args);
   *
   *     const [parent, collection, ids, options, userId] = args;
   *     if (collection === "cards") {
   *         options; // Will be narrowed.
   *     }
   *   }
   * }
   * ```
   */
  protected override _preDeleteDescendantDocuments(...args: Cards.PreDeleteDescendantDocumentsArgs): void;

  /**
   * @remarks To make it possible for narrowing one parameter to jointly narrow other parameters
   * this method must be overridden like so:
   * ```typescript
   * class BladesCards extends Cards {
   *   protected override _onDeleteDescendantDocuments(...args: Cards.OnUpdateDescendantDocuments) {
   *     super._onDeleteDescendantDocuments(...args);
   *
   *     const [parent, collection, documents, ids, options, userId] = args;
   *     if (collection === "cards") {
   *         options; // Will be narrowed.
   *     }
   *   }
   * }
   * ```
   */
  protected override _onDeleteDescendantDocuments(...args: Cards.OnDeleteDescendantDocumentsArgs): void;

  // context: not null (destructured)
  static override defaultName(context?: JournalEntry.DefaultNameContext): string;

  // data: not null (parameter default only), context: not null (destructured)
  static override createDialog(
    data?: JournalEntry.CreateDialogData,
    createOptions?: JournalEntry.Database.CreateOptions,
    options?: JournalEntry.CreateDialogOptions,
  ): Promise<JournalEntry.Stored | null | undefined>;

  override deleteDialog(
      options?: InexactPartial<foundry.applications.api.DialogV2.ConfirmConfig>,
      operation?: Document.Database.DeleteOperationForName<"JournalEntry">
    ): Promise<this | false | null | undefined>;

  // options: not null (parameter default only)
  static override fromDropData(
    data: JournalEntry.DropData,
    options?: JournalEntry.DropDataOptions,
  ): Promise<JournalEntry.Implementation | undefined>;

  static override fromImport(
    source: JournalEntry.Source,
    context?: Document.FromImportContext<JournalEntry.Parent> | null,
  ): Promise<JournalEntry.Implementation>;

  override _onClickDocumentLink(event: MouseEvent): ClientDocument.OnClickDocumentLinkReturn;
}

export default JournalEntry;<|MERGE_RESOLUTION|>--- conflicted
+++ resolved
@@ -470,12 +470,11 @@
     JournalEntry.Metadata.Embedded
   >;
 
-<<<<<<< HEAD
   interface DefaultNameContext extends Document.DefaultNameContext<Name, Parent> {}
 
   interface CreateDialogData extends Document.CreateDialogData<CreateData> {}
   interface CreateDialogOptions extends Document.CreateDialogOptions<Name> {}
-=======
+
   /**
    * The arguments to construct the document.
    *
@@ -484,7 +483,6 @@
    */
   // eslint-disable-next-line @typescript-eslint/no-deprecated
   type ConstructorArgs = Document.ConstructorParameters<CreateData, Parent>;
->>>>>>> 81124966
 }
 
 /**
@@ -675,9 +673,9 @@
   ): Promise<JournalEntry.Stored | null | undefined>;
 
   override deleteDialog(
-      options?: InexactPartial<foundry.applications.api.DialogV2.ConfirmConfig>,
-      operation?: Document.Database.DeleteOperationForName<"JournalEntry">
-    ): Promise<this | false | null | undefined>;
+    options?: InexactPartial<foundry.applications.api.DialogV2.ConfirmConfig>,
+    operation?: Document.Database.DeleteOperationForName<"JournalEntry">,
+  ): Promise<this | false | null | undefined>;
 
   // options: not null (parameter default only)
   static override fromDropData(
