import type { ConfiguredRegionBehavior } from "#configuration";
import type { Document, DatabaseBackend } from "#common/abstract/_module.d.mts";
import type BaseRegionBehavior from "#common/documents/region-behavior.d.mts";
import type { DataSchema } from "#common/data/fields.d.mts";
import type { Identity, InexactPartial, MaybeArray, Merge } from "#utils";
import type { DialogV2 } from "#client/applications/api/_module.d.mts";

/** @privateRemarks `ClientDatabaseBackend` only used for links */
// eslint-disable-next-line @typescript-eslint/no-unused-vars
import type { ClientDatabaseBackend } from "#client/data/_module.d.mts";

/** @privateRemarks `ClientDocumentMixin` and `DocumentCollection` only used for links */
// eslint-disable-next-line @typescript-eslint/no-unused-vars
import type { ClientDocumentMixin } from "#client/documents/abstract/_module.d.mts";

import fields = foundry.data.fields;

declare namespace RegionBehavior {
  /**
   * The document's name.
   */
  type Name = "RegionBehavior";

  /**
   * The context used to create a `RegionBehavior`.
   */
  interface ConstructionContext extends Document.ConstructionContext<Parent> {}

  /**
   * The documents embedded within `RegionBehavior`.
   */
  type Hierarchy = Readonly<Document.HierarchyOf<Schema>>;

  /**
   * The implementation of the `RegionBehavior` document instance configured through
   * {@linkcode CONFIG.RegionBehavior.documentClass} in Foundry and {@linkcode DocumentClassConfig} or
   * {@linkcode ConfiguredRegionBehavior | fvtt-types/configuration/ConfiguredRegionBehavior} in fvtt-types.
   */
  type Implementation = Document.ImplementationFor<Name>;

  /**
   * The implementation of the `RegionBehavior` document configured through
   * {@linkcode CONFIG.RegionBehavior.documentClass} in Foundry and {@linkcode DocumentClassConfig} in fvtt-types.
   */
  type ImplementationClass = Document.ImplementationClassFor<Name>;

  /**
   * A document's metadata is special information about the document ranging anywhere from its name,
   * whether it's indexed, or to the permissions a user has over it.
   */
  interface Metadata extends Merge<
    Document.Metadata.Default,
    Readonly<{
      name: "RegionBehavior";
      collection: "behaviors";
      label: string;
      labelPlural: string;
      coreTypes: [
        "adjustDarknessLevel",
        "displayScrollingText",
        "executeMacro",
        "executeScript",
        "modifyMovementCost",
        "pauseGame",
        "suppressWeather",
        "teleportToken",
        "toggleBehavior",
      ];
      hasTypeData: true;
      isEmbedded: true;
      permissions: Metadata.Permissions;
      schemaVersion: string;
    }>
  > {}

  namespace Metadata {
    /**
     * The permissions for whether a certain user can create, update, or delete this document.
     */
    interface Permissions {
      create(user: User.Internal.Implementation, doc: Implementation): boolean;
      update(user: User.Internal.Implementation, doc: Implementation, data: UpdateData): boolean;
    }
  }

  /**
   * Allowed subtypes of `RegionBehavior`. This is configured through various methods. Modern Foundry
   * recommends registering using [Data Models](https://foundryvtt.com/article/system-data-models/)
   * under {@linkcode CONFIG.RegionBehavior.dataModels}. This corresponds to
   * fvtt-type's {@linkcode DataModelConfig}.
   *
   * Subtypes can also be registered through a `template.json` though this is discouraged.
   * The corresponding fvtt-type configs are {@linkcode SourceConfig} and
   * {@linkcode DataConfig}.
   */
  type SubType = foundry.Game.Model.TypeNames<"RegionBehavior">;

  /**
   * `ConfiguredSubType` represents the subtypes a user explicitly registered. This excludes
   * subtypes like the Foundry builtin subtype `"base"` and the catch-all subtype for arbitrary
   * module subtypes `${string}.${string}`.
   *
   * @see {@link SubType} for more information.
   */
  type ConfiguredSubType = Document.ConfiguredSubTypeOf<"RegionBehavior">;

  /**
   * `Known` represents the types of `RegionBehavior` that a user explicitly registered.
   *
   * @see {@link ConfiguredSubType} for more information.
   */
  type Known = RegionBehavior.OfType<RegionBehavior.ConfiguredSubType>;

  /**
   * `OfType` returns an instance of `RegionBehavior` with the corresponding type. This works with both the
   * builtin `RegionBehavior` class or a custom subclass if that is set up in
   * {@link ConfiguredRegionBehavior | `fvtt-types/configuration/ConfiguredRegionBehavior`}.
   */
  type OfType<Type extends SubType> = Document.Internal.DiscriminateSystem<Name, _OfType, Type, ConfiguredSubType>;

  /** @internal */
  interface _OfType extends Identity<{
    [Type in SubType]: Type extends unknown
      ? ConfiguredRegionBehavior<Type> extends { document: infer Document }
        ? Document
        : // eslint-disable-next-line @typescript-eslint/no-restricted-types
          RegionBehavior<Type>
      : never;
  }> {}

  /**
   * `SystemOfType` returns the system property for a specific `RegionBehavior` subtype.
   */
  type SystemOfType<Type extends SubType> = Document.Internal.SystemOfType<Name, _SystemMap, Type, ConfiguredSubType>;

  /**
   * @internal
   */
  interface _ModelMap extends Document.Internal.ModelMap<Name> {}

  /**
   * @internal
   */
  interface _SystemMap extends Document.Internal.SystemMap<Name> {}

  /**
   * A document's parent is something that can contain it.
   * For example an `RegionBehavior` can be contained by an `Actor` which makes `Actor` one of its possible parents.
   */
  type Parent = RegionDocument.Implementation | null;

  /**
   * A document's descendants are any child documents, grandchild documents, etc.
   * This is a union of all instances, or never if the document doesn't have any descendants.
   */
  type Descendant = never;

  /**
   * A document's descendants are any child documents, grandchild documents, etc.
   * This is a union of all classes, or never if the document doesn't have any descendants.
   */
  type DescendantClass = never;

  /**
   * Types of `CompendiumCollection` this document might be contained in.
   * Note that `this.pack` will always return a string; this is the type for `game.packs.get(this.pack)`
   *
   * Will be `never` if cannot be contained in a `CompendiumCollection`.
   */
  // Note: Takes any document in the heritage chain (i.e. itself or any parent, transitive or not) that can be contained in a compendium.
  type Pack = foundry.documents.collections.CompendiumCollection.ForDocument<"Scene">;

  /**
   * An embedded document is a document contained in another.
   * For example an `Item` can be contained by an `Actor` which means `Item` can be embedded in `Actor`.
   *
   * If this is `never` it is because there are no embeddable documents (or there's a bug!).
   */
  type Embedded = never;

  /**
   * The name of the world or embedded collection this document can find itself in.
   * For example an `Item` is always going to be inside a collection with a key of `items`.
   * This is a fixed string per document type and is primarily useful for the descendant Document operation methods, e.g
   * {@linkcode ClientDocumentMixin.AnyMixed._preCreateDescendantDocuments | ClientDocument._preCreateDescendantDocuments}.
   */
  type ParentCollectionName = Metadata["collection"];

  /**
   * The world collection that contains this document type. Will be `never` if none exists.
   */
  type CollectionClass = never;

  /**
   * The world collection that contains this document type. Will be `never` if none exists.
   */
  type Collection = never;

  /**
   * An instance of `RegionBehavior` that comes from the database but failed validation meaning that
   * its `system` and `_source` could theoretically be anything.
   */
  type Invalid = Document.Internal.Invalid<Implementation>;

  /**
   * An instance of `RegionBehavior` that comes from the database.
   */
  type Stored<SubType extends RegionBehavior.SubType = RegionBehavior.SubType> = Document.Internal.Stored<
    OfType<SubType>
  >;

  /**
   * The data put in {@linkcode RegionBehavior._source | RegionBehavior#_source}. This data is what was
   * persisted to the database and therefore it must be valid JSON.
   *
   * For example a {@linkcode fields.SetField | SetField} is persisted to the database as an array
   * but initialized as a {@linkcode Set}.
   */
  interface Source extends fields.SchemaField.SourceData<Schema> {}

  /**
   * The data necessary to create a document. Used in places like {@linkcode RegionBehavior.create}
   * and {@linkcode RegionBehavior | new RegionBehavior(...)}.
   *
   * For example a {@linkcode fields.SetField | SetField} can accept any {@linkcode Iterable}
   * with the right values. This means you can pass a `Set` instance, an array of values,
   * a generator, or any other iterable.
   */
  interface CreateData<SubType extends RegionBehavior.SubType = RegionBehavior.SubType> extends fields.SchemaField
    .CreateData<Schema> {
    type: SubType;
  }

  /**
   * Used in the {@linkcode RegionBehavior.create} and {@linkcode RegionBehavior.createDocuments} signatures, and
   * {@linkcode RegionBehavior.Database2.CreateOperation} and its derivative interfaces.
   */
  type CreateInput = CreateData | Implementation;

  /**
   * The helper type for the return of {@linkcode RegionBehavior.create}, returning (a single | an array of) (temporary | stored)
   * `RegionBehavior`s.
   *
   * `| undefined` is included in the non-array branch because if a `.create` call with non-array data is cancelled by the `preCreate`
   * method or hook, `shift`ing the return of `.createDocuments` produces `undefined`
   */
  type CreateReturn<Data extends MaybeArray<CreateInput>, Temporary extends boolean | undefined> =
    Data extends Array<CreateInput>
      ? Array<RegionBehavior.TemporaryIf<Temporary>>
      : RegionBehavior.TemporaryIf<Temporary> | undefined;

  /**
   * The data after a {@linkcode Document} has been initialized, for example
   * {@linkcode RegionBehavior.name | RegionBehavior#name}.
   *
   * This is data transformed from {@linkcode RegionBehavior.Source} and turned into more
   * convenient runtime data structures. For example a {@linkcode fields.SetField | SetField} is
   * persisted to the database as an array of values but at runtime it is a `Set` instance.
   */
  interface InitializedData extends fields.SchemaField.InitializedData<Schema> {}

  /**
   * The data used to update a document, for example {@linkcode RegionBehavior.update | RegionBehavior#update}.
   * It is a distinct type from {@linkcode RegionBehavior.CreateData | DeepPartial<RegionBehavior.CreateData>} because
   * it has different rules for `null` and `undefined`.
   */
  interface UpdateData extends fields.SchemaField.UpdateData<Schema> {}

  /**
   * Used in the {@linkcode RegionBehavior.update | RegionBehavior#update} and
   * {@linkcode RegionBehavior.updateDocuments} signatures, and {@linkcode RegionBehavior.Database2.UpdateOperation}
   * and its derivative interfaces.
   */
  type UpdateInput = UpdateData | Implementation;

  /**
   * The schema for {@linkcode RegionBehavior}. This is the source of truth for how an RegionBehavior document
   * must be structured.
   *
   * Foundry uses this schema to validate the structure of the {@linkcode RegionBehavior}. For example
   * a {@linkcode fields.StringField | StringField} will enforce that the value is a string. More
   * complex fields like {@linkcode fields.SetField | SetField} goes through various conversions
   * starting as an array in the database, initialized as a set, and allows updates with any
   * iterable.
   */
  interface Schema extends DataSchema {
    /**
     * The _id which uniquely identifies this RegionBehavior document
     * @defaultValue `null`
     */
    _id: fields.DocumentIdField;

    /**
     * The name used to describe the RegionBehavior
     * @defaultValue `""`
     */
    name: fields.StringField<{ required: true; blank: true; textSearch: true }>;

    /**
     * An RegionBehavior subtype which configures the system data model applied
     */
    // eslint-disable-next-line @typescript-eslint/no-empty-object-type
    type: fields.DocumentTypeField<typeof BaseRegionBehavior, {}>;

    /**
     * Data for a RegionBehavior subtype, defined by a System or Module
     */
    system: fields.TypeDataField<typeof BaseRegionBehavior>;

    /**
     * Is the RegionBehavior currently disabled?
     * @defaultValue `false`
     */
    disabled: fields.BooleanField;

    /**
     * An object of optional key/value flags
     */
    flags: fields.DocumentFlagsField<Name>;

    /**
     * An object of creation and access information
     * @defaultValue see {@linkcode fields.DocumentStatsField}
     */
    _stats: fields.DocumentStatsField;
  }

  namespace Database2 {
    /* ***********************************************
     *                GET OPERATIONS                 *
     *************************************************/

    /**
     * A base (no property omission or optionality changes) {@linkcode DatabaseBackend.GetOperation | GetOperation} interface for
     * `RegionBehavior` documents. Valid for passing to
     * {@linkcode ClientDatabaseBackend._getDocuments | ClientDatabaseBackend#_getDocuments}.
     *
     * The {@linkcode GetDocumentsOperation} and {@linkcode BackendGetOperation} interfaces derive from this one.
     */
    interface GetOperation extends DatabaseBackend.GetOperation<RegionBehavior.Parent> {}

    /**
     * The interface for passing to {@linkcode RegionBehavior.get}.
     * @see {@linkcode Document.Database2.GetDocumentsOperation}
     */
    interface GetDocumentsOperation extends Document.Database2.GetDocumentsOperation<GetOperation> {}

    /**
     * The interface for passing to {@linkcode DatabaseBackend.get | DatabaseBackend#get} for `RegionBehavior` documents.
     * @see {@linkcode Document.Database2.BackendGetOperation}
     */
    interface BackendGetOperation extends Document.Database2.BackendGetOperation<GetOperation> {}

    /* ***********************************************
     *              CREATE OPERATIONS                *
     *************************************************/

    /**
     * A base (no property omission or optionality changes) {@linkcode DatabaseBackend.CreateOperation | DatabaseCreateOperation}
     * interface for `RegionBehavior` documents.
     *
     * See {@linkcode DatabaseBackend.CreateOperation} for more information on this family of interfaces.
     *
     * @remarks This interface was previously typed for passing to {@linkcode RegionBehavior.create}. The new name for that
     * interface is {@linkcode CreateDocumentsOperation}.
     */
    interface CreateOperation<Temporary extends boolean | undefined = boolean | undefined>
      extends DatabaseBackend.CreateOperation<RegionBehavior.CreateInput, RegionBehavior.Parent, Temporary> {}

    /**
     * The interface for passing to {@linkcode RegionBehavior.create} or {@linkcode RegionBehavior.createDocuments}.
     * @see {@linkcode Document.Database2.CreateDocumentsOperation}
     *
     * ---
     *
     * **Declaration Merging Warning**
     *
     * It is very likely incorrect to merge into this interface instead of the base {@linkcode CreateOperation} for this Document or the
     * root {@linkcode DatabaseBackend.CreateOperation} for all documents, for reasons outlined in the latter's remarks. If you have a valid
     * use case for doing so, please let us know.
     */
    interface CreateDocumentsOperation<Temporary extends boolean | undefined = boolean | undefined>
      extends Document.Database2.CreateDocumentsOperation<CreateOperation<Temporary>> {}

    /**
     * The interface for passing to the {@linkcode Document.createEmbeddedDocuments | #createEmbeddedDocuments} method of any Documents that
     * can contain `RegionBehavior` documents. (see {@linkcode RegionBehavior.Parent})
     * @see {@linkcode Document.Database2.CreateEmbeddedOperation}
     *
     * ---
     *
     * **Declaration Merging Warning**
     *
     * It is very likely incorrect to merge into this interface instead of the base {@linkcode CreateOperation} for this Document or the
     * root {@linkcode DatabaseBackend.CreateOperation} for all documents, for reasons outlined in the latter's remarks. If you have a valid
     * use case for doing so, please let us know.
     */
    interface CreateEmbeddedOperation extends Document.Database2.CreateEmbeddedOperation<CreateOperation> {}

    /**
     * The interface for passing to {@linkcode DatabaseBackend.create | DatabaseBackend#create} for `RegionBehavior` documents.
     * @see {@linkcode Document.Database2.BackendCreateOperation}
     *
     * ---
     *
     * **Declaration Merging Warning**
     *
     * It is very likely incorrect to merge into this interface instead of the base {@linkcode CreateOperation} for this Document or the
     * root {@linkcode DatabaseBackend.CreateOperation} for all documents, for reasons outlined in the latter's remarks. If you have a valid
     * use case for doing so, please let us know.
     */
    interface BackendCreateOperation<Temporary extends boolean | undefined = boolean | undefined>
      extends Document.Database2.BackendCreateOperation<CreateOperation<Temporary>> {}

    /**
     * The interface passed to {@linkcode RegionBehavior._preCreate | RegionBehavior#_preCreate} and
     * {@link Hooks.PreCreateDocument | the `preCreateRegionBehavior` hook}.
     * @see {@linkcode Document.Database2.PreCreateOptions}
     *
     * ---
     *
     * **Declaration Merging Warning**
     *
     * It is very likely incorrect to merge into this interface instead of the base {@linkcode CreateOperation} for this Document or the
     * root {@linkcode DatabaseBackend.CreateOperation} for all documents, for reasons outlined in the latter's remarks. If you have a valid
     * use case for doing so, please let us know.
     */
    interface PreCreateOptions<Temporary extends boolean | undefined = boolean | undefined>
      extends Document.Database2.PreCreateOptions<CreateOperation<Temporary>> {}

    /**
     * The interface passed to {@linkcode RegionBehavior._preCreateOperation}.
     * @see {@linkcode Document.Database2.PreCreateOperation}
     *
     * ---
     *
     * **Declaration Merging Warning**
     *
     * It is very likely incorrect to merge into this interface instead of the base {@linkcode CreateOperation} for this Document or the
     * root {@linkcode DatabaseBackend.CreateOperation} for all documents, for reasons outlined in the latter's remarks. If you have a valid
     * use case for doing so, please let us know.
     */
    interface PreCreateOperation<Temporary extends boolean | undefined = boolean | undefined>
      extends Document.Database2.PreCreateOperation<CreateOperation<Temporary>> {}

    /**
     * @deprecated The interface passed to {@linkcode RegionBehavior._onCreateDocuments}. It will be removed in v14 along with the
     * method it is for.
     * @see {@linkcode Document.Database2.OnCreateDocumentsOperation}
     *
     * ---
     *
     * **Declaration Merging Warning**
     *
     * It is very likely incorrect to merge into this interface instead of the base {@linkcode CreateOperation} for this Document or the
     * root {@linkcode DatabaseBackend.CreateOperation} for all documents, for reasons outlined in the latter's remarks. If you have a valid
     * use case for doing so, please let us know.
     */
    interface OnCreateDocumentsOperation<Temporary extends boolean | undefined = boolean | undefined>
      extends Document.Database2.OnCreateDocumentsOperation<CreateOperation<Temporary>> {}

    /**
     * The interface passed to {@linkcode RegionBehavior._onCreate | RegionBehavior#_onCreate} and
     * {@link Hooks.CreateDocument | the `createRegionBehavior` hook}.
     * @see {@linkcode Document.Database2.OnCreateOptions}
     *
     * ---
     *
     * **Declaration Merging Warning**
     *
     * It is very likely incorrect to merge into this interface instead of the base {@linkcode CreateOperation} for this Document or the
     * root {@linkcode DatabaseBackend.CreateOperation} for all documents, for reasons outlined in the latter's remarks. If you have a valid
     * use case for doing so, please let us know.
     */
    interface OnCreateOptions extends Document.Database2.OnCreateOptions<CreateOperation> {}

    /**
     * The interface passed to {@linkcode RegionBehavior._onCreateOperation} and `RegionBehavior`-related collections'
     * `#_onModifyContents` methods.
     * @see {@linkcode Document.Database2.OnCreateOperation}
     *
     * ---
     *
     * **Declaration Merging Warning**
     *
     * It is very likely incorrect to merge into this interface instead of the base {@linkcode CreateOperation} for this Document or the
     * root {@linkcode DatabaseBackend.CreateOperation} for all documents, for reasons outlined in the latter's remarks. If you have a valid
     * use case for doing so, please let us know.
     */
    interface OnCreateOperation extends Document.Database2.OnCreateOperation<CreateOperation> {}

    /* ***********************************************
     *              UPDATE OPERATIONS                *
     *************************************************/

    /**
     * A base (no property omission or optionality changes) {@linkcode DatabaseBackend.UpdateOperation | DatabaseUpdateOperation}
     * interface for `RegionBehavior` documents.
     *
     * See {@linkcode DatabaseBackend.UpdateOperation} for more information on this family of interfaces.
     *
     * @remarks This interface was previously typed for passing to {@linkcode RegionBehavior.update | RegionBehavior#update}.
     * The new name for that interface is {@linkcode UpdateOneDocumentOperation}.
     */
    interface UpdateOperation
      extends DatabaseBackend.UpdateOperation<RegionBehavior.UpdateInput, RegionBehavior.Parent> {}

    /**
     * The interface for passing to {@linkcode RegionBehavior.update | RegionBehavior#update}.
     * @see {@linkcode Document.Database2.UpdateOneDocumentOperation}
     *
     * ---
     *
     * **Declaration Merging Warning**
     *
     * It is very likely incorrect to merge into this interface instead of the base {@linkcode UpdateOperation} for this Document or the
     * root {@linkcode DatabaseBackend.UpdateOperation} for all documents, for reasons outlined in the latter's remarks. If you have a valid
     * use case for doing so, please let us know.
     */
    interface UpdateOneDocumentOperation extends Document.Database2.UpdateOneDocumentOperation<UpdateOperation> {}

    /**
     * The interface for passing to the {@linkcode Document.updateEmbeddedDocuments | #updateEmbeddedDocuments} method of any Documents that
     * can contain `RegionBehavior` documents (see {@linkcode RegionBehavior.Parent}). This interface is just an alias
     * for {@linkcode UpdateOneDocumentOperation}, as the same keys are provided by the method in both cases.
     *
     * ---
     *
     * **Declaration Merging Warning**
     *
     * It is very likely incorrect to merge into this interface instead of the base {@linkcode UpdateOperation} for this Document or the
     * root {@linkcode DatabaseBackend.UpdateOperation} for all documents, for reasons outlined in the latter's remarks. If you have a valid
     * use case for doing so, please let us know.
     */
    interface UpdateEmbeddedOperation extends UpdateOneDocumentOperation {}

    /**
     * The interface for passing to {@linkcode RegionBehavior.updateDocuments}.
     * @see {@linkcode Document.Database2.UpdateManyDocumentsOperation}
     *
     * ---
     *
     * **Declaration Merging Warning**
     *
     * It is very likely incorrect to merge into this interface instead of the base {@linkcode UpdateOperation} for this Document or the
     * root {@linkcode DatabaseBackend.UpdateOperation} for all documents, for reasons outlined in the latter's remarks. If you have a valid
     * use case for doing so, please let us know.
     */
    interface UpdateManyDocumentsOperation extends Document.Database2.UpdateManyDocumentsOperation<UpdateOperation> {}

    /**
     * The interface for passing to {@linkcode DatabaseBackend.update | DatabaseBackend#update} for `RegionBehavior` documents.
     * @see {@linkcode Document.Database2.BackendUpdateOperation}
     *
     * ---
     *
     * **Declaration Merging Warning**
     *
     * It is very likely incorrect to merge into this interface instead of the base {@linkcode UpdateOperation} for this Document or the
     * root {@linkcode DatabaseBackend.UpdateOperation} for all documents, for reasons outlined in the latter's remarks. If you have a valid
     * use case for doing so, please let us know.
     */
    interface BackendUpdateOperation extends Document.Database2.BackendUpdateOperation<UpdateOperation> {}

    /**
     * The interface passed to {@linkcode RegionBehavior._preUpdate | RegionBehavior#_preUpdate} and
     * {@link Hooks.PreUpdateDocument | the `preUpdateRegionBehavior` hook}.
     * @see {@linkcode Document.Database2.PreUpdateOptions}
     *
     * ---
     *
     * **Declaration Merging Warning**
     *
     * It is very likely incorrect to merge into this interface instead of the base {@linkcode UpdateOperation} for this Document or the
     * root {@linkcode DatabaseBackend.UpdateOperation} for all documents, for reasons outlined in the latter's remarks. If you have a valid
     * use case for doing so, please let us know.
     */
    interface PreUpdateOptions extends Document.Database2.PreUpdateOptions<UpdateOperation> {}

    /**
     * The interface passed to {@linkcode RegionBehavior._preUpdateOperation}.
     * @see {@linkcode Document.Database2.PreUpdateOperation}
     *
     * ---
     *
     * **Declaration Merging Warning**
     *
     * It is very likely incorrect to merge into this interface instead of the base {@linkcode UpdateOperation} for this Document or the
     * root {@linkcode DatabaseBackend.UpdateOperation} for all documents, for reasons outlined in the latter's remarks. If you have a valid
     * use case for doing so, please let us know.
     */
    interface PreUpdateOperation extends Document.Database2.PreUpdateOperation<UpdateOperation> {}

    /**
     * @deprecated The interface passed to {@linkcode RegionBehavior._onUpdateDocuments}. It will be removed in v14 along with the
     * method it is for.
     * @see {@linkcode Document.Database2.OnUpdateDocumentsOperation}
     *
     * ---
     *
     * **Declaration Merging Warning**
     *
     * It is very likely incorrect to merge into this interface instead of the base {@linkcode UpdateOperation} for this Document or the
     * root {@linkcode DatabaseBackend.UpdateOperation} for all documents, for reasons outlined in the latter's remarks. If you have a valid
     * use case for doing so, please let us know.
     */
    interface OnUpdateDocumentsOperation extends Document.Database2.OnUpdateDocumentsOperation<UpdateOperation> {}

    /**
     * The interface passed to {@linkcode RegionBehavior._onUpdate | RegionBehavior#_onUpdate} and
     * {@link Hooks.UpdateDocument | the `updateRegionBehavior` hook}.
     * @see {@linkcode Document.Database2.OnUpdateOptions}
     *
     * ---
     *
     * **Declaration Merging Warning**
     *
     * It is very likely incorrect to merge into this interface instead of the base {@linkcode UpdateOperation} for this Document or the
     * root {@linkcode DatabaseBackend.UpdateOperation} for all documents, for reasons outlined in the latter's remarks. If you have a valid
     * use case for doing so, please let us know.
     */
    interface OnUpdateOptions extends Document.Database2.OnUpdateOptions<UpdateOperation> {}

    /**
     * The interface passed to {@linkcode RegionBehavior._onUpdateOperation} and `RegionBehavior`-related collections'
     * `#_onModifyContents` methods.
     * @see {@linkcode Document.Database2.OnUpdateOperation}
     *
     * ---
     *
     * **Declaration Merging Warning**
     *
     * It is very likely incorrect to merge into this interface instead of the base {@linkcode UpdateOperation} for this Document or the
     * root {@linkcode DatabaseBackend.UpdateOperation} for all documents, for reasons outlined in the latter's remarks. If you have a valid
     * use case for doing so, please let us know.
     */
    interface OnUpdateOperation extends Document.Database2.OnUpdateOperation<UpdateOperation> {}

    /* ***********************************************
     *              DELETE OPERATIONS                *
     *************************************************/

    /**
     * A base (no property omission or optionality changes) {@linkcode DatabaseBackend.DeleteOperation | DatabaseDeleteOperation}
     * interface for `RegionBehavior` documents.
     *
     * See {@linkcode DatabaseBackend.DeleteOperation} for more information on this family of interfaces.
     *
     * @remarks This interface was previously typed for passing to {@linkcode RegionBehavior.delete | RegionBehavior#delete}.
     * The new name for that interface is {@linkcode DeleteOneDocumentOperation}.
     */
    interface DeleteOperation extends DatabaseBackend.DeleteOperation<RegionBehavior.Parent> {}

    /**
     * The interface for passing to {@linkcode RegionBehavior.delete | RegionBehavior#delete}.
     * @see {@linkcode Document.Database2.DeleteOneDocumentOperation}
     *
     * ---
     *
     * **Declaration Merging Warning**
     *
     * It is very likely incorrect to merge into this interface instead of the base {@linkcode DeleteOperation} for this Document or the
     * root {@linkcode DatabaseBackend.DeleteOperation} for all documents, for reasons outlined in the latter's remarks. If you have a valid
     * use case for doing so, please let us know.
     */
    interface DeleteOneDocumentOperation extends Document.Database2.DeleteOneDocumentOperation<DeleteOperation> {}

    /**
     * The interface for passing to the {@linkcode Document.deleteEmbeddedDocuments | #deleteEmbeddedDocuments} method of any Documents that
     * can contain `RegionBehavior` documents (see {@linkcode RegionBehavior.Parent}). This interface is just an alias
     * for {@linkcode DeleteOneDocumentOperation}, as the same keys are provided by the method in both cases.
     *
     * ---
     *
     * **Declaration Merging Warning**
     *
     * It is very likely incorrect to merge into this interface instead of the base {@linkcode DeleteOperation} for this Document or the
     * root {@linkcode DatabaseBackend.DeleteOperation} for all documents, for reasons outlined in the latter's remarks. If you have a valid
     * use case for doing so, please let us know.
     */
    interface DeleteEmbeddedOperation extends DeleteOneDocumentOperation {}

    /**
     * The interface for passing to {@linkcode RegionBehavior.deleteDocuments}.
     * @see {@linkcode Document.Database2.DeleteManyDocumentsOperation}
     *
     * ---
     *
     * **Declaration Merging Warning**
     *
     * It is very likely incorrect to merge into this interface instead of the base {@linkcode DeleteOperation} for this Document or the
     * root {@linkcode DatabaseBackend.DeleteOperation} for all documents, for reasons outlined in the latter's remarks. If you have a valid
     * use case for doing so, please let us know.
     */
    interface DeleteManyDocumentsOperation extends Document.Database2.DeleteManyDocumentsOperation<DeleteOperation> {}

    /**
     * The interface for passing to {@linkcode DatabaseBackend.delete | DatabaseBackend#delete} for `RegionBehavior` documents.
     * @see {@linkcode Document.Database2.BackendDeleteOperation}
     *
     * ---
     *
     * **Declaration Merging Warning**
     *
     * It is very likely incorrect to merge into this interface instead of the base {@linkcode DeleteOperation} for this Document or the
     * root {@linkcode DatabaseBackend.DeleteOperation} for all documents, for reasons outlined in the latter's remarks. If you have a valid
     * use case for doing so, please let us know.
     */
    interface BackendDeleteOperation extends Document.Database2.BackendDeleteOperation<DeleteOperation> {}

    /**
     * The interface passed to {@linkcode RegionBehavior._preDelete | RegionBehavior#_preDelete} and
     * {@link Hooks.PreDeleteDocument | the `preDeleteRegionBehavior` hook}.
     * @see {@linkcode Document.Database2.PreDeleteOptions}
     *
     * ---
     *
     * **Declaration Merging Warning**
     *
     * It is very likely incorrect to merge into this interface instead of the base {@linkcode DeleteOperation} for this Document or the
     * root {@linkcode DatabaseBackend.DeleteOperation} for all documents, for reasons outlined in the latter's remarks. If you have a valid
     * use case for doing so, please let us know.
     */
    interface PreDeleteOptions extends Document.Database2.PreDeleteOptions<DeleteOperation> {}

    /**
     * The interface passed to {@linkcode RegionBehavior._preDeleteOperation}.
     * @see {@linkcode Document.Database2.PreDeleteOperation}
     *
     * ---
     *
     * **Declaration Merging Warning**
     *
     * It is very likely incorrect to merge into this interface instead of the base {@linkcode DeleteOperation} for this Document or the
     * root {@linkcode DatabaseBackend.DeleteOperation} for all documents, for reasons outlined in the latter's remarks. If you have a valid
     * use case for doing so, please let us know.
     */
    interface PreDeleteOperation extends Document.Database2.PreDeleteOperation<DeleteOperation> {}

    /**
     * @deprecated The interface passed to {@linkcode RegionBehavior._onDeleteDocuments}. It will be removed in v14 along with the
     * method it is for.
     * @see {@linkcode Document.Database2.OnDeleteDocumentsOperation}
     *
     * ---
     *
     * **Declaration Merging Warning**
     *
     * It is very likely incorrect to merge into this interface instead of the base {@linkcode DeleteOperation} for this Document or the
     * root {@linkcode DatabaseBackend.DeleteOperation} for all documents, for reasons outlined in the latter's remarks. If you have a valid
     * use case for doing so, please let us know.
     */
    interface OnDeleteDocumentsOperation extends Document.Database2.OnDeleteDocumentsOperation<DeleteOperation> {}

    /**
     * The interface passed to {@linkcode RegionBehavior._onDelete | RegionBehavior#_onDelete} and
     * {@link Hooks.DeleteDocument | the `deleteRegionBehavior` hook}.
     * @see {@linkcode Document.Database2.OnDeleteOptions}
     *
     * ---
     *
     * **Declaration Merging Warning**
     *
     * It is very likely incorrect to merge into this interface instead of the base {@linkcode DeleteOperation} for this Document or the
     * root {@linkcode DatabaseBackend.DeleteOperation} for all documents, for reasons outlined in the latter's remarks. If you have a valid
     * use case for doing so, please let us know.
     */
    interface OnDeleteOptions extends Document.Database2.OnDeleteOptions<DeleteOperation> {}

    /**
     * The interface passed to {@linkcode RegionBehavior._onDeleteOperation} and `RegionBehavior`-related collections'
     * `#_onModifyContents` methods.
     * @see {@linkcode Document.Database2.OnDeleteOperation}
     *
     * ---
     *
     * **Declaration Merging Warning**
     *
     * It is very likely incorrect to merge into this interface instead of the base {@linkcode DeleteOperation} for this Document or the
     * root {@linkcode DatabaseBackend.DeleteOperation} for all documents, for reasons outlined in the latter's remarks. If you have a valid
     * use case for doing so, please let us know.
     */
    interface OnDeleteOperation extends Document.Database2.OnDeleteOperation<DeleteOperation> {}

    namespace Internal {
      interface OperationNameMap<Temporary extends boolean | undefined = boolean | undefined> {
        GetDocumentsOperation: RegionBehavior.Database2.GetDocumentsOperation;
        BackendGetOperation: RegionBehavior.Database2.BackendGetOperation;
        GetOperation: RegionBehavior.Database2.GetOperation;

        CreateDocumentsOperation: RegionBehavior.Database2.CreateDocumentsOperation<Temporary>;
        CreateEmbeddedOperation: RegionBehavior.Database2.CreateEmbeddedOperation;
        BackendCreateOperation: RegionBehavior.Database2.BackendCreateOperation<Temporary>;
        CreateOperation: RegionBehavior.Database2.CreateOperation<Temporary>;
        PreCreateOptions: RegionBehavior.Database2.PreCreateOptions<Temporary>;
        PreCreateOperation: RegionBehavior.Database2.PreCreateOperation<Temporary>;
        // eslint-disable-next-line @typescript-eslint/no-deprecated
        OnCreateDocumentsOperation: RegionBehavior.Database2.OnCreateDocumentsOperation<Temporary>;
        OnCreateOptions: RegionBehavior.Database2.OnCreateOptions;
        OnCreateOperation: RegionBehavior.Database2.OnCreateOperation;

        UpdateOneDocumentOperation: RegionBehavior.Database2.UpdateOneDocumentOperation;
        UpdateEmbeddedOperation: RegionBehavior.Database2.UpdateEmbeddedOperation;
        UpdateManyDocumentsOperation: RegionBehavior.Database2.UpdateManyDocumentsOperation;
        BackendUpdateOperation: RegionBehavior.Database2.BackendUpdateOperation;
        UpdateOperation: RegionBehavior.Database2.UpdateOperation;
        PreUpdateOptions: RegionBehavior.Database2.PreUpdateOptions;
        PreUpdateOperation: RegionBehavior.Database2.PreUpdateOperation;
        // eslint-disable-next-line @typescript-eslint/no-deprecated
        OnUpdateDocumentsOperation: RegionBehavior.Database2.OnUpdateDocumentsOperation;
        OnUpdateOptions: RegionBehavior.Database2.OnUpdateOptions;
        OnUpdateOperation: RegionBehavior.Database2.OnUpdateOperation;

        DeleteOneDocumentOperation: RegionBehavior.Database2.DeleteOneDocumentOperation;
        DeleteEmbeddedOperation: RegionBehavior.Database2.DeleteEmbeddedOperation;
        DeleteManyDocumentsOperation: RegionBehavior.Database2.DeleteManyDocumentsOperation;
        BackendDeleteOperation: RegionBehavior.Database2.BackendDeleteOperation;
        DeleteOperation: RegionBehavior.Database2.DeleteOperation;
        PreDeleteOptions: RegionBehavior.Database2.PreDeleteOptions;
        PreDeleteOperation: RegionBehavior.Database2.PreDeleteOperation;
        // eslint-disable-next-line @typescript-eslint/no-deprecated
        OnDeleteDocumentsOperation: RegionBehavior.Database2.OnDeleteDocumentsOperation;
        OnDeleteOptions: RegionBehavior.Database2.OnDeleteOptions;
        OnDeleteOperation: RegionBehavior.Database2.OnDeleteOperation;
      }
    }

    /* ***********************************************
     *             DocsV2 DEPRECATIONS               *
     *************************************************/

    /** @deprecated Use {@linkcode GetOperation} instead. This type will be removed in v14.  */
    type Get = GetOperation;

    /** @deprecated Use {@linkcode GetDocumentsOperation} instead. This type will be removed in v14.  */
    type GetOptions = GetDocumentsOperation;

    /** @deprecated Use {@linkcode CreateOperation} instead. This type will be removed in v14.  */
    type Create<Temporary extends boolean | undefined> = CreateOperation<Temporary>;

    /** @deprecated Use {@linkcode UpdateOperation} instead. This type will be removed in v14.  */
    type Update = UpdateOperation;

    /** @deprecated Use {@linkcode DeleteOperation} instead. This type will be removed in v14.  */
    type Delete = DeleteOperation;

    // CreateDocumentsOperation didn't change purpose or name

    /** @deprecated Use {@linkcode UpdateManyDocumentsOperation} instead. This type will be removed in v14 */
    type UpdateDocumentsOperation = UpdateManyDocumentsOperation;

    /** @deprecated Use {@linkcode DeleteManyDocumentsOperation} instead. This type will be removed in v14 */
    type DeleteDocumentsOperation = DeleteManyDocumentsOperation;

    // PreCreateOptions didn't change purpose or name

    // OnCreateOptions didn't change purpose or name

    // PreCreateOperation didn't change purpose or name

    // OnCreateOperation didn't change purpose or name

    // PreUpdateOptions didn't change purpose or name

    // OnUpdateOptions didn't change purpose or name

    // PreUpdateOperation didn't change purpose or name

    // OnUpdateOperation didn't change purpose or name

    // PreDeleteOptions didn't change purpose or name

    // OnDeleteOptions didn't change purpose or name

    // PreDeleteOperation didn't change purpose or name

    // OnDeleteOperation didn't change purpose or name

    /** @deprecated Use {@linkcode OnCreateDocumentsOperation} instead. This type will be removed in v14 */
    // eslint-disable-next-line @typescript-eslint/no-deprecated
    type OnCreateDocumentsContext = OnCreateDocumentsOperation;

    /** @deprecated Use {@linkcode OnUpdateDocumentsOperation} instead. This type will be removed in v14 */
    // eslint-disable-next-line @typescript-eslint/no-deprecated
    type OnUpdateDocumentsContext = OnUpdateDocumentsOperation;

    /** @deprecated Use {@linkcode OnDeleteOptions} instead. This type will be removed in v14 */
    type DeleteOptions = OnDeleteOptions;

    /** @deprecated Use {@linkcode OnCreateOptions} instead. This type will be removed in v14 */
    type CreateOptions = OnCreateOptions;

    /** @deprecated Use {@linkcode OnUpdateOptions} instead. This type will be removed in v14 */
    type UpdateOptions = OnUpdateOptions;

    /** @deprecated Use {@linkcode OnDeleteDocumentsOperation} instead. This type will be removed in v14 */
    // eslint-disable-next-line @typescript-eslint/no-deprecated
    type DeleteDocumentsContext = OnDeleteDocumentsOperation;

    /** @deprecated use {@linkcode CreateDocumentsOperation} instead. This type will be removed in v14. */
    type DialogCreateOptions = CreateDocumentsOperation;
  }

  /**
   * If `Temporary` is true then {@linkcode RegionBehavior.Implementation}, otherwise {@linkcode RegionBehavior.Stored}.
   */
  type TemporaryIf<Temporary extends boolean | undefined> =
    true extends Extract<Temporary, true> ? RegionBehavior.Implementation : RegionBehavior.Stored;

  namespace Database {
    /** Options passed along in Get operations for RegionBehaviors */
    interface Get extends foundry.abstract.types.DatabaseGetOperation<RegionBehavior.Parent> {}

    /** Options passed along in Create operations for RegionBehaviors */
    interface Create<Temporary extends boolean | undefined = boolean | undefined> extends foundry.abstract.types
      .DatabaseCreateOperation<RegionBehavior.CreateData, RegionBehavior.Parent, Temporary> {}

    /** Options passed along in Delete operations for RegionBehaviors */
    interface Delete extends foundry.abstract.types.DatabaseDeleteOperation<RegionBehavior.Parent> {}

    /** Options passed along in Update operations for RegionBehaviors */
    interface Update extends foundry.abstract.types.DatabaseUpdateOperation<
      RegionBehavior.UpdateData,
      RegionBehavior.Parent
    > {}

    /** Operation for {@linkcode RegionBehavior.createDocuments} */
<<<<<<< HEAD
    interface CreateDocumentsOperation<Temporary extends boolean | undefined>
      extends Document.Database.CreateDocumentsOperation<RegionBehavior.Database.Create<Temporary>> {}
=======
    interface CreateDocumentsOperation<Temporary extends boolean | undefined> extends Document.Database.CreateOperation<
      RegionBehavior.Database.Create<Temporary>
    > {}
>>>>>>> 8bf5f070

    /** Operation for {@linkcode RegionBehavior.updateDocuments} */
    interface UpdateDocumentsOperation extends Document.Database
      .UpdateDocumentsOperation<RegionBehavior.Database.Update> {}

    /** Operation for {@linkcode RegionBehavior.deleteDocuments} */
    interface DeleteDocumentsOperation extends Document.Database
      .DeleteDocumentsOperation<RegionBehavior.Database.Delete> {}

    /** Operation for {@linkcode RegionBehavior.create} */
<<<<<<< HEAD
    interface CreateOperation<Temporary extends boolean | undefined>
      extends Document.Database.CreateDocumentsOperation<RegionBehavior.Database.Create<Temporary>> {}
=======
    interface CreateOperation<Temporary extends boolean | undefined> extends Document.Database.CreateOperation<
      RegionBehavior.Database.Create<Temporary>
    > {}
>>>>>>> 8bf5f070

    /** Operation for {@link RegionBehavior.update | `RegionBehavior#update`} */
    interface UpdateOperation extends Document.Database.UpdateOperation<Update> {}

    interface DeleteOperation extends Document.Database.DeleteOperation<Delete> {}

    /** Options for {@linkcode RegionBehavior.get} */
    interface GetOptions extends Document.Database.GetOptions {}

    /** Options for {@link RegionBehavior._preCreate | `RegionBehavior#_preCreate`} */
    interface PreCreateOptions extends Document.Database.PreCreateOptions<Create> {}

    /** Options for {@link RegionBehavior._onCreate | `RegionBehavior#_onCreate`} */
    interface OnCreateOptions extends Document.Database.CreateOptions<Create> {}

    /** Operation for {@linkcode RegionBehavior._preCreateOperation} */
    interface PreCreateOperation extends Document.Database.PreCreateOperationStatic<RegionBehavior.Database.Create> {}

    /** Operation for {@link RegionBehavior._onCreateOperation | `RegionBehavior#_onCreateOperation`} */
    interface OnCreateOperation extends RegionBehavior.Database.Create {}

    /** Options for {@link RegionBehavior._preUpdate | `RegionBehavior#_preUpdate`} */
    interface PreUpdateOptions extends Document.Database.PreUpdateOptions<Update> {}

    /** Options for {@link RegionBehavior._onUpdate | `RegionBehavior#_onUpdate`} */
    interface OnUpdateOptions extends Document.Database.UpdateOptions<Update> {}

    /** Operation for {@linkcode RegionBehavior._preUpdateOperation} */
    interface PreUpdateOperation extends RegionBehavior.Database.Update {}

    /** Operation for {@link RegionBehavior._onUpdateOperation | `RegionBehavior._preUpdateOperation`} */
    interface OnUpdateOperation extends RegionBehavior.Database.Update {}

    /** Options for {@link RegionBehavior._preDelete | `RegionBehavior#_preDelete`} */
    interface PreDeleteOptions extends Document.Database.PreDeleteOperationInstance<Delete> {}

    /** Options for {@link RegionBehavior._onDelete | `RegionBehavior#_onDelete`} */
    interface OnDeleteOptions extends Document.Database.DeleteOptions<Delete> {}

    /** Options for {@link RegionBehavior._preDeleteOperation | `RegionBehavior#_preDeleteOperation`} */
    interface PreDeleteOperation extends RegionBehavior.Database.Delete {}

    /** Options for {@link RegionBehavior._onDeleteOperation | `RegionBehavior#_onDeleteOperation`} */
    interface OnDeleteOperation extends RegionBehavior.Database.Delete {}

    /** Context for {@linkcode RegionBehavior._onDeleteOperation} */
    interface OnDeleteDocumentsContext extends Document.ModificationContext<RegionBehavior.Parent> {}

    /** Context for {@linkcode RegionBehavior._onCreateDocuments} */
    interface OnCreateDocumentsContext extends Document.ModificationContext<RegionBehavior.Parent> {}

    /** Context for {@linkcode RegionBehavior._onUpdateDocuments} */
    interface OnUpdateDocumentsContext extends Document.ModificationContext<RegionBehavior.Parent> {}

    /**
     * Options for {@link RegionBehavior._preCreateDescendantDocuments | `RegionBehavior#_preCreateDescendantDocuments`}
     * and {@link RegionBehavior._onCreateDescendantDocuments | `RegionBehavior#_onCreateDescendantDocuments`}
     */
    interface CreateOptions extends Document.Database.CreateOptions<RegionBehavior.Database.Create> {}

    /**
     * Options for {@link RegionBehavior._preUpdateDescendantDocuments | `RegionBehavior#_preUpdateDescendantDocuments`}
     * and {@link RegionBehavior._onUpdateDescendantDocuments | `RegionBehavior#_onUpdateDescendantDocuments`}
     */
    interface UpdateOptions extends Document.Database.UpdateOptions<RegionBehavior.Database.Update> {}

    /**
     * Options for {@link RegionBehavior._preDeleteDescendantDocuments | `RegionBehavior#_preDeleteDescendantDocuments`}
     * and {@link RegionBehavior._onDeleteDescendantDocuments | `RegionBehavior#_onDeleteDescendantDocuments`}
     */
    interface DeleteOptions extends Document.Database.DeleteOptions<RegionBehavior.Database.Delete> {}

    /**
     * Create options for {@linkcode RegionBehavior.createDialog}.
     */
    interface DialogCreateOptions extends InexactPartial<Create> {}
  }

  /**
   * The flags that are available for this document in the form `{ [scope: string]: { [key: string]: unknown } }`.
   */
  interface Flags extends Document.Internal.ConfiguredFlagsForName<Name> {}

  namespace Flags {
    /**
     * The valid scopes for the flags on this document e.g. `"core"` or `"dnd5e"`.
     */
    type Scope = Document.Internal.FlagKeyOf<Flags>;

    /**
     * The valid keys for a certain scope for example if the scope is "core" then a valid key may be `"sheetLock"` or `"viewMode"`.
     */
    type Key<Scope extends Flags.Scope> = Document.Internal.FlagKeyOf<Document.Internal.FlagGetKey<Flags, Scope>>;

    /**
     * Gets the type of a particular flag given a `Scope` and a `Key`.
     */
    type Get<Scope extends Flags.Scope, Key extends Flags.Key<Scope>> = Document.Internal.GetFlag<Flags, Scope, Key>;
  }

  /* ***********************************************
   *       CLIENT DOCUMENT TEMPLATE TYPES          *
   *************************************************/

  /** The interface {@linkcode RegionBehavior.fromDropData} receives */
  interface DropData extends Document.Internal.DropData<Name> {}

  /**
   * @deprecated Foundry prior to v13 had a completely unused `options` parameter in the {@linkcode RegionBehavior.fromDropData}
   * signature that has since been removed. This type will be removed in v14.
   */
  type DropDataOptions = never;

  /**
   * The interface for passing to {@linkcode RegionBehavior.defaultName}
   * @see {@linkcode Document.DefaultNameContext}
   */
  interface DefaultNameContext extends Document.DefaultNameContext<Name, Parent> {}

  /**
   * The interface for passing to {@linkcode RegionBehavior.createDialog}'s first parameter
   * @see {@linkcode Document.CreateDialogData}
   */
  interface CreateDialogData extends Document.CreateDialogData<CreateData> {}

  /**
   * @deprecated This is for a deprecated signature, and will be removed in v15.
   * The interface for passing to {@linkcode RegionBehavior.createDialog}'s second parameter that still includes partial Dialog
   * options, instead of being purely a {@linkcode Database2.CreateDocumentsOperation | CreateDocumentsOperation}.
   */
  interface CreateDialogDeprecatedOptions<Temporary extends boolean | undefined = boolean | undefined>
    extends Database2.CreateDocumentsOperation<Temporary>,
      Document._PartialDialogV1OptionsForCreateDialog {}

  /**
   * The interface for passing to {@linkcode RegionBehavior.createDialog}'s third parameter
   * @see {@linkcode Document.CreateDialogOptions}
   */
  interface CreateDialogOptions extends Document.CreateDialogOptions<Name> {}

  /**
   * The return type for {@linkcode RegionBehavior.createDialog}.
   * @see {@linkcode Document.CreateDialogReturn}
   */
  // TODO: inline .Stored in v14 instead of taking Temporary
  type CreateDialogReturn<
    Temporary extends boolean | undefined,
    PassedConfig extends RegionBehavior.CreateDialogOptions | undefined,
  > = Document.CreateDialogReturn<RegionBehavior.TemporaryIf<Temporary>, PassedConfig>;

  /**
   * The return type for {@linkcode RegionBehavior.deleteDialog | RegionBehavior#deleteDialog}.
   * @see {@linkcode Document.DeleteDialogReturn}
   */
  type DeleteDialogReturn<PassedConfig extends DialogV2.ConfirmConfig | undefined> = Document.DeleteDialogReturn<
    RegionBehavior.Stored,
    PassedConfig
  >;

  /**
   * The arguments to construct the document.
   *
   * @deprecated Writing the signature directly has helped reduce circularities and therefore is
   * now recommended.
   */
  // eslint-disable-next-line @typescript-eslint/no-deprecated
  type ConstructorArgs = Document.ConstructorParameters<CreateData, Parent>;

  /**
   * @deprecated Replaced with {@linkcode RegionBehavior.ConfiguredSubType} (will be removed in v14).
   */
  type ConfiguredSubTypes = ConfiguredSubType;
}

/**
 * The client-side RegionBehavior document which extends the common BaseRegionBehavior model.
 */
declare class RegionBehavior<
  out SubType extends RegionBehavior.SubType = RegionBehavior.SubType,
> extends BaseRegionBehavior.Internal.ClientDocument<SubType> {
  /**
   * @param data    - Initial data from which to construct the `RegionBehavior`
   * @param context - Construction context options
   */
  constructor(data: RegionBehavior.CreateData<SubType>, context?: RegionBehavior.ConstructionContext);

  /** A convenience reference to the RegionDocument which contains this RegionBehavior. */
  get region(): RegionDocument.Implementation | null;

  /** A convenience reference to the Scene which contains this RegionBehavior. */
  get scene(): Scene.Implementation | null;

  /** A RegionBehavior is active if and only if it was created, hasn't been deleted yet, and isn't disabled. */
  get active(): boolean;

  /** A RegionBehavior is viewed if and only if it is active and the Scene of its Region is viewed. */
  get viewed(): boolean;

  override prepareBaseData(): void;

  /**
   * Does this RegionBehavior handle the Region events with the given name?
   * @param eventName - The Region event name
   */
  hasEvent(eventName: string): boolean;

  /**
   * Handle the Region Event.
   * @param event - The Region event
   * @internal
   */
  protected _handleRegionEvent(event: RegionDocument.RegionEvent): void;

  static override createDialog<
    Temporary extends boolean | undefined = undefined,
    Options extends RegionBehavior.CreateDialogOptions | undefined = undefined,
  >(
    data?: RegionBehavior.CreateDialogData,
    createOptions?: RegionBehavior.Database2.CreateDocumentsOperation<Temporary>,
    options?: Options,
  ): Promise<RegionBehavior.CreateDialogReturn<Temporary, Options>>;

  /**
   * @deprecated "The `ClientDocument.createDialog` signature has changed. It now accepts database operation options in its second
   * parameter, and options for {@linkcode DialogV2.prompt} in its third parameter." (since v13, until v15)
   *
   * @see {@linkcode RegionBehavior.CreateDialogDeprecatedOptions}
   */
  static override createDialog<
    Temporary extends boolean | undefined = undefined,
    Options extends RegionBehavior.CreateDialogOptions | undefined = undefined,
  >(
    data: RegionBehavior.CreateDialogData,
    // eslint-disable-next-line @typescript-eslint/no-deprecated
    createOptions: RegionBehavior.CreateDialogDeprecatedOptions<Temporary>,
    options?: Options,
  ): Promise<RegionBehavior.CreateDialogReturn<Temporary, Options>>;

  /*
   * After this point these are not really overridden methods.
   * They are here because Foundry's documents are complex and have lots of edge cases.
   * There are DRY ways of representing this but this ends up being harder to understand
   * for end users extending these functions, especially for static methods. There are also a
   * number of methods that don't make sense to call directly on `Document` like `createDocuments`,
   * as there is no data that can safely construct every possible document. Finally keeping definitions
   * separate like this helps against circularities.
   */

  // ClientDocument overrides

  // Descendant Document operations have been left out because RegionBehavior does not have any descendant documents.

  static override defaultName(context: RegionBehavior.DefaultNameContext): string;

  override deleteDialog<Options extends DialogV2.ConfirmConfig | undefined = undefined>(
    options?: Options,
    operation?: RegionBehavior.Database2.DeleteOneDocumentOperation,
  ): Promise<RegionBehavior.DeleteDialogReturn<Options>>;

  /**
   * @deprecated "`options` is now an object containing entries supported by {@linkcode DialogV2.confirm | DialogV2.confirm}."
   * (since v13, until v15)
   *
   * @see {@linkcode Document.DeleteDialogDeprecatedConfig}
   */
  // eslint-disable-next-line @typescript-eslint/no-deprecated
  override deleteDialog<Options extends Document.DeleteDialogDeprecatedConfig | undefined = undefined>(
    options?: Options,
    operation?: RegionBehavior.Database2.DeleteOneDocumentOperation,
  ): Promise<RegionBehavior.DeleteDialogReturn<Options>>;

  static override fromDropData(data: RegionBehavior.DropData): Promise<RegionBehavior.Implementation | undefined>;

  static override fromImport(
    source: RegionBehavior.Source,
    context?: Document.FromImportContext<RegionBehavior.Parent> | null,
  ): Promise<RegionBehavior.Implementation>;

  override _onClickDocumentLink(event: MouseEvent): ClientDocument.OnClickDocumentLinkReturn;

  // Embedded document operations have been left out because RegionBehavior does not have any embedded documents.
}

export default RegionBehavior;<|MERGE_RESOLUTION|>--- conflicted
+++ resolved
@@ -364,8 +364,9 @@
      * @remarks This interface was previously typed for passing to {@linkcode RegionBehavior.create}. The new name for that
      * interface is {@linkcode CreateDocumentsOperation}.
      */
-    interface CreateOperation<Temporary extends boolean | undefined = boolean | undefined>
-      extends DatabaseBackend.CreateOperation<RegionBehavior.CreateInput, RegionBehavior.Parent, Temporary> {}
+    interface CreateOperation<
+      Temporary extends boolean | undefined = boolean | undefined,
+    > extends DatabaseBackend.CreateOperation<RegionBehavior.CreateInput, RegionBehavior.Parent, Temporary> {}
 
     /**
      * The interface for passing to {@linkcode RegionBehavior.create} or {@linkcode RegionBehavior.createDocuments}.
@@ -379,8 +380,8 @@
      * root {@linkcode DatabaseBackend.CreateOperation} for all documents, for reasons outlined in the latter's remarks. If you have a valid
      * use case for doing so, please let us know.
      */
-    interface CreateDocumentsOperation<Temporary extends boolean | undefined = boolean | undefined>
-      extends Document.Database2.CreateDocumentsOperation<CreateOperation<Temporary>> {}
+    interface CreateDocumentsOperation<Temporary extends boolean | undefined = boolean | undefined> extends Document
+      .Database2.CreateDocumentsOperation<CreateOperation<Temporary>> {}
 
     /**
      * The interface for passing to the {@linkcode Document.createEmbeddedDocuments | #createEmbeddedDocuments} method of any Documents that
@@ -409,8 +410,8 @@
      * root {@linkcode DatabaseBackend.CreateOperation} for all documents, for reasons outlined in the latter's remarks. If you have a valid
      * use case for doing so, please let us know.
      */
-    interface BackendCreateOperation<Temporary extends boolean | undefined = boolean | undefined>
-      extends Document.Database2.BackendCreateOperation<CreateOperation<Temporary>> {}
+    interface BackendCreateOperation<Temporary extends boolean | undefined = boolean | undefined> extends Document
+      .Database2.BackendCreateOperation<CreateOperation<Temporary>> {}
 
     /**
      * The interface passed to {@linkcode RegionBehavior._preCreate | RegionBehavior#_preCreate} and
@@ -425,8 +426,8 @@
      * root {@linkcode DatabaseBackend.CreateOperation} for all documents, for reasons outlined in the latter's remarks. If you have a valid
      * use case for doing so, please let us know.
      */
-    interface PreCreateOptions<Temporary extends boolean | undefined = boolean | undefined>
-      extends Document.Database2.PreCreateOptions<CreateOperation<Temporary>> {}
+    interface PreCreateOptions<Temporary extends boolean | undefined = boolean | undefined> extends Document.Database2
+      .PreCreateOptions<CreateOperation<Temporary>> {}
 
     /**
      * The interface passed to {@linkcode RegionBehavior._preCreateOperation}.
@@ -440,8 +441,8 @@
      * root {@linkcode DatabaseBackend.CreateOperation} for all documents, for reasons outlined in the latter's remarks. If you have a valid
      * use case for doing so, please let us know.
      */
-    interface PreCreateOperation<Temporary extends boolean | undefined = boolean | undefined>
-      extends Document.Database2.PreCreateOperation<CreateOperation<Temporary>> {}
+    interface PreCreateOperation<Temporary extends boolean | undefined = boolean | undefined> extends Document.Database2
+      .PreCreateOperation<CreateOperation<Temporary>> {}
 
     /**
      * @deprecated The interface passed to {@linkcode RegionBehavior._onCreateDocuments}. It will be removed in v14 along with the
@@ -456,8 +457,8 @@
      * root {@linkcode DatabaseBackend.CreateOperation} for all documents, for reasons outlined in the latter's remarks. If you have a valid
      * use case for doing so, please let us know.
      */
-    interface OnCreateDocumentsOperation<Temporary extends boolean | undefined = boolean | undefined>
-      extends Document.Database2.OnCreateDocumentsOperation<CreateOperation<Temporary>> {}
+    interface OnCreateDocumentsOperation<Temporary extends boolean | undefined = boolean | undefined> extends Document
+      .Database2.OnCreateDocumentsOperation<CreateOperation<Temporary>> {}
 
     /**
      * The interface passed to {@linkcode RegionBehavior._onCreate | RegionBehavior#_onCreate} and
@@ -502,8 +503,10 @@
      * @remarks This interface was previously typed for passing to {@linkcode RegionBehavior.update | RegionBehavior#update}.
      * The new name for that interface is {@linkcode UpdateOneDocumentOperation}.
      */
-    interface UpdateOperation
-      extends DatabaseBackend.UpdateOperation<RegionBehavior.UpdateInput, RegionBehavior.Parent> {}
+    interface UpdateOperation extends DatabaseBackend.UpdateOperation<
+      RegionBehavior.UpdateInput,
+      RegionBehavior.Parent
+    > {}
 
     /**
      * The interface for passing to {@linkcode RegionBehavior.update | RegionBehavior#update}.
@@ -925,14 +928,8 @@
     > {}
 
     /** Operation for {@linkcode RegionBehavior.createDocuments} */
-<<<<<<< HEAD
-    interface CreateDocumentsOperation<Temporary extends boolean | undefined>
-      extends Document.Database.CreateDocumentsOperation<RegionBehavior.Database.Create<Temporary>> {}
-=======
-    interface CreateDocumentsOperation<Temporary extends boolean | undefined> extends Document.Database.CreateOperation<
-      RegionBehavior.Database.Create<Temporary>
-    > {}
->>>>>>> 8bf5f070
+    interface CreateDocumentsOperation<Temporary extends boolean | undefined> extends Document.Database
+      .CreateDocumentsOperation<RegionBehavior.Database.Create<Temporary>> {}
 
     /** Operation for {@linkcode RegionBehavior.updateDocuments} */
     interface UpdateDocumentsOperation extends Document.Database
@@ -943,14 +940,9 @@
       .DeleteDocumentsOperation<RegionBehavior.Database.Delete> {}
 
     /** Operation for {@linkcode RegionBehavior.create} */
-<<<<<<< HEAD
-    interface CreateOperation<Temporary extends boolean | undefined>
-      extends Document.Database.CreateDocumentsOperation<RegionBehavior.Database.Create<Temporary>> {}
-=======
-    interface CreateOperation<Temporary extends boolean | undefined> extends Document.Database.CreateOperation<
+    interface CreateOperation<Temporary extends boolean | undefined> extends Document.Database.CreateDocumentsOperation<
       RegionBehavior.Database.Create<Temporary>
     > {}
->>>>>>> 8bf5f070
 
     /** Operation for {@link RegionBehavior.update | `RegionBehavior#update`} */
     interface UpdateOperation extends Document.Database.UpdateOperation<Update> {}
@@ -1082,8 +1074,7 @@
    * options, instead of being purely a {@linkcode Database2.CreateDocumentsOperation | CreateDocumentsOperation}.
    */
   interface CreateDialogDeprecatedOptions<Temporary extends boolean | undefined = boolean | undefined>
-    extends Database2.CreateDocumentsOperation<Temporary>,
-      Document._PartialDialogV1OptionsForCreateDialog {}
+    extends Database2.CreateDocumentsOperation<Temporary>, Document._PartialDialogV1OptionsForCreateDialog {}
 
   /**
    * The interface for passing to {@linkcode RegionBehavior.createDialog}'s third parameter
