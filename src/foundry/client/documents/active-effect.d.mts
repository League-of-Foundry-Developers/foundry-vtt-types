--- conflicted
+++ resolved
@@ -481,8 +481,9 @@
      * @remarks This interface was previously typed for passing to {@linkcode ActiveEffect.create}. The new name for that
      * interface is {@linkcode CreateDocumentsOperation}.
      */
-    interface CreateOperation<Temporary extends boolean | undefined = boolean | undefined>
-      extends DatabaseBackend.CreateOperation<ActiveEffect.CreateInput, ActiveEffect.Parent, Temporary> {}
+    interface CreateOperation<
+      Temporary extends boolean | undefined = boolean | undefined,
+    > extends DatabaseBackend.CreateOperation<ActiveEffect.CreateInput, ActiveEffect.Parent, Temporary> {}
 
     /**
      * The interface for passing to {@linkcode ActiveEffect.create} or {@linkcode ActiveEffect.createDocuments}.
@@ -496,8 +497,8 @@
      * root {@linkcode DatabaseBackend.CreateOperation} for all documents, for reasons outlined in the latter's remarks. If you have a valid
      * use case for doing so, please let us know.
      */
-    interface CreateDocumentsOperation<Temporary extends boolean | undefined = boolean | undefined>
-      extends Document.Database2.CreateDocumentsOperation<CreateOperation<Temporary>> {}
+    interface CreateDocumentsOperation<Temporary extends boolean | undefined = boolean | undefined> extends Document
+      .Database2.CreateDocumentsOperation<CreateOperation<Temporary>> {}
 
     /**
      * @deprecated `ActiveEffect` documents are never embedded. This interface exists for consistency with other documents.
@@ -528,8 +529,8 @@
      * root {@linkcode DatabaseBackend.CreateOperation} for all documents, for reasons outlined in the latter's remarks. If you have a valid
      * use case for doing so, please let us know.
      */
-    interface BackendCreateOperation<Temporary extends boolean | undefined = boolean | undefined>
-      extends Document.Database2.BackendCreateOperation<CreateOperation<Temporary>> {}
+    interface BackendCreateOperation<Temporary extends boolean | undefined = boolean | undefined> extends Document
+      .Database2.BackendCreateOperation<CreateOperation<Temporary>> {}
 
     /**
      * The interface passed to {@linkcode ActiveEffect._preCreate | ActiveEffect#_preCreate} and
@@ -544,8 +545,8 @@
      * root {@linkcode DatabaseBackend.CreateOperation} for all documents, for reasons outlined in the latter's remarks. If you have a valid
      * use case for doing so, please let us know.
      */
-    interface PreCreateOptions<Temporary extends boolean | undefined = boolean | undefined>
-      extends Document.Database2.PreCreateOptions<CreateOperation<Temporary>> {}
+    interface PreCreateOptions<Temporary extends boolean | undefined = boolean | undefined> extends Document.Database2
+      .PreCreateOptions<CreateOperation<Temporary>> {}
 
     /**
      * The interface passed to {@linkcode ActiveEffect._preCreateOperation}.
@@ -559,8 +560,8 @@
      * root {@linkcode DatabaseBackend.CreateOperation} for all documents, for reasons outlined in the latter's remarks. If you have a valid
      * use case for doing so, please let us know.
      */
-    interface PreCreateOperation<Temporary extends boolean | undefined = boolean | undefined>
-      extends Document.Database2.PreCreateOperation<CreateOperation<Temporary>> {}
+    interface PreCreateOperation<Temporary extends boolean | undefined = boolean | undefined> extends Document.Database2
+      .PreCreateOperation<CreateOperation<Temporary>> {}
 
     /**
      * @deprecated The interface passed to {@linkcode ActiveEffect._onCreateDocuments}. It will be removed in v14 along with the
@@ -575,8 +576,8 @@
      * root {@linkcode DatabaseBackend.CreateOperation} for all documents, for reasons outlined in the latter's remarks. If you have a valid
      * use case for doing so, please let us know.
      */
-    interface OnCreateDocumentsOperation<Temporary extends boolean | undefined = boolean | undefined>
-      extends Document.Database2.OnCreateDocumentsOperation<CreateOperation<Temporary>> {}
+    interface OnCreateDocumentsOperation<Temporary extends boolean | undefined = boolean | undefined> extends Document
+      .Database2.OnCreateDocumentsOperation<CreateOperation<Temporary>> {}
 
     /**
      * The interface passed to {@linkcode ActiveEffect._onCreate | ActiveEffect#_onCreate} and
@@ -1056,14 +1057,8 @@
     }
 
     /** Operation for {@linkcode ActiveEffect.createDocuments} */
-<<<<<<< HEAD
-    interface CreateDocumentsOperation<Temporary extends boolean | undefined>
-      extends Document.Database.CreateDocumentsOperation<ActiveEffect.Database.Create<Temporary>> {}
-=======
-    interface CreateDocumentsOperation<Temporary extends boolean | undefined> extends Document.Database.CreateOperation<
-      ActiveEffect.Database.Create<Temporary>
-    > {}
->>>>>>> 8bf5f070
+    interface CreateDocumentsOperation<Temporary extends boolean | undefined> extends Document.Database
+      .CreateDocumentsOperation<ActiveEffect.Database.Create<Temporary>> {}
 
     /** Operation for {@linkcode ActiveEffect.updateDocuments} */
     interface UpdateDocumentsOperation extends Document.Database
@@ -1074,14 +1069,9 @@
       .DeleteDocumentsOperation<ActiveEffect.Database.Delete> {}
 
     /** Operation for {@linkcode ActiveEffect.create} */
-<<<<<<< HEAD
-    interface CreateOperation<Temporary extends boolean | undefined>
-      extends Document.Database.CreateDocumentsOperation<ActiveEffect.Database.Create<Temporary>> {}
-=======
-    interface CreateOperation<Temporary extends boolean | undefined> extends Document.Database.CreateOperation<
+    interface CreateOperation<Temporary extends boolean | undefined> extends Document.Database.CreateDocumentsOperation<
       ActiveEffect.Database.Create<Temporary>
     > {}
->>>>>>> 8bf5f070
 
     /** Operation for {@link ActiveEffect.update | `ActiveEffect#update`} */
     interface UpdateOperation extends Document.Database.UpdateOperation<Update> {}
@@ -1220,8 +1210,7 @@
    * options, instead of being purely a {@linkcode Database2.CreateDocumentsOperation | CreateDocumentsOperation}.
    */
   interface CreateDialogDeprecatedOptions<Temporary extends boolean | undefined = boolean | undefined>
-    extends Database2.CreateDocumentsOperation<Temporary>,
-      Document._PartialDialogV1OptionsForCreateDialog {}
+    extends Database2.CreateDocumentsOperation<Temporary>, Document._PartialDialogV1OptionsForCreateDialog {}
 
   /**
    * The interface for passing to {@linkcode ActiveEffect.createDialog}'s third parameter
