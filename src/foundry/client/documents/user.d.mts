--- conflicted
+++ resolved
@@ -556,7 +556,6 @@
 
   type ActionPermission = keyof typeof CONST.USER_PERMISSIONS | CONST.USER_ROLE_NAMES | CONST.USER_ROLES;
 
-<<<<<<< HEAD
   interface DefaultNameContext extends Document.DefaultNameContext<Name, Parent> {}
 
   interface CreateDialogData extends Document.CreateDialogData<CreateData> {}
@@ -572,7 +571,7 @@
   type QueryName = keyof typeof CONFIG.queries;
   type QueryData<QueryName extends User.QueryName> = Parameters<typeof CONFIG.queries[QueryName]>[0];
   type QueryReturn<QueryName extends User.QueryName> = ReturnType<typeof CONFIG.queries[QueryName]>;
-=======
+
   /**
    * The arguments to construct the document.
    *
@@ -581,7 +580,6 @@
    */
   // eslint-disable-next-line @typescript-eslint/no-deprecated
   type ConstructorArgs = Document.ConstructorParameters<CreateData, Parent>;
->>>>>>> 81124966
 }
 
 /**
