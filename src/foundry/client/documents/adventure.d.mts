import type { InexactPartial, Merge, NullishProps } from "#utils";
import type { fields } from "#common/data/_module.d.mts";
import type Document from "#common/abstract/document.d.mts";
import type { DataSchema } from "#common/data/fields.d.mts";
import type BaseAdventure from "#common/documents/adventure.mjs";
import type DataModel from "#common/abstract/data.mjs";

declare namespace Adventure {
  /**
   * The document's name.
   */
  type Name = "Adventure";

  /**
   * The context used to create an `Adventure`.
   */
  interface ConstructionContext extends Document.ConstructionContext<Parent> {}

  /**
   * The documents embedded within `Adventure`.
   */
  type Hierarchy = Readonly<Document.HierarchyOf<Schema>>;

  /**
   * The implementation of the `Adventure` document instance configured through `CONFIG.Adventure.documentClass` in Foundry and
   * {@linkcode DocumentClassConfig} or {@link ConfiguredAdventure | `fvtt-types/configuration/ConfiguredAdventure`} in fvtt-types.
   */
  type Implementation = Document.ImplementationFor<Name>;

  /**
   * The implementation of the `Adventure` document configured through `CONFIG.Adventure.documentClass` in Foundry and
   * {@linkcode DocumentClassConfig} in fvtt-types.
   */
  type ImplementationClass = Document.ImplementationClassFor<Name>;

  /**
   * A document's metadata is special information about the document ranging anywhere from its name,
   * whether it's indexed, or to the permissions a user has over it.
   */
  interface Metadata
    extends Merge<
      Document.Metadata.Default,
      Readonly<{
        name: "Adventure";
        collection: "adventures";
        compendiumIndexFields: ["_id", "name", "img", "sort", "folder"];
        label: string;
        labelPlural: string;
        schemaVersion: string;
      }>
    > {}

  // No need for Metadata namespace

  /**
   * A document's parent is something that can contain it.
   * For example an `Item` can be contained by an `Actor` which makes `Actor` one of its possible parents.
   */
  type Parent = null;

  /**
   * A document's descendants are any child documents, grandchild documents, etc.
   * This is a union of all instances, or never if the document doesn't have any descendants.
   */
  type Descendant = never;

  /**
   * A document's descendants are any child documents, grandchild documents, etc.
   * This is a union of all classes, or never if the document doesn't have any descendants.
   */
  type DescendantClass = never;

  /**
   * Types of `CompendiumCollection` this document might be contained in.
   * Note that `this.pack` will always return a string; this is the type for `game.packs.get(this.pack)`
   *
   * Will be `never` if cannot be contained in a `CompendiumCollection`.
   */
  // Note: Takes any document in the heritage chain (i.e. itself or any parent, transitive or not) that can be contained in a compendium.
  type Pack = foundry.documents.collections.CompendiumCollection.ForDocument<"Adventure">;

  /**
   * An embedded document is a document contained in another.
   * For example an `Item` can be contained by an `Actor` which means `Item` can be embedded in `Actor`.
   *
   * If this is `never` it is because there are no embeddable documents (or there's a bug!).
   */
  type Embedded = never;

  /**
   * The name of the world or embedded collection this document can find itself in.
   * For example an `Item` is always going to be inside a collection with a key of `items`.
   * This is a fixed string per document type and is primarily useful for {@link ClientDocumentMixin | `Descendant Document Events`}.
   */
  type ParentCollectionName = Metadata["collection"];

  /**
   * The world collection that contains this document type. Will be `never` if none exists.
   */
  type CollectionClass = never;

  /**
   * The world collection that contains this document type. Will be `never` if none exists.
   */
  type Collection = never;

  /**
   * An instance of `Adventure` that comes from the database but failed validation meaning that
   * its `system` and `_source` could theoretically be anything.
   */
  interface Invalid extends Document.Internal.Invalid<Adventure.Implementation> {}

  /**
   * An instance of `Adventure` that comes from the database.
   */
  type Stored = Document.Internal.Stored<Adventure.Implementation>;

  /**
   * The data put in {@link Adventure._source | `Adventure#_source`}. This data is what was
   * persisted to the database and therefore it must be valid JSON.
   *
   * For example a {@link fields.SetField | `SetField`} is persisted to the database as an array
   * but initialized as a {@linkcode Set}.
   */
  interface Source extends fields.SchemaField.SourceData<Schema> {}

  /**
   * The data necessary to create a document. Used in places like {@linkcode Adventure.create}
   * and {@link Adventure | `new Adventure(...)`}.
   *
   * For example a {@link fields.SetField | `SetField`} can accept any {@linkcode Iterable}
   * with the right values. This means you can pass a `Set` instance, an array of values,
   * a generator, or any other iterable.
   */
  interface CreateData extends fields.SchemaField.CreateData<Schema> {}

  /**
   * The data after a {@link foundry.abstract.Document | `Document`} has been initialized, for example
   * {@link Adventure.name | `Adventure#name`}.
   *
   * This is data transformed from {@linkcode Adventure.Source} and turned into more
   * convenient runtime data structures. For example a {@link fields.SetField | `SetField`} is
   * persisted to the database as an array of values but at runtime it is a `Set` instance.
   */
  interface InitializedData extends fields.SchemaField.InitializedData<Schema> {}

  /**
   * The data used to update a document, for example {@link Adventure.update | `Adventure#update`}.
   * It is a distinct type from {@link Adventure.CreateData | `DeepPartial<Adventure.CreateData>`} because
   * it has different rules for `null` and `undefined`.
   */
  interface UpdateData extends fields.SchemaField.UpdateData<Schema> {}

  /**
   * The schema for {@linkcode Adventure}. This is the source of truth for how an Adventure document
   * must be structured.
   *
   * Foundry uses this schema to validate the structure of the {@linkcode Adventure}. For example
   * a {@link fields.StringField | `StringField`} will enforce that the value is a string. More
   * complex fields like {@link fields.SetField | `SetField`} goes through various conversions
   * starting as an array in the database, initialized as a set, and allows updates with any
   * iterable.
   */
  interface Schema extends DataSchema {
    /**
     * The _id which uniquely identifies this Adventure document
     * @defaultValue `null`
     */
    _id: fields.DocumentIdField;

    /**
     * The human-readable name of the Adventure
     */
<<<<<<< HEAD
    name: fields.StringField<{
      required: true;
      blank: false;
      textSearch: true;
    }>;
=======
    name: fields.StringField<
      {
        required: true;
        blank: false;
        label: "ADVENTURE.Name";
        hint: "ADVENTURE.NameHint";
        textSearch: true;
      },
      // Note(LukeAbby): Field override because `blank: false` isn't fully accounted for or something.
      string,
      string,
      string
    >;
>>>>>>> 81124966

    /**
     * The file path for the primary image of the adventure
     * @defaultValue `null`
     */
    img: fields.FilePathField<{ categories: ["IMAGE"] }>;

    /**
     * A string caption displayed under the primary image banner
     * @defaultValue `""`
     */
    caption: fields.HTMLField;

    /**
     * An HTML text description for the adventure
     * @defaultValue `""`
     */
    description: fields.HTMLField<{
      textSearch: true;
    }>;

    /**
     * An array of Actor documents which are included in the adventure
     * @defaultValue `new Set()`
     */
    actors: fields.SetField<fields.EmbeddedDataField<typeof foundry.documents.BaseActor>>;

    /**
     * An array of Combat documents which are included in the adventure
     * @defaultValue `new Set()`
     */
    combats: fields.SetField<fields.EmbeddedDataField<typeof foundry.documents.BaseCombat>>;

    /**
     * An array of Item documents which are included in the adventure
     * @defaultValue `new Set()`
     */
    items: fields.SetField<fields.EmbeddedDataField<typeof foundry.documents.BaseItem>>;

    /**
     * An array of JournalEntry documents which are included in the adventure
     * @defaultValue `new Set()`
     */
    journal: fields.SetField<fields.EmbeddedDataField<typeof foundry.documents.BaseJournalEntry>>;

    /**
     * An array of Scene documents which are included in the adventure
     * @defaultValue `new Set()`
     */
    scenes: fields.SetField<fields.EmbeddedDataField<typeof foundry.documents.BaseScene>>;

    /**
     * An array of RollTable documents which are included in the adventure
     * @defaultValue `new Set()`
     */
    tables: fields.SetField<fields.EmbeddedDataField<typeof foundry.documents.BaseRollTable>>;

    /**
     * An array of Macro documents which are included in the adventure
     * @defaultValue `new Set()`
     */
    macros: fields.SetField<fields.EmbeddedDataField<typeof foundry.documents.BaseMacro>>;

    /**
     * An array of Cards documents which are included in the adventure
     * @defaultValue `new Set()`
     */
    cards: fields.SetField<fields.EmbeddedDataField<typeof foundry.documents.BaseCards>>;

    /**
     * An array of Playlist documents which are included in the adventure
     * @defaultValue `new Set()`
     */
    playlists: fields.SetField<fields.EmbeddedDataField<typeof foundry.documents.BasePlaylist>>;

    /**
     * An array of Folder documents which are included in the adventure
     * @defaultValue `new Set()`
     */
    folders: fields.SetField<fields.EmbeddedDataField<typeof foundry.documents.BaseFolder>>;

    folder: fields.ForeignDocumentField<typeof foundry.documents.BaseFolder>;

    /**
     * The sort order of this adventure relative to its siblings
     * @defaultValue `0`
     */
    sort: fields.IntegerSortField;

    /**
     * An object of optional key/value flags
     * @defaultValue `{}`
     */
    flags: fields.DocumentFlagsField<Name>;

    /**
     * An object of creation and access information
     * @defaultValue see {@linkcode fields.DocumentStatsField}
     */
    _stats: fields.DocumentStatsField;
  }

  namespace Database {
    /** Options passed along in Get operations for Adventures */
    interface Get extends foundry.abstract.types.DatabaseGetOperation<Adventure.Parent> {}

    /** Options passed along in Create operations for Adventures */
    interface Create<Temporary extends boolean | undefined = boolean | undefined>
      extends foundry.abstract.types.DatabaseCreateOperation<Adventure.CreateData, Adventure.Parent, Temporary> {}

    /** Options passed along in Delete operations for Adventures */
    interface Delete extends foundry.abstract.types.DatabaseDeleteOperation<Adventure.Parent> {}

    /** Options passed along in Update operations for Adventures */
    interface Update extends foundry.abstract.types.DatabaseUpdateOperation<Adventure.UpdateData, Adventure.Parent> {}

    /** Operation for {@linkcode Adventure.createDocuments} */
    interface CreateDocumentsOperation<Temporary extends boolean | undefined>
      extends Document.Database.CreateOperation<Adventure.Database.Create<Temporary>> {}

    /** Operation for {@linkcode Adventure.updateDocuments} */
    interface UpdateDocumentsOperation extends Document.Database.UpdateDocumentsOperation<Adventure.Database.Update> {}

    /** Operation for {@linkcode Adventure.deleteDocuments} */
    interface DeleteDocumentsOperation extends Document.Database.DeleteDocumentsOperation<Adventure.Database.Delete> {}

    /** Operation for {@linkcode Adventure.create} */
    interface CreateOperation<Temporary extends boolean | undefined>
      extends Document.Database.CreateOperation<Adventure.Database.Create<Temporary>> {}

    /** Operation for {@link Adventure.update | `Adventure#update`} */
    interface UpdateOperation extends Document.Database.UpdateOperation<Update> {}

    interface DeleteOperation extends Document.Database.DeleteOperation<Delete> {}

    /** Options for {@linkcode Adventure.get} */
    interface GetOptions extends Document.Database.GetOptions {}

    /** Options for {@link Adventure._preCreate | `Adventure#_preCreate`} */
    interface PreCreateOptions extends Document.Database.PreCreateOptions<Create> {}

    /** Options for {@link Adventure._onCreate | `Adventure#_onCreate`} */
    interface OnCreateOptions extends Document.Database.CreateOptions<Create> {}

    /** Operation for {@linkcode Adventure._preCreateOperation} */
    interface PreCreateOperation extends Document.Database.PreCreateOperationStatic<Adventure.Database.Create> {}

    /** Operation for {@link Adventure._onCreateOperation | `Adventure#_onCreateOperation`} */
    interface OnCreateOperation extends Adventure.Database.Create {}

    /** Options for {@link Adventure._preUpdate | `Adventure#_preUpdate`} */
    interface PreUpdateOptions extends Document.Database.PreUpdateOptions<Update> {}

    /** Options for {@link Adventure._onUpdate | `Adventure#_onUpdate`} */
    interface OnUpdateOptions extends Document.Database.UpdateOptions<Update> {}

    /** Operation for {@linkcode Adventure._preUpdateOperation} */
    interface PreUpdateOperation extends Adventure.Database.Update {}

    /** Operation for {@link Adventure._onUpdateOperation | `Adventure._preUpdateOperation`} */
    interface OnUpdateOperation extends Adventure.Database.Update {}

    /** Options for {@link Adventure._preDelete | `Adventure#_preDelete`} */
    interface PreDeleteOptions extends Document.Database.PreDeleteOperationInstance<Delete> {}

    /** Options for {@link Adventure._onDelete | `Adventure#_onDelete`} */
    interface OnDeleteOptions extends Document.Database.DeleteOptions<Delete> {}

    /** Options for {@link Adventure._preDeleteOperation | `Adventure#_preDeleteOperation`} */
    interface PreDeleteOperation extends Adventure.Database.Delete {}

    /** Options for {@link Adventure._onDeleteOperation | `Adventure#_onDeleteOperation`} */
    interface OnDeleteOperation extends Adventure.Database.Delete {}

    /** Context for {@linkcode Adventure._onDeleteOperation} */
    interface OnDeleteDocumentsContext extends Document.ModificationContext<Adventure.Parent> {}

    /** Context for {@linkcode Adventure._onCreateDocuments} */
    interface OnCreateDocumentsContext extends Document.ModificationContext<Adventure.Parent> {}

    /** Context for {@linkcode Adventure._onUpdateDocuments} */
    interface OnUpdateDocumentsContext extends Document.ModificationContext<Adventure.Parent> {}

    /**
     * Options for {@link Adventure._preCreateDescendantDocuments | `Adventure#_preCreateDescendantDocuments`}
     * and {@link Adventure._onCreateDescendantDocuments | `Adventure#_onCreateDescendantDocuments`}
     */
    interface CreateOptions extends Document.Database.CreateOptions<Adventure.Database.Create> {}

    /**
     * Options for {@link Adventure._preUpdateDescendantDocuments | `Adventure#_preUpdateDescendantDocuments`}
     * and {@link Adventure._onUpdateDescendantDocuments | `Adventure#_onUpdateDescendantDocuments`}
     */
    interface UpdateOptions extends Document.Database.UpdateOptions<Adventure.Database.Update> {}

    /**
     * Options for {@link Adventure._preDeleteDescendantDocuments | `Adventure#_preDeleteDescendantDocuments`}
     * and {@link Adventure._onDeleteDescendantDocuments | `Adventure#_onDeleteDescendantDocuments`}
     */
    interface DeleteOptions extends Document.Database.DeleteOptions<Adventure.Database.Delete> {}
  }

  /**
   * The flags that are available for this document in the form `{ [scope: string]: { [key: string]: unknown } }`.
   */
  interface Flags extends Document.ConfiguredFlagsForName<Name> {}

  namespace Flags {
    /**
     * The valid scopes for the flags on this document e.g. `"core"` or `"dnd5e"`.
     */
    type Scope = Document.FlagKeyOf<Flags>;

    /**
     * The valid keys for a certain scope for example if the scope is "core" then a valid key may be `"sheetLock"` or `"viewMode"`.
     */
    type Key<Scope extends Flags.Scope> = Document.FlagKeyOf<Document.FlagGetKey<Flags, Scope>>;

    /**
     * Gets the type of a particular flag given a `Scope` and a `Key`.
     */
    type Get<Scope extends Flags.Scope, Key extends Flags.Key<Scope>> = Document.GetFlag<Name, Scope, Key>;
  }

  interface DropData extends Document.Internal.DropData<Name> {}
  interface DropDataOptions extends Document.DropDataOptions {}

  type DocumentDataRecord = {
    [K in ContainedDocumentType]?: Document.CreateDataForName<K>[];
  };

  type DocumentResult = {
    [K in ContainedDocumentType]?: Document.ImplementationFor<K>[];
  };

  type ContainedDocumentType = Exclude<Extract<Folder.SubType, Document.Type>, "Adventure"> | "Folder";

  interface ImportData {
    toCreate: DocumentDataRecord;
    toUpdate: DocumentDataRecord;
    documentCount: number;
  }

  interface ImportResult {
    created: DocumentResult;
    updated: DocumentResult;
  }

  /** @internal */
  type _PrepareImportOptions = InexactPartial<{
    /**
     * A subset of adventure fields to import.
     * @defaultValue `[]`
     * @remarks Can't be `null` as it only has a parameter default
     */
    importFields: Array<keyof typeof foundry.documents.BaseAdventure.contentFields | "all">;
  }>;

  interface PrepareImportOptions extends _PrepareImportOptions {}

  /** @internal */
  type _ImportOptions = NullishProps<{
    /**
     * Display a warning dialog if existing documents would be overwritten
     * @defaultValue `true`
     */
    dialog: boolean;

    /**
     * An array of awaited pre-import callbacks
     */
    preImport?: ((data: Adventure.ImportData, options: Adventure.ImportOptions) => Promise<void>)[];

    /**
     * An array of awaited post-import callbacks
     */
    postImport?: ((result: Adventure.ImportResult, options: Adventure.ImportOptions) => Promise<void>)[];
  }>;

  interface ImportOptions extends _ImportOptions, PrepareImportOptions {}

<<<<<<< HEAD
  interface DefaultNameContext extends Document.DefaultNameContext<Name, Parent> {}

  interface CreateDialogData extends Document.CreateDialogData<CreateData> {}
  interface CreateDialogOptions extends Document.CreateDialogOptions<Name> {}
=======
  /**
   * The arguments to construct the document.
   *
   * @deprecated - Writing the signature directly has helped reduce circularities and therefore is
   * now recommended.
   */
  // eslint-disable-next-line @typescript-eslint/no-deprecated
  type ConstructorArgs = Document.ConstructorParameters<CreateData, Parent>;
>>>>>>> 81124966
}

/**
 * The client-side Adventure document which extends the common {@linkcode foundry.documents.BaseAdventure} model.
 */
declare class Adventure extends BaseAdventure.Internal.ClientDocument {
  /**
   * @param data    - Initial data from which to construct the `Adventure`
   * @param context - Construction context options
   */
  constructor(data: Adventure.CreateData, context?: Adventure.ConstructionContext);

  /**
   * @remarks If this creation is happening in a provided `pack`, and that pack is **not** system-specific,
   * strips `Actor`s, `Item`s, and `Actor` and `Item` `Folders` from `source`s
   */
  // options: not null (parameter default only, destructured in super)
  static override fromSource(
    source: Adventure.CreateData,
    context?: DataModel.FromSourceOptions,
  ): Adventure.Implementation;

  /**
   * Perform a full import workflow of this Adventure.
   * Create new and update existing documents within the World.
   * @param options - Options which configure and customize the import process
   * @returns The import result
   */
  // options: not null (destructured)
  import(options?: Adventure.ImportOptions): Promise<Adventure.ImportResult>;

  /**
   * Prepare Adventure data for import into the World.
   * @param options - Options passed in from the import dialog to configure the import behavior
   * @returns A subset of adventure fields to import.
   */
  // options: not null (destructured)
  prepareImport(options?: Adventure.PrepareImportOptions): Promise<Adventure.ImportData>;

  /**
   * Execute an Adventure import workflow, creating and updating documents in the World.
   * @remarks Despite having a parameter default, neither `data` nor any of its keys are optional, as the keys themselves have no defaults,
   * and `toCreate` and `toUpdate` get passed to `Object.entries` which throws on nullish values, and `documentCount`is used as a divisor
   */
  importContent(data: Adventure.ImportData): Promise<Adventure.ImportResult>;

  /*
   * After this point these are not really overridden methods.
   * They are here because Foundry's documents are complex and have lots of edge cases.
   * There are DRY ways of representing this but this ends up being harder to understand
   * for end users extending these functions, especially for static methods. There are also a
   * number of methods that don't make sense to call directly on `Document` like `createDocuments`,
   * as there is no data that can safely construct every possible document. Finally keeping definitions
   * separate like this helps against circularities.
   */

  // ClientDocument overrides

  // Descendant Document operations have been left out because Adventure does not have any descendant documents.

  // context: not null (destructured)
  static override defaultName(context?: Adventure.DefaultNameContext): string;

  /** @remarks `context.parent` is required as creation requires one */
  static override createDialog(
    data: Adventure.CreateDialogData | undefined,
    createOptions?: Adventure.Database.CreateOptions,
    options?: Adventure.CreateDialogOptions,
  ): Promise<Adventure.Stored | null | undefined>;

  override deleteDialog(
      options?: InexactPartial<foundry.applications.api.DialogV2.ConfirmConfig>,
      operation?: Document.Database.DeleteOperationForName<"Adventure">
    ): Promise<this | false | null | undefined>;

  // options: not null (parameter default only)
  static override fromDropData(
    data: Adventure.DropData,
    options?: Adventure.DropDataOptions,
  ): Promise<Adventure.Implementation | undefined>;

  static override fromImport(
    source: Adventure.Source,
    context?: Document.FromImportContext<Adventure.Parent> | null,
  ): Promise<Adventure.Implementation>;

  override _onClickDocumentLink(event: MouseEvent): ClientDocument.OnClickDocumentLinkReturn;
}

export default Adventure;<|MERGE_RESOLUTION|>--- conflicted
+++ resolved
@@ -171,19 +171,10 @@
     /**
      * The human-readable name of the Adventure
      */
-<<<<<<< HEAD
-    name: fields.StringField<{
-      required: true;
-      blank: false;
-      textSearch: true;
-    }>;
-=======
     name: fields.StringField<
       {
         required: true;
         blank: false;
-        label: "ADVENTURE.Name";
-        hint: "ADVENTURE.NameHint";
         textSearch: true;
       },
       // Note(LukeAbby): Field override because `blank: false` isn't fully accounted for or something.
@@ -191,7 +182,6 @@
       string,
       string
     >;
->>>>>>> 81124966
 
     /**
      * The file path for the primary image of the adventure
@@ -473,12 +463,11 @@
 
   interface ImportOptions extends _ImportOptions, PrepareImportOptions {}
 
-<<<<<<< HEAD
   interface DefaultNameContext extends Document.DefaultNameContext<Name, Parent> {}
 
   interface CreateDialogData extends Document.CreateDialogData<CreateData> {}
   interface CreateDialogOptions extends Document.CreateDialogOptions<Name> {}
-=======
+
   /**
    * The arguments to construct the document.
    *
@@ -487,7 +476,6 @@
    */
   // eslint-disable-next-line @typescript-eslint/no-deprecated
   type ConstructorArgs = Document.ConstructorParameters<CreateData, Parent>;
->>>>>>> 81124966
 }
 
 /**
