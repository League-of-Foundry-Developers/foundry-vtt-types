--- conflicted
+++ resolved
@@ -1319,7 +1319,6 @@
    */
   interface CreateDialogOptions extends Document.CreateDialogOptions<Name> {}
 
-<<<<<<< HEAD
   /**
    * The return type for {@linkcode RegionDocument.createDialog}.
    * @see {@linkcode Document.CreateDialogReturn}
@@ -1339,10 +1338,7 @@
     PassedConfig
   >;
 
-  type PreCreateDescendantDocumentsArgs = Document.PreCreateDescendantDocumentsArgs<
-=======
   type PreCreateDescendantDocumentsArgs = Document.Internal.PreCreateDescendantDocumentsArgs<
->>>>>>> 12412f66
     RegionDocument.Stored,
     RegionDocument.DirectDescendantName,
     RegionDocument.Metadata.Embedded
