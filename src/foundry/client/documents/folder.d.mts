import type { ConfiguredFolder } from "#configuration";
import type { Identity, InexactPartial, IntentionalPartial, MaybeArray, Merge, NullishProps } from "#utils";
import type { Document, DatabaseBackend } from "#common/abstract/_module.d.mts";
import type { FolderConfig } from "#client/applications/sheets/_module.d.mts";
import type { DataSchema } from "#common/data/fields.d.mts";
import type BaseFolder from "#common/documents/folder.d.mts";
import type { DialogV2 } from "#client/applications/api/_module.d.mts";

/** @privateRemarks `ClientDatabaseBackend` only used for links */
// eslint-disable-next-line @typescript-eslint/no-unused-vars
import type { ClientDatabaseBackend } from "#client/data/_module.d.mts";

/** @privateRemarks `ClientDocumentMixin` and `DocumentCollection` only used for links */
// eslint-disable-next-line @typescript-eslint/no-unused-vars
import type { ClientDocumentMixin } from "#client/documents/abstract/_module.d.mts";

import fields = foundry.data.fields;

declare namespace Folder {
  /**
   * The document's name.
   */
  type Name = "Folder";

  /**
   * The context used to create a `Folder`.
   */
  interface ConstructionContext extends Document.ConstructionContext<Parent> {}

  /**
   * The documents embedded within `Folder`.
   */
  type Hierarchy = Readonly<Document.HierarchyOf<Schema>>;

  /**
   * The implementation of the `Folder` document instance configured through
   * {@linkcode CONFIG.Folder.documentClass} in Foundry and {@linkcode DocumentClassConfig} or
   * {@linkcode ConfiguredFolder | fvtt-types/configuration/ConfiguredFolder} in fvtt-types.
   */
  type Implementation = Document.ImplementationFor<Name>;

  /**
   * The implementation of the `Folder` document configured through
   * {@linkcode CONFIG.Folder.documentClass} in Foundry and {@linkcode DocumentClassConfig} in fvtt-types.
   */
  type ImplementationClass = Document.ImplementationClassFor<Name>;

  /**
   * A document's metadata is special information about the document ranging anywhere from its name,
   * whether it's indexed, or to the permissions a user has over it.
   */
  interface Metadata extends Merge<
    Document.Metadata.Default,
    Readonly<{
      name: "Folder";
      collection: "folders";
      label: string;
      labelPlural: string;
      coreTypes: typeof CONST.FOLDER_DOCUMENT_TYPES;
      schemaVersion: string;
    }>
  > {}

  // No need for Metadata namespace

  /**
   * The subtypes of `Folder` that Foundry provides. `Folder` does not have `system` and therefore
   * there is no way for a user to configure custom subtypes. Nevertheless Foundry has a number of
   * built in subtypes usable for `Folder`.
   *
   * Each of `Folder`'s subtypes correspond to something that it is intended to contain. This
   * includes various documents as well as a {@linkcode Compendium}. The documents a
   * `Folder` can contain specifically are an {@linkcode Actor}, {@linkcode Adventure},
   * {@linkcode Item}, {@linkcode Scene}, {@linkcode JournalEntry},
   * {@linkcode Playlist}, {@linkcode RollTable}, {@linkcode Cards}, or a
   * {@linkcode Macro}
   */
  type SubType = foundry.Game.Model.TypeNames<Name>;

  /**
   * @deprecated `Folder` does not have `system` and therefore there is no way for a user to
   * configure custom subtypes.
   *
   * This type exists only to be informative.
   */
  type ConfiguredSubType = never;

  /**
   * @deprecated `Folder` does not have `system` and therefore there is no way for a user to
   * configure custom subtypes. This means `Known` as a concept does not apply to it.
   *
   * This type exists only to be informative.
   */
  type Known = never;

  /**
   * `OfType` returns an instance of `Folder` with the corresponding type. This works with both the
   * builtin `Folder` class or a custom subclass if that is set up in
   * {@link ConfiguredFolder | `fvtt-types/configuration/ConfiguredFolder`}.
   *
   * Note that `Folder` does not have a `system` property and therefore there is no way for a user
   * to configure custom subtypes. See {@linkcode Folder.SubType} for more information.
   */
  // Note(LukeAbby): The lack of a `system` is why `Document.Internal.DiscriminateSystem` isn't applied.
  type OfType<Type extends SubType> = _OfType[Type];

  /** @internal */
  interface _OfType extends Identity<{
    [Type in SubType]: Type extends unknown
      ? ConfiguredFolder<Type> extends { document: infer Document }
        ? Document
        : // eslint-disable-next-line @typescript-eslint/no-restricted-types
          Folder<Type>
      : never;
  }> {}

  /**
   * A document's parent is something that can contain it.
   * For example an `Item` can be contained by an `Actor` which makes `Actor` one of its possible parents.
   */
  type Parent = Actor.Implementation | Item.Implementation | null;

  /**
   * A document's descendants are any child documents, grandchild documents, etc.
   * This is a union of all instances, or never if the document doesn't have any descendants.
   */
  type Descendant = never;

  /**
   * A document's descendants are any child documents, grandchild documents, etc.
   * This is a union of all classes, or never if the document doesn't have any descendants.
   */
  type DescendantClass = never;

  /**
   * Types of `CompendiumCollection` this document might be contained in.
   * Note that `this.pack` will always return a string; this is the type for `game.packs.get(this.pack)`
   *
   * Will be `never` if cannot be contained in a `CompendiumCollection`.
   */
  // Note: Takes any document in the heritage chain (i.e. itself or any parent, transitive or not) that can be contained in a compendium.
  type Pack = foundry.documents.collections.CompendiumCollection.ForDocument<CONST.COMPENDIUM_DOCUMENT_TYPES>;

  /**
   * An embedded document is a document contained in another.
   * For example an `Item` can be contained by an `Actor` which means `Item` can be embedded in `Actor`.
   *
   * If this is `never` it is because there are no embeddable documents (or there's a bug!).
   */
  type Embedded = never;

  /**
   * The name of the world or embedded collection this document can find itself in.
   * For example an `Item` is always going to be inside a collection with a key of `items`.
   * This is a fixed string per document type and is primarily useful for the descendant Document operation methods, e.g
   * {@linkcode ClientDocumentMixin.AnyMixed._preCreateDescendantDocuments | ClientDocument._preCreateDescendantDocuments}.
   */
  type ParentCollectionName = Metadata["collection"];

  /**
   * The world collection that contains `Folder`s. Will be `never` if none exists.
   */
  type CollectionClass = foundry.documents.collections.Folders.ImplementationClass;

  /**
   * The world collection that contains `Folder`s. Will be `never` if none exists.
   */
  type Collection = foundry.documents.collections.Folders.Implementation;

  /**
   * An instance of `Folder` that comes from the database but failed validation meaning that
   * its `system` and `_source` could theoretically be anything.
   */
  type Invalid = Document.Internal.Invalid<Implementation>;

  /**
   * An instance of `Folder` that comes from the database.
   */
  type Stored<SubType extends Folder.SubType = Folder.SubType> = Document.Internal.Stored<OfType<SubType>>;

  /**
   * The data put in {@linkcode Folder._source | Folder#_source}. This data is what was
   * persisted to the database and therefore it must be valid JSON.
   *
   * For example a {@linkcode fields.SetField | SetField} is persisted to the database as an array
   * but initialized as a {@linkcode Set}.
   */
  interface Source extends fields.SchemaField.SourceData<Schema> {}

  /**
   * The data necessary to create a document. Used in places like {@linkcode Folder.create}
   * and {@linkcode Folder | new Folder(...)}.
   *
   * For example a {@linkcode fields.SetField | SetField} can accept any {@linkcode Iterable}
   * with the right values. This means you can pass a `Set` instance, an array of values,
   * a generator, or any other iterable.
   */
  interface CreateData<SubType extends Folder.SubType = Folder.SubType> extends fields.SchemaField.CreateData<Schema> {
    type: SubType;
  }

  /**
   * Used in the {@linkcode Folder.create} and {@linkcode Folder.createDocuments} signatures, and
   * {@linkcode Folder.Database2.CreateOperation} and its derivative interfaces.
   */
  type CreateInput = CreateData | Implementation;

  /**
   * The helper type for the return of {@linkcode Folder.create}, returning (a single | an array of) (temporary | stored)
   * `Folder`s.
   *
   * `| undefined` is included in the non-array branch because if a `.create` call with non-array data is cancelled by the `preCreate`
   * method or hook, `shift`ing the return of `.createDocuments` produces `undefined`
   */
  type CreateReturn<Data extends MaybeArray<CreateInput>, Temporary extends boolean | undefined> =
    Data extends Array<CreateInput> ? Array<Folder.TemporaryIf<Temporary>> : Folder.TemporaryIf<Temporary> | undefined;

  /**
   * The data after a {@linkcode Document} has been initialized, for example
   * {@linkcode Folder.name | Folder#name}.
   *
   * This is data transformed from {@linkcode Folder.Source} and turned into more
   * convenient runtime data structures. For example a {@linkcode fields.SetField | SetField} is
   * persisted to the database as an array of values but at runtime it is a `Set` instance.
   */
  interface InitializedData extends fields.SchemaField.InitializedData<Schema> {}

  /**
   * The data used to update a document, for example {@linkcode Folder.update | Folder#update}.
   * It is a distinct type from {@linkcode Folder.CreateData | DeepPartial<Folder.CreateData>} because
   * it has different rules for `null` and `undefined`.
   */
  interface UpdateData extends fields.SchemaField.UpdateData<Schema> {}

  /**
   * Used in the {@linkcode Folder.update | Folder#update} and
   * {@linkcode Folder.updateDocuments} signatures, and {@linkcode Folder.Database2.UpdateOperation}
   * and its derivative interfaces.
   */
  type UpdateInput = UpdateData | Implementation;

  /**
   * The schema for {@linkcode Folder}. This is the source of truth for how an Folder document
   * must be structured.
   *
   * Foundry uses this schema to validate the structure of the {@linkcode Folder}. For example
   * a {@linkcode fields.StringField | StringField} will enforce that the value is a string. More
   * complex fields like {@linkcode fields.SetField | SetField} goes through various conversions
   * starting as an array in the database, initialized as a set, and allows updates with any
   * iterable.
   */
  interface Schema extends DataSchema {
    /**
     * The _id which uniquely identifies this Folder document
     * @defaultValue `null`
     */
    _id: fields.DocumentIdField;

    /** The name of this Folder */
    name: fields.StringField<{ required: true; blank: false; textSearch: true }>;

    /** The document type which this Folder contains, from {@linkcode CONST.FOLDER_DOCUMENT_TYPES} */
    // eslint-disable-next-line @typescript-eslint/no-empty-object-type
    type: fields.DocumentTypeField<typeof BaseFolder, {}>;

    /**
     * An HTML description of the contents of this folder
     * @defaultValue `""`
     */
    description: fields.HTMLField<{ textSearch: true }>;

    /**
     * The _id of a parent Folder which contains this Folder
     * @defaultValue `null`
     */
    folder: fields.ForeignDocumentField<typeof BaseFolder>;

    /**
     * The sorting mode used to organize documents within this Folder, in ["a", "m"]
     * @defaultValue `"a"`
     */
    sorting: fields.StringField<{ required: true; initial: "a"; choices: typeof BaseFolder.SORTING_MODES }>;

    /**
     * The numeric sort value which orders this Folder relative to its siblings
     * @defaultValue `0`
     */
    sort: fields.IntegerSortField;

    /**
     * A color string used for the background color of this Folder
     * @defaultValue `null`
     */
    color: fields.ColorField;

    /**
     * An object of optional key/value flags
     * @defaultValue `{}`
     */
    flags: fields.DocumentFlagsField<Name>;

    /**
     * An object of creation and access information
     * @defaultValue see {@linkcode fields.DocumentStatsField}
     */
    _stats: fields.DocumentStatsField;
  }

  namespace Database2 {
    /* ***********************************************
     *                GET OPERATIONS                 *
     *************************************************/

    /**
     * A base (no property omission or optionality changes) {@linkcode DatabaseBackend.GetOperation | GetOperation} interface for
     * `Folder` documents. Valid for passing to
     * {@linkcode ClientDatabaseBackend._getDocuments | ClientDatabaseBackend#_getDocuments}.
     *
     * The {@linkcode GetDocumentsOperation} and {@linkcode BackendGetOperation} interfaces derive from this one.
     */
    interface GetOperation extends DatabaseBackend.GetOperation<Folder.Parent> {}

    /**
     * The interface for passing to {@linkcode Folder.get}.
     * @see {@linkcode Document.Database2.GetDocumentsOperation}
     */
    interface GetDocumentsOperation extends Document.Database2.GetDocumentsOperation<GetOperation> {}

    /**
     * The interface for passing to {@linkcode DatabaseBackend.get | DatabaseBackend#get} for `Folder` documents.
     * @see {@linkcode Document.Database2.BackendGetOperation}
     */
    interface BackendGetOperation extends Document.Database2.BackendGetOperation<GetOperation> {}

    /* ***********************************************
     *              CREATE OPERATIONS                *
     *************************************************/

    /**
     * A base (no property omission or optionality changes) {@linkcode DatabaseBackend.CreateOperation | DatabaseCreateOperation}
     * interface for `Folder` documents.
     *
     * See {@linkcode DatabaseBackend.CreateOperation} for more information on this family of interfaces.
     *
     * @remarks This interface was previously typed for passing to {@linkcode Folder.create}. The new name for that
     * interface is {@linkcode CreateDocumentsOperation}.
     */
    interface CreateOperation<Temporary extends boolean | undefined = boolean | undefined>
      extends DatabaseBackend.CreateOperation<Folder.CreateInput, Folder.Parent, Temporary> {}

    /**
     * The interface for passing to {@linkcode Folder.create} or {@linkcode Folder.createDocuments}.
     * @see {@linkcode Document.Database2.CreateDocumentsOperation}
     *
     * ---
     *
     * **Declaration Merging Warning**
     *
     * It is very likely incorrect to merge into this interface instead of the base {@linkcode CreateOperation} for this Document or the
     * root {@linkcode DatabaseBackend.CreateOperation} for all documents, for reasons outlined in the latter's remarks. If you have a valid
     * use case for doing so, please let us know.
     */
    interface CreateDocumentsOperation<Temporary extends boolean | undefined = boolean | undefined>
      extends Document.Database2.CreateDocumentsOperation<CreateOperation<Temporary>> {}

    /**
     * @deprecated `Folder` documents are never embedded. This interface exists for consistency with other documents.
     *
     * The interface for passing to the {@linkcode Document.createEmbeddedDocuments | #createEmbeddedDocuments} method of any Documents that
     * can contain `Folder` documents. (see {@linkcode Folder.Parent})
     * @see {@linkcode Document.Database2.CreateEmbeddedOperation}
     *
     * ---
     *
     * **Declaration Merging Warning**
     *
     * It is very likely incorrect to merge into this interface instead of the base {@linkcode CreateOperation} for this Document or the
     * root {@linkcode DatabaseBackend.CreateOperation} for all documents, for reasons outlined in the latter's remarks. If you have a valid
     * use case for doing so, please let us know.
     */
    interface CreateEmbeddedOperation extends Document.Database2.CreateEmbeddedOperation<CreateOperation> {}

    /**
     * The interface for passing to {@linkcode DatabaseBackend.create | DatabaseBackend#create} for `Folder` documents.
     * @see {@linkcode Document.Database2.BackendCreateOperation}
     *
     * ---
     *
     * **Declaration Merging Warning**
     *
     * It is very likely incorrect to merge into this interface instead of the base {@linkcode CreateOperation} for this Document or the
     * root {@linkcode DatabaseBackend.CreateOperation} for all documents, for reasons outlined in the latter's remarks. If you have a valid
     * use case for doing so, please let us know.
     */
    interface BackendCreateOperation<Temporary extends boolean | undefined = boolean | undefined>
      extends Document.Database2.BackendCreateOperation<CreateOperation<Temporary>> {}

    /**
     * The interface passed to {@linkcode Folder._preCreate | Folder#_preCreate} and
     * {@link Hooks.PreCreateDocument | the `preCreateFolder` hook}.
     * @see {@linkcode Document.Database2.PreCreateOptions}
     *
     * ---
     *
     * **Declaration Merging Warning**
     *
     * It is very likely incorrect to merge into this interface instead of the base {@linkcode CreateOperation} for this Document or the
     * root {@linkcode DatabaseBackend.CreateOperation} for all documents, for reasons outlined in the latter's remarks. If you have a valid
     * use case for doing so, please let us know.
     */
    interface PreCreateOptions<Temporary extends boolean | undefined = boolean | undefined>
      extends Document.Database2.PreCreateOptions<CreateOperation<Temporary>> {}

    /**
     * The interface passed to {@linkcode Folder._preCreateOperation}.
     * @see {@linkcode Document.Database2.PreCreateOperation}
     *
     * ---
     *
     * **Declaration Merging Warning**
     *
     * It is very likely incorrect to merge into this interface instead of the base {@linkcode CreateOperation} for this Document or the
     * root {@linkcode DatabaseBackend.CreateOperation} for all documents, for reasons outlined in the latter's remarks. If you have a valid
     * use case for doing so, please let us know.
     */
    interface PreCreateOperation<Temporary extends boolean | undefined = boolean | undefined>
      extends Document.Database2.PreCreateOperation<CreateOperation<Temporary>> {}

    /**
     * @deprecated The interface passed to {@linkcode Folder._onCreateDocuments}. It will be removed in v14 along with the
     * method it is for.
     * @see {@linkcode Document.Database2.OnCreateDocumentsOperation}
     *
     * ---
     *
     * **Declaration Merging Warning**
     *
     * It is very likely incorrect to merge into this interface instead of the base {@linkcode CreateOperation} for this Document or the
     * root {@linkcode DatabaseBackend.CreateOperation} for all documents, for reasons outlined in the latter's remarks. If you have a valid
     * use case for doing so, please let us know.
     */
    interface OnCreateDocumentsOperation<Temporary extends boolean | undefined = boolean | undefined>
      extends Document.Database2.OnCreateDocumentsOperation<CreateOperation<Temporary>> {}

    /**
     * The interface passed to {@linkcode Folder._onCreate | Folder#_onCreate} and
     * {@link Hooks.CreateDocument | the `createFolder` hook}.
     * @see {@linkcode Document.Database2.OnCreateOptions}
     *
     * ---
     *
     * **Declaration Merging Warning**
     *
     * It is very likely incorrect to merge into this interface instead of the base {@linkcode CreateOperation} for this Document or the
     * root {@linkcode DatabaseBackend.CreateOperation} for all documents, for reasons outlined in the latter's remarks. If you have a valid
     * use case for doing so, please let us know.
     */
    interface OnCreateOptions extends Document.Database2.OnCreateOptions<CreateOperation> {}

    /**
     * The interface passed to {@linkcode Folder._onCreateOperation} and `Folder`-related collections'
     * `#_onModifyContents` methods.
     * @see {@linkcode Document.Database2.OnCreateOperation}
     *
     * ---
     *
     * **Declaration Merging Warning**
     *
     * It is very likely incorrect to merge into this interface instead of the base {@linkcode CreateOperation} for this Document or the
     * root {@linkcode DatabaseBackend.CreateOperation} for all documents, for reasons outlined in the latter's remarks. If you have a valid
     * use case for doing so, please let us know.
     */
    interface OnCreateOperation extends Document.Database2.OnCreateOperation<CreateOperation> {}

    /* ***********************************************
     *              UPDATE OPERATIONS                *
     *************************************************/

    /**
     * A base (no property omission or optionality changes) {@linkcode DatabaseBackend.UpdateOperation | DatabaseUpdateOperation}
     * interface for `Folder` documents.
     *
     * See {@linkcode DatabaseBackend.UpdateOperation} for more information on this family of interfaces.
     *
     * @remarks This interface was previously typed for passing to {@linkcode Folder.update | Folder#update}.
     * The new name for that interface is {@linkcode UpdateOneDocumentOperation}.
     */
    interface UpdateOperation extends DatabaseBackend.UpdateOperation<Folder.UpdateInput, Folder.Parent> {}

    /**
     * The interface for passing to {@linkcode Folder.update | Folder#update}.
     * @see {@linkcode Document.Database2.UpdateOneDocumentOperation}
     *
     * ---
     *
     * **Declaration Merging Warning**
     *
     * It is very likely incorrect to merge into this interface instead of the base {@linkcode UpdateOperation} for this Document or the
     * root {@linkcode DatabaseBackend.UpdateOperation} for all documents, for reasons outlined in the latter's remarks. If you have a valid
     * use case for doing so, please let us know.
     */
    interface UpdateOneDocumentOperation extends Document.Database2.UpdateOneDocumentOperation<UpdateOperation> {}

    /**
     * @deprecated `Folder` documents are never embedded. This interface exists for consistency with other documents.
     *
     * The interface for passing to the {@linkcode Document.updateEmbeddedDocuments | #updateEmbeddedDocuments} method of any Documents that
     * can contain `Folder` documents (see {@linkcode Folder.Parent}). This interface is just an alias
     * for {@linkcode UpdateOneDocumentOperation}, as the same keys are provided by the method in both cases.
     *
     * ---
     *
     * **Declaration Merging Warning**
     *
     * It is very likely incorrect to merge into this interface instead of the base {@linkcode UpdateOperation} for this Document or the
     * root {@linkcode DatabaseBackend.UpdateOperation} for all documents, for reasons outlined in the latter's remarks. If you have a valid
     * use case for doing so, please let us know.
     */
    interface UpdateEmbeddedOperation extends UpdateOneDocumentOperation {}

    /**
     * The interface for passing to {@linkcode Folder.updateDocuments}.
     * @see {@linkcode Document.Database2.UpdateManyDocumentsOperation}
     *
     * ---
     *
     * **Declaration Merging Warning**
     *
     * It is very likely incorrect to merge into this interface instead of the base {@linkcode UpdateOperation} for this Document or the
     * root {@linkcode DatabaseBackend.UpdateOperation} for all documents, for reasons outlined in the latter's remarks. If you have a valid
     * use case for doing so, please let us know.
     */
    interface UpdateManyDocumentsOperation extends Document.Database2.UpdateManyDocumentsOperation<UpdateOperation> {}

    /**
     * The interface for passing to {@linkcode DatabaseBackend.update | DatabaseBackend#update} for `Folder` documents.
     * @see {@linkcode Document.Database2.BackendUpdateOperation}
     *
     * ---
     *
     * **Declaration Merging Warning**
     *
     * It is very likely incorrect to merge into this interface instead of the base {@linkcode UpdateOperation} for this Document or the
     * root {@linkcode DatabaseBackend.UpdateOperation} for all documents, for reasons outlined in the latter's remarks. If you have a valid
     * use case for doing so, please let us know.
     */
    interface BackendUpdateOperation extends Document.Database2.BackendUpdateOperation<UpdateOperation> {}

    /**
     * The interface passed to {@linkcode Folder._preUpdate | Folder#_preUpdate} and
     * {@link Hooks.PreUpdateDocument | the `preUpdateFolder` hook}.
     * @see {@linkcode Document.Database2.PreUpdateOptions}
     *
     * ---
     *
     * **Declaration Merging Warning**
     *
     * It is very likely incorrect to merge into this interface instead of the base {@linkcode UpdateOperation} for this Document or the
     * root {@linkcode DatabaseBackend.UpdateOperation} for all documents, for reasons outlined in the latter's remarks. If you have a valid
     * use case for doing so, please let us know.
     */
    interface PreUpdateOptions extends Document.Database2.PreUpdateOptions<UpdateOperation> {}

    /**
     * The interface passed to {@linkcode Folder._preUpdateOperation}.
     * @see {@linkcode Document.Database2.PreUpdateOperation}
     *
     * ---
     *
     * **Declaration Merging Warning**
     *
     * It is very likely incorrect to merge into this interface instead of the base {@linkcode UpdateOperation} for this Document or the
     * root {@linkcode DatabaseBackend.UpdateOperation} for all documents, for reasons outlined in the latter's remarks. If you have a valid
     * use case for doing so, please let us know.
     */
    interface PreUpdateOperation extends Document.Database2.PreUpdateOperation<UpdateOperation> {}

    /**
     * @deprecated The interface passed to {@linkcode Folder._onUpdateDocuments}. It will be removed in v14 along with the
     * method it is for.
     * @see {@linkcode Document.Database2.OnUpdateDocumentsOperation}
     *
     * ---
     *
     * **Declaration Merging Warning**
     *
     * It is very likely incorrect to merge into this interface instead of the base {@linkcode UpdateOperation} for this Document or the
     * root {@linkcode DatabaseBackend.UpdateOperation} for all documents, for reasons outlined in the latter's remarks. If you have a valid
     * use case for doing so, please let us know.
     */
    interface OnUpdateDocumentsOperation extends Document.Database2.OnUpdateDocumentsOperation<UpdateOperation> {}

    /**
     * The interface passed to {@linkcode Folder._onUpdate | Folder#_onUpdate} and
     * {@link Hooks.UpdateDocument | the `updateFolder` hook}.
     * @see {@linkcode Document.Database2.OnUpdateOptions}
     *
     * ---
     *
     * **Declaration Merging Warning**
     *
     * It is very likely incorrect to merge into this interface instead of the base {@linkcode UpdateOperation} for this Document or the
     * root {@linkcode DatabaseBackend.UpdateOperation} for all documents, for reasons outlined in the latter's remarks. If you have a valid
     * use case for doing so, please let us know.
     */
    interface OnUpdateOptions extends Document.Database2.OnUpdateOptions<UpdateOperation> {}

    /**
     * The interface passed to {@linkcode Folder._onUpdateOperation} and `Folder`-related collections'
     * `#_onModifyContents` methods.
     * @see {@linkcode Document.Database2.OnUpdateOperation}
     *
     * ---
     *
     * **Declaration Merging Warning**
     *
     * It is very likely incorrect to merge into this interface instead of the base {@linkcode UpdateOperation} for this Document or the
     * root {@linkcode DatabaseBackend.UpdateOperation} for all documents, for reasons outlined in the latter's remarks. If you have a valid
     * use case for doing so, please let us know.
     */
    interface OnUpdateOperation extends Document.Database2.OnUpdateOperation<UpdateOperation> {}

    /* ***********************************************
     *              DELETE OPERATIONS                *
     *************************************************/

    /**
     * A base (no property omission or optionality changes) {@linkcode DatabaseBackend.DeleteOperation | DatabaseDeleteOperation}
     * interface for `Folder` documents.
     *
     * See {@linkcode DatabaseBackend.DeleteOperation} for more information on this family of interfaces.
     *
     * @remarks This interface was previously typed for passing to {@linkcode Folder.delete | Folder#delete}.
     * The new name for that interface is {@linkcode DeleteOneDocumentOperation}.
     */
    interface DeleteOperation extends DatabaseBackend.DeleteOperation<Folder.Parent> {}

    /**
     * The interface for passing to {@linkcode Folder.delete | Folder#delete}.
     * @see {@linkcode Document.Database2.DeleteOneDocumentOperation}
     *
     * ---
     *
     * **Declaration Merging Warning**
     *
     * It is very likely incorrect to merge into this interface instead of the base {@linkcode DeleteOperation} for this Document or the
     * root {@linkcode DatabaseBackend.DeleteOperation} for all documents, for reasons outlined in the latter's remarks. If you have a valid
     * use case for doing so, please let us know.
     */
    interface DeleteOneDocumentOperation extends Document.Database2.DeleteOneDocumentOperation<DeleteOperation> {}

    /**
     * @deprecated `Folder` documents are never embedded. This interface exists for consistency with other documents.
     *
     * The interface for passing to the {@linkcode Document.deleteEmbeddedDocuments | #deleteEmbeddedDocuments} method of any Documents that
     * can contain `Folder` documents (see {@linkcode Folder.Parent}). This interface is just an alias
     * for {@linkcode DeleteOneDocumentOperation}, as the same keys are provided by the method in both cases.
     *
     * ---
     *
     * **Declaration Merging Warning**
     *
     * It is very likely incorrect to merge into this interface instead of the base {@linkcode DeleteOperation} for this Document or the
     * root {@linkcode DatabaseBackend.DeleteOperation} for all documents, for reasons outlined in the latter's remarks. If you have a valid
     * use case for doing so, please let us know.
     */
    interface DeleteEmbeddedOperation extends DeleteOneDocumentOperation {}

    /**
     * The interface for passing to {@linkcode Folder.deleteDocuments}.
     * @see {@linkcode Document.Database2.DeleteManyDocumentsOperation}
     *
     * ---
     *
     * **Declaration Merging Warning**
     *
     * It is very likely incorrect to merge into this interface instead of the base {@linkcode DeleteOperation} for this Document or the
     * root {@linkcode DatabaseBackend.DeleteOperation} for all documents, for reasons outlined in the latter's remarks. If you have a valid
     * use case for doing so, please let us know.
     */
    interface DeleteManyDocumentsOperation extends Document.Database2.DeleteManyDocumentsOperation<DeleteOperation> {}

    /**
     * The interface for passing to {@linkcode DatabaseBackend.delete | DatabaseBackend#delete} for `Folder` documents.
     * @see {@linkcode Document.Database2.BackendDeleteOperation}
     *
     * ---
     *
     * **Declaration Merging Warning**
     *
     * It is very likely incorrect to merge into this interface instead of the base {@linkcode DeleteOperation} for this Document or the
     * root {@linkcode DatabaseBackend.DeleteOperation} for all documents, for reasons outlined in the latter's remarks. If you have a valid
     * use case for doing so, please let us know.
     */
    interface BackendDeleteOperation extends Document.Database2.BackendDeleteOperation<DeleteOperation> {}

    /**
     * The interface passed to {@linkcode Folder._preDelete | Folder#_preDelete} and
     * {@link Hooks.PreDeleteDocument | the `preDeleteFolder` hook}.
     * @see {@linkcode Document.Database2.PreDeleteOptions}
     *
     * ---
     *
     * **Declaration Merging Warning**
     *
     * It is very likely incorrect to merge into this interface instead of the base {@linkcode DeleteOperation} for this Document or the
     * root {@linkcode DatabaseBackend.DeleteOperation} for all documents, for reasons outlined in the latter's remarks. If you have a valid
     * use case for doing so, please let us know.
     */
    interface PreDeleteOptions extends Document.Database2.PreDeleteOptions<DeleteOperation> {}

    /**
     * The interface passed to {@linkcode Folder._preDeleteOperation}.
     * @see {@linkcode Document.Database2.PreDeleteOperation}
     *
     * ---
     *
     * **Declaration Merging Warning**
     *
     * It is very likely incorrect to merge into this interface instead of the base {@linkcode DeleteOperation} for this Document or the
     * root {@linkcode DatabaseBackend.DeleteOperation} for all documents, for reasons outlined in the latter's remarks. If you have a valid
     * use case for doing so, please let us know.
     */
    interface PreDeleteOperation extends Document.Database2.PreDeleteOperation<DeleteOperation> {}

    /**
     * @deprecated The interface passed to {@linkcode Folder._onDeleteDocuments}. It will be removed in v14 along with the
     * method it is for.
     * @see {@linkcode Document.Database2.OnDeleteDocumentsOperation}
     *
     * ---
     *
     * **Declaration Merging Warning**
     *
     * It is very likely incorrect to merge into this interface instead of the base {@linkcode DeleteOperation} for this Document or the
     * root {@linkcode DatabaseBackend.DeleteOperation} for all documents, for reasons outlined in the latter's remarks. If you have a valid
     * use case for doing so, please let us know.
     */
    interface OnDeleteDocumentsOperation extends Document.Database2.OnDeleteDocumentsOperation<DeleteOperation> {}

    /**
     * The interface passed to {@linkcode Folder._onDelete | Folder#_onDelete} and
     * {@link Hooks.DeleteDocument | the `deleteFolder` hook}.
     * @see {@linkcode Document.Database2.OnDeleteOptions}
     *
     * ---
     *
     * **Declaration Merging Warning**
     *
     * It is very likely incorrect to merge into this interface instead of the base {@linkcode DeleteOperation} for this Document or the
     * root {@linkcode DatabaseBackend.DeleteOperation} for all documents, for reasons outlined in the latter's remarks. If you have a valid
     * use case for doing so, please let us know.
     */
    interface OnDeleteOptions extends Document.Database2.OnDeleteOptions<DeleteOperation> {}

    /**
     * The interface passed to {@linkcode Folder._onDeleteOperation} and `Folder`-related collections'
     * `#_onModifyContents` methods.
     * @see {@linkcode Document.Database2.OnDeleteOperation}
     *
     * ---
     *
     * **Declaration Merging Warning**
     *
     * It is very likely incorrect to merge into this interface instead of the base {@linkcode DeleteOperation} for this Document or the
     * root {@linkcode DatabaseBackend.DeleteOperation} for all documents, for reasons outlined in the latter's remarks. If you have a valid
     * use case for doing so, please let us know.
     */
    interface OnDeleteOperation extends Document.Database2.OnDeleteOperation<DeleteOperation> {}

    namespace Internal {
      interface OperationNameMap<Temporary extends boolean | undefined = boolean | undefined> {
        GetDocumentsOperation: Folder.Database2.GetDocumentsOperation;
        BackendGetOperation: Folder.Database2.BackendGetOperation;
        GetOperation: Folder.Database2.GetOperation;

        CreateDocumentsOperation: Folder.Database2.CreateDocumentsOperation<Temporary>;
        // eslint-disable-next-line @typescript-eslint/no-deprecated
        CreateEmbeddedOperation: Folder.Database2.CreateEmbeddedOperation;
        BackendCreateOperation: Folder.Database2.BackendCreateOperation<Temporary>;
        CreateOperation: Folder.Database2.CreateOperation<Temporary>;
        PreCreateOptions: Folder.Database2.PreCreateOptions<Temporary>;
        PreCreateOperation: Folder.Database2.PreCreateOperation<Temporary>;
        // eslint-disable-next-line @typescript-eslint/no-deprecated
        OnCreateDocumentsOperation: Folder.Database2.OnCreateDocumentsOperation<Temporary>;
        OnCreateOptions: Folder.Database2.OnCreateOptions;
        OnCreateOperation: Folder.Database2.OnCreateOperation;

        UpdateOneDocumentOperation: Folder.Database2.UpdateOneDocumentOperation;
        // eslint-disable-next-line @typescript-eslint/no-deprecated
        UpdateEmbeddedOperation: Folder.Database2.UpdateEmbeddedOperation;
        UpdateManyDocumentsOperation: Folder.Database2.UpdateManyDocumentsOperation;
        BackendUpdateOperation: Folder.Database2.BackendUpdateOperation;
        UpdateOperation: Folder.Database2.UpdateOperation;
        PreUpdateOptions: Folder.Database2.PreUpdateOptions;
        PreUpdateOperation: Folder.Database2.PreUpdateOperation;
        // eslint-disable-next-line @typescript-eslint/no-deprecated
        OnUpdateDocumentsOperation: Folder.Database2.OnUpdateDocumentsOperation;
        OnUpdateOptions: Folder.Database2.OnUpdateOptions;
        OnUpdateOperation: Folder.Database2.OnUpdateOperation;

        DeleteOneDocumentOperation: Folder.Database2.DeleteOneDocumentOperation;
        // eslint-disable-next-line @typescript-eslint/no-deprecated
        DeleteEmbeddedOperation: Folder.Database2.DeleteEmbeddedOperation;
        DeleteManyDocumentsOperation: Folder.Database2.DeleteManyDocumentsOperation;
        BackendDeleteOperation: Folder.Database2.BackendDeleteOperation;
        DeleteOperation: Folder.Database2.DeleteOperation;
        PreDeleteOptions: Folder.Database2.PreDeleteOptions;
        PreDeleteOperation: Folder.Database2.PreDeleteOperation;
        // eslint-disable-next-line @typescript-eslint/no-deprecated
        OnDeleteDocumentsOperation: Folder.Database2.OnDeleteDocumentsOperation;
        OnDeleteOptions: Folder.Database2.OnDeleteOptions;
        OnDeleteOperation: Folder.Database2.OnDeleteOperation;
      }
    }

    /* ***********************************************
     *             DocsV2 DEPRECATIONS               *
     *************************************************/

    /** @deprecated Use {@linkcode GetOperation} instead. This type will be removed in v14.  */
    type Get = GetOperation;

    /** @deprecated Use {@linkcode GetDocumentsOperation} instead. This type will be removed in v14.  */
    type GetOptions = GetDocumentsOperation;

    /** @deprecated Use {@linkcode CreateOperation} instead. This type will be removed in v14.  */
    type Create<Temporary extends boolean | undefined> = CreateOperation<Temporary>;

    /** @deprecated Use {@linkcode UpdateOperation} instead. This type will be removed in v14.  */
    type Update = UpdateOperation;

    /** @deprecated Use {@linkcode DeleteOperation} instead. This type will be removed in v14.  */
    type Delete = DeleteOperation;

    // CreateDocumentsOperation didn't change purpose or name

    /** @deprecated Use {@linkcode UpdateManyDocumentsOperation} instead. This type will be removed in v14 */
    type UpdateDocumentsOperation = UpdateManyDocumentsOperation;

    /** @deprecated Use {@linkcode DeleteManyDocumentsOperation} instead. This type will be removed in v14 */
    type DeleteDocumentsOperation = DeleteManyDocumentsOperation;

    // PreCreateOptions didn't change purpose or name

    // OnCreateOptions didn't change purpose or name

    // PreCreateOperation didn't change purpose or name

    // OnCreateOperation didn't change purpose or name

    // PreUpdateOptions didn't change purpose or name

    // OnUpdateOptions didn't change purpose or name

    // PreUpdateOperation didn't change purpose or name

    // OnUpdateOperation didn't change purpose or name

    // PreDeleteOptions didn't change purpose or name

    // OnDeleteOptions didn't change purpose or name

    // PreDeleteOperation didn't change purpose or name

    // OnDeleteOperation didn't change purpose or name

    /** @deprecated Use {@linkcode OnCreateDocumentsOperation} instead. This type will be removed in v14 */
    // eslint-disable-next-line @typescript-eslint/no-deprecated
    type OnCreateDocumentsContext = OnCreateDocumentsOperation;

    /** @deprecated Use {@linkcode OnUpdateDocumentsOperation} instead. This type will be removed in v14 */
    // eslint-disable-next-line @typescript-eslint/no-deprecated
    type OnUpdateDocumentsContext = OnUpdateDocumentsOperation;

    /** @deprecated Use {@linkcode OnDeleteOptions} instead. This type will be removed in v14 */
    type DeleteOptions = OnDeleteOptions;

    /** @deprecated Use {@linkcode OnCreateOptions} instead. This type will be removed in v14 */
    type CreateOptions = OnCreateOptions;

    /** @deprecated Use {@linkcode OnUpdateOptions} instead. This type will be removed in v14 */
    type UpdateOptions = OnUpdateOptions;

    /** @deprecated Use {@linkcode OnDeleteDocumentsOperation} instead. This type will be removed in v14 */
    // eslint-disable-next-line @typescript-eslint/no-deprecated
    type DeleteDocumentsContext = OnDeleteDocumentsOperation;

    /** @deprecated use {@linkcode CreateDocumentsOperation} instead. This type will be removed in v14. */
    type DialogCreateOptions = CreateDocumentsOperation;
  }

  /**
   * If `Temporary` is true then {@linkcode Folder.Implementation}, otherwise {@linkcode Folder.Stored}.
   */
  type TemporaryIf<Temporary extends boolean | undefined> =
    true extends Extract<Temporary, true> ? Folder.Implementation : Folder.Stored;

  namespace Database {
    /** Options passed along in Get operations for Folders */
    interface Get extends foundry.abstract.types.DatabaseGetOperation<Folder.Parent> {}

    /** Options passed along in Create operations for Folders */
    interface Create<Temporary extends boolean | undefined = boolean | undefined> extends foundry.abstract.types
      .DatabaseCreateOperation<Folder.CreateData, Folder.Parent, Temporary> {}

    /** Options passed along in Delete operations for Folders */
    interface Delete extends foundry.abstract.types.DatabaseDeleteOperation<Folder.Parent> {}

    /** Options passed along in Update operations for Folders */
    interface Update extends foundry.abstract.types.DatabaseUpdateOperation<Folder.UpdateData, Folder.Parent> {}

    /** Operation for {@linkcode Folder.createDocuments} */
<<<<<<< HEAD
    interface CreateDocumentsOperation<Temporary extends boolean | undefined>
      extends Document.Database.CreateDocumentsOperation<Folder.Database.Create<Temporary>> {}
=======
    interface CreateDocumentsOperation<Temporary extends boolean | undefined> extends Document.Database.CreateOperation<
      Folder.Database.Create<Temporary>
    > {}
>>>>>>> 8bf5f070

    /** Operation for {@linkcode Folder.updateDocuments} */
    interface UpdateDocumentsOperation extends Document.Database.UpdateDocumentsOperation<Folder.Database.Update> {}

    /** Operation for {@linkcode Folder.deleteDocuments} */
    interface DeleteDocumentsOperation extends Document.Database.DeleteDocumentsOperation<Folder.Database.Delete> {}

    /** Operation for {@linkcode Folder.create} */
<<<<<<< HEAD
    interface CreateOperation<Temporary extends boolean | undefined>
      extends Document.Database.CreateDocumentsOperation<Folder.Database.Create<Temporary>> {}
=======
    interface CreateOperation<Temporary extends boolean | undefined> extends Document.Database.CreateOperation<
      Folder.Database.Create<Temporary>
    > {}
>>>>>>> 8bf5f070

    /** Operation for {@link Folder.update | `Folder#update`} */
    interface UpdateOperation extends Document.Database.UpdateOperation<Update> {}

    interface DeleteOperation extends Document.Database.DeleteOperation<Delete> {}

    /** Options for {@linkcode Folder.get} */
    interface GetOptions extends Document.Database.GetOptions {}

    /** Options for {@link Folder._preCreate | `Folder#_preCreate`} */
    interface PreCreateOptions extends Document.Database.PreCreateOptions<Create> {}

    /** Options for {@link Folder._onCreate | `Folder#_onCreate`} */
    interface OnCreateOptions extends Document.Database.CreateOptions<Create> {}

    /** Operation for {@linkcode Folder._preCreateOperation} */
    interface PreCreateOperation extends Document.Database.PreCreateOperationStatic<Folder.Database.Create> {}

    /** Operation for {@link Folder._onCreateOperation | `Folder#_onCreateOperation`} */
    interface OnCreateOperation extends Folder.Database.Create {}

    /** Options for {@link Folder._preUpdate | `Folder#_preUpdate`} */
    interface PreUpdateOptions extends Document.Database.PreUpdateOptions<Update> {}

    /** Options for {@link Folder._onUpdate | `Folder#_onUpdate`} */
    interface OnUpdateOptions extends Document.Database.UpdateOptions<Update> {}

    /** Operation for {@linkcode Folder._preUpdateOperation} */
    interface PreUpdateOperation extends Folder.Database.Update {}

    /** Operation for {@link Folder._onUpdateOperation | `Folder._preUpdateOperation`} */
    interface OnUpdateOperation extends Folder.Database.Update {}

    /** Options for {@link Folder._preDelete | `Folder#_preDelete`} */
    interface PreDeleteOptions extends Document.Database.PreDeleteOperationInstance<Delete> {}

    /** Options for {@link Folder._onDelete | `Folder#_onDelete`} */
    interface OnDeleteOptions extends Document.Database.DeleteOptions<Delete> {}

    /** Options for {@link Folder._preDeleteOperation | `Folder#_preDeleteOperation`} */
    interface PreDeleteOperation extends Folder.Database.Delete {}

    /** Options for {@link Folder._onDeleteOperation | `Folder#_onDeleteOperation`} */
    interface OnDeleteOperation extends Folder.Database.Delete {}

    /** Context for {@linkcode Folder._onDeleteOperation} */
    interface OnDeleteDocumentsContext extends Document.ModificationContext<Folder.Parent> {}

    /** Context for {@linkcode Folder._onCreateDocuments} */
    interface OnCreateDocumentsContext extends Document.ModificationContext<Folder.Parent> {}

    /** Context for {@linkcode Folder._onUpdateDocuments} */
    interface OnUpdateDocumentsContext extends Document.ModificationContext<Folder.Parent> {}

    /**
     * Options for {@link Folder._preCreateDescendantDocuments | `Folder#_preCreateDescendantDocuments`}
     * and {@link Folder._onCreateDescendantDocuments | `Folder#_onCreateDescendantDocuments`}
     */
    interface CreateOptions extends Document.Database.CreateOptions<Folder.Database.Create> {}

    /**
     * Options for {@link Folder._preUpdateDescendantDocuments | `Folder#_preUpdateDescendantDocuments`}
     * and {@link Folder._onUpdateDescendantDocuments | `Folder#_onUpdateDescendantDocuments`}
     */
    interface UpdateOptions extends Document.Database.UpdateOptions<Folder.Database.Update> {}

    /**
     * Options for {@link Folder._preDeleteDescendantDocuments | `Folder#_preDeleteDescendantDocuments`}
     * and {@link Folder._onDeleteDescendantDocuments | `Folder#_onDeleteDescendantDocuments`}
     */
    interface DeleteOptions extends Document.Database.DeleteOptions<Folder.Database.Delete> {}

    /**
     * Create options for {@linkcode Folder.createDialog}.
     */
    interface DialogCreateOptions extends InexactPartial<Create> {}
  }

  /**
   * The flags that are available for this document in the form `{ [scope: string]: { [key: string]: unknown } }`.
   */
  interface Flags extends Document.Internal.ConfiguredFlagsForName<Name> {}

  namespace Flags {
    /**
     * The valid scopes for the flags on this document e.g. `"core"` or `"dnd5e"`.
     */
    type Scope = Document.Internal.FlagKeyOf<Flags>;

    /**
     * The valid keys for a certain scope for example if the scope is "core" then a valid key may be `"sheetLock"` or `"viewMode"`.
     */
    type Key<Scope extends Flags.Scope> = Document.Internal.FlagKeyOf<Document.Internal.FlagGetKey<Flags, Scope>>;

    /**
     * Gets the type of a particular flag given a `Scope` and a `Key`.
     */
    type Get<Scope extends Flags.Scope, Key extends Flags.Key<Scope>> = Document.Internal.GetFlag<Flags, Scope, Key>;
  }

  /* ***********************************************
   *       CLIENT DOCUMENT TEMPLATE TYPES          *
   *************************************************/

  /** The interface {@linkcode Folder.fromDropData} receives */
  interface DropData extends Document.Internal.DropData<Name> {}

  /**
   * @deprecated Foundry prior to v13 had a completely unused `options` parameter in the {@linkcode Folder.fromDropData}
   * signature that has since been removed. This type will be removed in v14.
   */
  type DropDataOptions = never;

  /**
   * The interface for passing to {@linkcode Folder.defaultName}
   * @see {@linkcode Document.DefaultNameContext}
   */
  interface DefaultNameContext extends Document.DefaultNameContext<Name, Parent> {}

  /**
   * The interface for passing to {@linkcode Folder.createDialog}'s first parameter
   * @see {@linkcode Document.CreateDialogData}
   */
  // NOTE: Off-template due to real override
  interface CreateDialogData
    extends Omit<Document.CreateDialogData<CreateData>, "name" | "color" | "sorting">,
      InexactPartial<Pick<CreateData, "name" | "color" | "sorting">> {}

  /**
   * @deprecated This is for a deprecated signature, and will be removed in v15.
   * The interface for passing to {@linkcode Folder.createDialog}'s second parameter that still includes partial Dialog
   * options, instead of being purely a {@linkcode Database2.CreateDocumentsOperation | CreateDocumentsOperation}.
   */
  interface CreateDialogDeprecatedOptions<Temporary extends boolean | undefined = boolean | undefined>
    extends Database2.CreateDocumentsOperation<Temporary>,
      Document._PartialDialogV1OptionsForCreateDialog {}

  /**
   * The interface for passing to {@linkcode Folder.createDialog}'s third parameter
   *
   * @remarks Rather than a simple `DialogV2`, {@linkcode Folder.createDialog} creates a {@linkcode FolderConfig | FolderConfig}, passing
   * along the returned `Promise`'s `resolve` to the app. As of 13.350, this functionality is bugged and the promise will just never resolve.
   */
<<<<<<< HEAD
  // NOTE: Off-template due to real override
  interface CreateDialogOptions extends InexactPartial<Omit<FolderConfig.Configuration, "resolve" | "document">> {
=======
  // TODO: Generally fix this up to be correct, temp fix here for the appv1 removal
  // TODO (v13): `options.document` is also force set
  interface CreateDialogOptions extends InexactPartial<
    Omit<foundry.applications.sheets.FolderConfig.Configuration, "resolve">
  > {
>>>>>>> 8bf5f070
    /** @deprecated This is force set to the `resolve` of the Promise returned by this `createDialog` call */
    resolve?: never;

    /** @deprecated This is force set to a constructed, temporary `Folder` */
    document?: never;
  }

  /**
   * The return type for {@linkcode Folder.createDialog}.
   * @see {@linkcode Document.CreateDialogReturn}
   */
  // TODO: inline .Stored in v14 instead of taking Temporary
  type CreateDialogReturn<
    Temporary extends boolean | undefined,
    PassedConfig extends Folder.CreateDialogOptions | undefined,
  > = Document.CreateDialogReturn<Folder.TemporaryIf<Temporary>, PassedConfig>;

  /**
   * The return type for {@linkcode Folder.deleteDialog | Folder#deleteDialog}.
   * @see {@linkcode Document.DeleteDialogReturn}
   */
  type DeleteDialogReturn<PassedConfig extends DialogV2.ConfirmConfig | undefined> = Document.DeleteDialogReturn<
    Folder.Stored,
    PassedConfig
  >;

  /* ***********************************************
   *             FOLDER-SPECIFIC TYPES             *
   *************************************************/

  /**
   * Actual document types that go in folders
   */
  type DocumentType = Exclude<CONST.FOLDER_DOCUMENT_TYPES, "Compendium">;

  type DocumentCollection<Type extends SubType> = Type extends "Compendium"
    ? Collection.Any | undefined
    : foundry.documents.abstract.WorldCollection.Any;

  /** @internal */
  type _ExportToCompendiumOptions = NullishProps<{
    /**
     * Update existing entries in the Compendium pack, matching by name
     * @defaultValue `false`
     */
    updateByName: boolean;

    /**
     * Retain the original _id attribute when updating an entity
     * @defaultValue `false`
     * @remarks No default applied despite Foundry's typing, but `undefined` will be treated falsily
     */
    keepId: boolean;

    /**
     * Retain the existing Folder structure
     * @defaultValue `false`
     * @remarks No default applied despite Foundry's typing, but `undefined` will be treated falsily
     */
    keepFolders: boolean;

    /**
     * A target folder id to which the documents will be exported
     * @defaultValue `null`
     */
    folder: string;
  }>;

  /** @privateRemarks `keepId` omitted to override comment */
  interface ExportToCompendiumOptions
    extends _ExportToCompendiumOptions, Omit<ClientDocument.ToCompendiumOptions, "keepId"> {}

  /** @internal */
  type _ExportDialogOptions = NullishProps<{
    /**
     * @remarks A compendium to preselect in the dialog
     * @defaultValue `null`
     */
    pack: string;

    /**
     * @remarks Initial state of the `Merge by Name` checkbox in the dialog
     * @defaultValue `true`
     */
    merge: boolean;

    /**
     * @remarks Initial state of the `Keep Document IDs` checkbox in the dialog
     * @defaultValue `true`
     */
    keepId: boolean;

    /**
     * @remarks Initial state of the `Keep Folder Structure` checkbox in the dialog
     * @defaultValue `true`
     */
    keepFolders: boolean;
  }>;

  interface ExportDialogOptions extends _ExportDialogOptions, IntentionalPartial<foundry.appv1.api.Dialog.Options> {}

  // TODO: Handle compendium. This requires the index to be configured.
  type Contents<SubType extends Folder.SubType> = Document.StoredForName<Extract<SubType, Document.Type>>[];

  // TODO: Compendium Pack index
  type DocumentClass<SubType extends Folder.SubType> = Document.ImplementationClassFor<Extract<SubType, Document.Type>>;

  interface ChildNode extends foundry.documents.abstract.DirectoryCollectionMixin.TreeNode<Implementation> {}

  /**
   * The arguments to construct the document.
   *
   * @deprecated Writing the signature directly has helped reduce circularities and therefore is
   * now recommended.
   */
  // eslint-disable-next-line @typescript-eslint/no-deprecated
  type ConstructorArgs = Document.ConstructorParameters<CreateData, Parent>;

  /**
   * @deprecated Replaced with {@linkcode Folder.ConfiguredSubType} (will be removed in v14).
   */
  // eslint-disable-next-line @typescript-eslint/no-deprecated
  type ConfiguredSubTypes = ConfiguredSubType;
}

/**
 * The client-side Folder document which extends the common BaseFolder model.
 *
 * @see {@linkcode Folders}            The world-level collection of Folder documents
 * @see {@linkcode FolderConfig}       The Folder configuration application
 */
declare class Folder<out SubType extends Folder.SubType = Folder.SubType> extends BaseFolder.Internal
  .ClientDocument<SubType> {
  /**
   * @param data    - Initial data from which to construct the `Folder`
   * @param context - Construction context options
   */
  constructor(data: Folder.CreateData<SubType>, context?: Folder.ConstructionContext);

  /**
   * The depth of this folder in its sidebar tree
   *
   * @remarks For folders that have been populated by the {@linkcode SidebarDirectory}, this is always be defined
   */
  depth: number | undefined;

  /**
   * An array of nodes representing the children of this one. This differs from the results of
   * {@link Folder.getSubfolders | `Folder#getSubfolders`}, which reports the subset of child Folders
   * displayed to the current User in the UI.
   *
   * Initialized by {@link DirectoryCollection.initializeTree | `DirectoryCollection#initializeTree`}, so always
   * `undefined` in temporary documents, and prior to first UI render in stored documents
   */
  children: Folder.ChildNode | undefined;

  /**
   * Return whether the folder is displayed in the sidebar to the current User.
   * @defaultValue `false`
   */
  displayed: boolean;

  /**
   * The array of the Document instances which are contained within this Folder,
   * unless it's a Folder inside a Compendium pack, in which case it's the array
   * of objects inside the index of the pack that are contained in this Folder.
   */
  get contents(): Folder.Contents<SubType>;

  set contents(value);

  /**
   * The reference to the Document type which is contained within this Folder.
   */
  get documentClass(): Folder.DocumentClass<SubType>;

  /**
   * The reference to the WorldCollection instance which provides Documents to this Folder,
   * unless it's a Folder inside a Compendium pack, in which case it's the index of the pack.
   * A world Folder containing CompendiumCollections will have neither.
   */
  // TODO: Compendium Pack index
  // TODO: Infer specific world collection from SubType
  get documentCollection(): Folder.DocumentCollection<SubType>;

  /**
   * Return whether the folder is currently expanded within the sidebar interface.
   */
  get expanded(): boolean;

  /**
   * Return the list of ancestors of this folder, starting with the parent.
   */
  get ancestors(): Folder.Stored[];

  override get inCompendium(): boolean;

  // _preCreate overridden but with no signature changes.
  // For type simplicity it is left off. These methods historically have been the source of a large amount of computation from tsc.

  /** @remarks Creates and renders a {@link FolderConfig | `FolderConfig`} instead of a simple Dialog */
  static override createDialog<
    Temporary extends boolean | undefined = undefined,
    Options extends Folder.CreateDialogOptions | undefined = undefined,
  >(
    data?: Folder.CreateDialogData,
    createOptions?: Folder.Database2.CreateDocumentsOperation<Temporary>,
    options?: Options,
  ): Promise<void>;

  /**
   * @deprecated "The `ClientDocument.createDialog` signature has changed. It now accepts database operation options in its second
   * parameter, and options for {@linkcode DialogV2.prompt} in its third parameter." (since v13, until v15)
   *
   * @see {@linkcode Folder.CreateDialogDeprecatedOptions}
   * @remarks Creates and renders a {@linkcode foundry.applications.sheets.FolderConfig | FolderConfig} instead of a simple `DialogV2`.
   *
   * As of 13.350, that class does nothing with the passed promise resolver, and so this actually returns a promise that never returns.
   */
  static override createDialog<
    Temporary extends boolean | undefined = undefined,
    Options extends Folder.CreateDialogOptions | undefined = undefined,
  >(
    data: Folder.CreateDialogData,
    // eslint-disable-next-line @typescript-eslint/no-deprecated
    createOptions: Folder.CreateDialogDeprecatedOptions<Temporary>,
    options?: Options,
  ): Promise<void>;

  override deleteDialog<Options extends DialogV2.ConfirmConfig | undefined = undefined>(
    options?: Options,
    operation?: Folder.Database2.DeleteOneDocumentOperation,
  ): Promise<Folder.DeleteDialogReturn<Options>>;

  /**
   * @deprecated "`options` is now an object containing entries supported by {@linkcode DialogV2.confirm | DialogV2.confirm}."
   * (since v13, until v15)
   *
   * @see {@linkcode Document.DeleteDialogDeprecatedConfig}
   */
  // eslint-disable-next-line @typescript-eslint/no-deprecated
  override deleteDialog<Options extends Document.DeleteDialogDeprecatedConfig | undefined = undefined>(
    options?: Options,
    operation?: Folder.Database2.DeleteOneDocumentOperation,
  ): Promise<Folder.DeleteDialogReturn<Options>>;

  /**
   * Export all Documents contained in this Folder to a given Compendium pack.
   * Optionally update existing Documents within the Pack by name, otherwise append all new entries.
   * @param pack    - A Compendium pack to which the documents will be exported
   * @param options - Additional options which customize how content is exported. See {@link ClientDocument.toCompendium | `ClientDocument#toCompendium`} (default: `{}`)
   * @returns The updated Compendium Collection instance
   */
  exportToCompendium<Pack extends foundry.documents.collections.CompendiumCollection.Any>(
    pack: Pack,
    options?: Folder.ExportToCompendiumOptions,
  ): Promise<Pack>;

  /**
   * Provide a dialog form that allows for exporting the contents of a Folder into an eligible Compendium pack.
   * @param pack    - A pack ID to set as the default choice in the select input
   * @param options - Additional options passed to the Dialog.prompt method (default: `{}`)
   * @returns A Promise which resolves or rejects once the dialog has been submitted or closed
   *
   * @remarks - Foundry documents `pack` as just being a `string` but it is unused in favor of `options.pack`, and Foundry itself
   * calls `exportDialog` with `null`.
   */
  exportDialog(pack: string | null, options?: Folder.ExportDialogOptions): Promise<void>;

  /**
   * Get the Folder documents which are sub-folders of the current folder, either direct children or recursively.
   * @param recursive - Identify child folders recursively, if false only direct children are returned (default: `false`)
   * @returns An array of Folder documents which are subfolders of this one
   */
  getSubfolders(recursive?: boolean): Folder.Stored<SubType>[];

  /**
   * Get the Folder documents which are parent folders of the current folder or any if its parents.
   * @returns An array of Folder documents which are parent folders of this one
   */
  getParentFolders(): Folder.Stored<SubType>[];

  /*
   * After this point these are not really overridden methods.
   * They are here because Foundry's documents are complex and have lots of edge cases.
   * There are DRY ways of representing this but this ends up being harder to understand
   * for end users extending these functions, especially for static methods. There are also a
   * number of methods that don't make sense to call directly on `Document` like `createDocuments`,
   * as there is no data that can safely construct every possible document. Finally keeping definitions
   * separate like this helps against circularities.
   */

  // ClientDocument overrides

  // Descendant Document operations have been left out because Folder does not have any descendant documents.

  static override defaultName(context?: Folder.DefaultNameContext): string;

  static override fromDropData(data: Folder.DropData): Promise<Folder.Implementation | undefined>;

  static override fromImport(
    source: Folder.Source,
    context?: Document.FromImportContext<Folder.Parent> | null,
  ): Promise<Folder.Implementation>;

  override _onClickDocumentLink(event: MouseEvent): ClientDocument.OnClickDocumentLinkReturn;

  #Folder: true;
}

export default Folder;<|MERGE_RESOLUTION|>--- conflicted
+++ resolved
@@ -345,8 +345,9 @@
      * @remarks This interface was previously typed for passing to {@linkcode Folder.create}. The new name for that
      * interface is {@linkcode CreateDocumentsOperation}.
      */
-    interface CreateOperation<Temporary extends boolean | undefined = boolean | undefined>
-      extends DatabaseBackend.CreateOperation<Folder.CreateInput, Folder.Parent, Temporary> {}
+    interface CreateOperation<
+      Temporary extends boolean | undefined = boolean | undefined,
+    > extends DatabaseBackend.CreateOperation<Folder.CreateInput, Folder.Parent, Temporary> {}
 
     /**
      * The interface for passing to {@linkcode Folder.create} or {@linkcode Folder.createDocuments}.
@@ -360,8 +361,8 @@
      * root {@linkcode DatabaseBackend.CreateOperation} for all documents, for reasons outlined in the latter's remarks. If you have a valid
      * use case for doing so, please let us know.
      */
-    interface CreateDocumentsOperation<Temporary extends boolean | undefined = boolean | undefined>
-      extends Document.Database2.CreateDocumentsOperation<CreateOperation<Temporary>> {}
+    interface CreateDocumentsOperation<Temporary extends boolean | undefined = boolean | undefined> extends Document
+      .Database2.CreateDocumentsOperation<CreateOperation<Temporary>> {}
 
     /**
      * @deprecated `Folder` documents are never embedded. This interface exists for consistency with other documents.
@@ -392,8 +393,8 @@
      * root {@linkcode DatabaseBackend.CreateOperation} for all documents, for reasons outlined in the latter's remarks. If you have a valid
      * use case for doing so, please let us know.
      */
-    interface BackendCreateOperation<Temporary extends boolean | undefined = boolean | undefined>
-      extends Document.Database2.BackendCreateOperation<CreateOperation<Temporary>> {}
+    interface BackendCreateOperation<Temporary extends boolean | undefined = boolean | undefined> extends Document
+      .Database2.BackendCreateOperation<CreateOperation<Temporary>> {}
 
     /**
      * The interface passed to {@linkcode Folder._preCreate | Folder#_preCreate} and
@@ -408,8 +409,8 @@
      * root {@linkcode DatabaseBackend.CreateOperation} for all documents, for reasons outlined in the latter's remarks. If you have a valid
      * use case for doing so, please let us know.
      */
-    interface PreCreateOptions<Temporary extends boolean | undefined = boolean | undefined>
-      extends Document.Database2.PreCreateOptions<CreateOperation<Temporary>> {}
+    interface PreCreateOptions<Temporary extends boolean | undefined = boolean | undefined> extends Document.Database2
+      .PreCreateOptions<CreateOperation<Temporary>> {}
 
     /**
      * The interface passed to {@linkcode Folder._preCreateOperation}.
@@ -423,8 +424,8 @@
      * root {@linkcode DatabaseBackend.CreateOperation} for all documents, for reasons outlined in the latter's remarks. If you have a valid
      * use case for doing so, please let us know.
      */
-    interface PreCreateOperation<Temporary extends boolean | undefined = boolean | undefined>
-      extends Document.Database2.PreCreateOperation<CreateOperation<Temporary>> {}
+    interface PreCreateOperation<Temporary extends boolean | undefined = boolean | undefined> extends Document.Database2
+      .PreCreateOperation<CreateOperation<Temporary>> {}
 
     /**
      * @deprecated The interface passed to {@linkcode Folder._onCreateDocuments}. It will be removed in v14 along with the
@@ -439,8 +440,8 @@
      * root {@linkcode DatabaseBackend.CreateOperation} for all documents, for reasons outlined in the latter's remarks. If you have a valid
      * use case for doing so, please let us know.
      */
-    interface OnCreateDocumentsOperation<Temporary extends boolean | undefined = boolean | undefined>
-      extends Document.Database2.OnCreateDocumentsOperation<CreateOperation<Temporary>> {}
+    interface OnCreateDocumentsOperation<Temporary extends boolean | undefined = boolean | undefined> extends Document
+      .Database2.OnCreateDocumentsOperation<CreateOperation<Temporary>> {}
 
     /**
      * The interface passed to {@linkcode Folder._onCreate | Folder#_onCreate} and
@@ -911,30 +912,19 @@
     interface Update extends foundry.abstract.types.DatabaseUpdateOperation<Folder.UpdateData, Folder.Parent> {}
 
     /** Operation for {@linkcode Folder.createDocuments} */
-<<<<<<< HEAD
-    interface CreateDocumentsOperation<Temporary extends boolean | undefined>
-      extends Document.Database.CreateDocumentsOperation<Folder.Database.Create<Temporary>> {}
-=======
-    interface CreateDocumentsOperation<Temporary extends boolean | undefined> extends Document.Database.CreateOperation<
+    interface CreateDocumentsOperation<Temporary extends boolean | undefined> extends Document.Database
+      .CreateDocumentsOperation<Folder.Database.Create<Temporary>> {}
+
+    /** Operation for {@linkcode Folder.updateDocuments} */
+    interface UpdateDocumentsOperation extends Document.Database.UpdateDocumentsOperation<Folder.Database.Update> {}
+
+    /** Operation for {@linkcode Folder.deleteDocuments} */
+    interface DeleteDocumentsOperation extends Document.Database.DeleteDocumentsOperation<Folder.Database.Delete> {}
+
+    /** Operation for {@linkcode Folder.create} */
+    interface CreateOperation<Temporary extends boolean | undefined> extends Document.Database.CreateDocumentsOperation<
       Folder.Database.Create<Temporary>
     > {}
->>>>>>> 8bf5f070
-
-    /** Operation for {@linkcode Folder.updateDocuments} */
-    interface UpdateDocumentsOperation extends Document.Database.UpdateDocumentsOperation<Folder.Database.Update> {}
-
-    /** Operation for {@linkcode Folder.deleteDocuments} */
-    interface DeleteDocumentsOperation extends Document.Database.DeleteDocumentsOperation<Folder.Database.Delete> {}
-
-    /** Operation for {@linkcode Folder.create} */
-<<<<<<< HEAD
-    interface CreateOperation<Temporary extends boolean | undefined>
-      extends Document.Database.CreateDocumentsOperation<Folder.Database.Create<Temporary>> {}
-=======
-    interface CreateOperation<Temporary extends boolean | undefined> extends Document.Database.CreateOperation<
-      Folder.Database.Create<Temporary>
-    > {}
->>>>>>> 8bf5f070
 
     /** Operation for {@link Folder.update | `Folder#update`} */
     interface UpdateOperation extends Document.Database.UpdateOperation<Update> {}
@@ -1060,7 +1050,8 @@
    */
   // NOTE: Off-template due to real override
   interface CreateDialogData
-    extends Omit<Document.CreateDialogData<CreateData>, "name" | "color" | "sorting">,
+    extends
+      Omit<Document.CreateDialogData<CreateData>, "name" | "color" | "sorting">,
       InexactPartial<Pick<CreateData, "name" | "color" | "sorting">> {}
 
   /**
@@ -1069,8 +1060,7 @@
    * options, instead of being purely a {@linkcode Database2.CreateDocumentsOperation | CreateDocumentsOperation}.
    */
   interface CreateDialogDeprecatedOptions<Temporary extends boolean | undefined = boolean | undefined>
-    extends Database2.CreateDocumentsOperation<Temporary>,
-      Document._PartialDialogV1OptionsForCreateDialog {}
+    extends Database2.CreateDocumentsOperation<Temporary>, Document._PartialDialogV1OptionsForCreateDialog {}
 
   /**
    * The interface for passing to {@linkcode Folder.createDialog}'s third parameter
@@ -1078,16 +1068,8 @@
    * @remarks Rather than a simple `DialogV2`, {@linkcode Folder.createDialog} creates a {@linkcode FolderConfig | FolderConfig}, passing
    * along the returned `Promise`'s `resolve` to the app. As of 13.350, this functionality is bugged and the promise will just never resolve.
    */
-<<<<<<< HEAD
   // NOTE: Off-template due to real override
   interface CreateDialogOptions extends InexactPartial<Omit<FolderConfig.Configuration, "resolve" | "document">> {
-=======
-  // TODO: Generally fix this up to be correct, temp fix here for the appv1 removal
-  // TODO (v13): `options.document` is also force set
-  interface CreateDialogOptions extends InexactPartial<
-    Omit<foundry.applications.sheets.FolderConfig.Configuration, "resolve">
-  > {
->>>>>>> 8bf5f070
     /** @deprecated This is force set to the `resolve` of the Promise returned by this `createDialog` call */
     resolve?: never;
 
