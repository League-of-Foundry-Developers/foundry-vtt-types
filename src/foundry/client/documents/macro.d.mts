--- conflicted
+++ resolved
@@ -224,17 +224,13 @@
      * The name of this Macro
      * @defaultValue `""`
      */
-<<<<<<< HEAD
-    name: fields.StringField<{ required: true; blank: false; textSearch: true }>;
-=======
     name: fields.StringField<
-      { required: true; blank: false; label: "Name"; textSearch: true },
+      { required: true; blank: false; textSearch: true },
       // Note(LukeAbby): Field override because `blank: false` isn't fully accounted for or something.
       string,
       string,
       string
     >;
->>>>>>> 81124966
 
     /**
      * A Macro subtype from CONST.MACRO_TYPES
@@ -498,12 +494,11 @@
     | (SubType extends "chat" ? Promise<ChatMessage.Implementation | undefined | void> : never)
     | (SubType extends "script" ? Promise<unknown> | void : never);
 
-<<<<<<< HEAD
   interface DefaultNameContext extends Document.DefaultNameContext<Name, Parent> {}
 
   interface CreateDialogData extends Document.CreateDialogData<CreateData> {}
   interface CreateDialogOptions extends Document.CreateDialogOptions<Name> {}
-=======
+
   /**
    * The arguments to construct the document.
    *
@@ -512,7 +507,6 @@
    */
   // eslint-disable-next-line @typescript-eslint/no-deprecated
   type ConstructorArgs = Document.ConstructorParameters<CreateData, Parent>;
->>>>>>> 81124966
 }
 
 /**
