import type { ConfiguredMacro } from "#configuration";
import type { Identity, InexactPartial, MaybeArray, Merge, NullishProps } from "#utils";
import type { documents } from "#client/client.d.mts";
import type { Document, DatabaseBackend } from "#common/abstract/_module.d.mts";
import type { DataSchema } from "#common/data/fields.d.mts";
import type BaseMacro from "#common/documents/macro.d.mts";
import type { Token } from "#client/canvas/placeables/_module.d.mts";
import type { DialogV2 } from "#client/applications/api/_module.d.mts";

/** @privateRemarks `ClientDatabaseBackend` only used for links */
// eslint-disable-next-line @typescript-eslint/no-unused-vars
import type { ClientDatabaseBackend } from "#client/data/_module.d.mts";

/** @privateRemarks `ClientDocumentMixin` and `DocumentCollection` only used for links */
// eslint-disable-next-line @typescript-eslint/no-unused-vars
import type { ClientDocumentMixin } from "#client/documents/abstract/_module.d.mts";

/** @privateRemarks `ExecuteMacroRegionBehaviourType` only used for links */
// eslint-disable-next-line @typescript-eslint/no-unused-vars
import type { ExecuteMacroRegionBehaviorType } from "#client/data/region-behaviors/_module.d.mts";

import fields = foundry.data.fields;

declare namespace Macro {
  /**
   * The document's name.
   */
  type Name = "Macro";

  /**
   * The context used to create a `Macro`.
   */
  interface ConstructionContext extends Document.ConstructionContext<Parent> {}

  /**
   * The documents embedded within `Macro`.
   */
  type Hierarchy = Readonly<Document.HierarchyOf<Schema>>;

  /**
   * The implementation of the `Macro` document instance configured through
   * {@linkcode CONFIG.Macro.documentClass} in Foundry and {@linkcode DocumentClassConfig} or
   * {@linkcode ConfiguredMacro | fvtt-types/configuration/ConfiguredMacro} in fvtt-types.
   */
  type Implementation = Document.ImplementationFor<Name>;

  /**
   * The implementation of the `Macro` document configured through
   * {@linkcode CONFIG.Macro.documentClass} in Foundry and {@linkcode DocumentClassConfig} in fvtt-types.
   */
  type ImplementationClass = Document.ImplementationClassFor<Name>;

  /**
   * A document's metadata is special information about the document ranging anywhere from its name,
   * whether it's indexed, or to the permissions a user has over it.
   */
  interface Metadata extends Merge<
    Document.Metadata.Default,
    Readonly<{
      name: "Macro";
      collection: "macros";
      indexed: true;
      compendiumIndexFields: ["_id", "name", "img", "sort", "folder"];
      label: string;
      labelPlural: string;
      coreTypes: ["script", "chat"]; // This isn't `CONST.MACRO_TYPES[]` due to the semantics of `Merge`.
      permissions: Metadata.Permissions;
      schemaVersion: string;
    }>
  > {}

  namespace Metadata {
    /**
     * The permissions for whether a certain user can create, update, or delete this document.
     */
    interface Permissions {
      create(user: User.Internal.Implementation, doc: Implementation): boolean;
      update(user: User.Internal.Implementation, doc: Implementation): boolean;
      delete: "OWNER";
    }
  }

  /**
   * The subtypes of `Macro` that Foundry provides. `Macro` does not have `system` and therefore
   * there is no way for a user to configure custom subtypes. Nevertheless Foundry has a number of
   * built in subtypes usable for `Macro`.
   *
   * `Macro` has two subtypes `"chat"` and `"script"`. A `Macro` with type `"chat"` will create a
   * `ChatMessage` whereas a `"script"` allows executing arbitrary JavaScript code
   */
  type SubType = foundry.Game.Model.TypeNames<Name>;

  /**
   * @deprecated `Macro` does not have `system` and therefore there is no way for a user to
   * configure custom subtypes.
   *
   * This type exists only to be informative.
   */
  type ConfiguredSubType = never;

  /**
   * @deprecated `Macro` does not have `system` and therefore there is no way for a user to
   * configure custom subtypes. This means `Known` as a concept does not apply to it.
   *
   * This type exists only to be informative.
   */
  type Known = never;

  /**
   * `OfType` returns an instance of `Macro` with the corresponding type. This works with both the
   * builtin `Macro` class or a custom subclass if that is set up in
   * {@linkcode ConfiguredMacro | fvtt-types/configuration/ConfiguredMacro}.
   *
   * Note that `Macro` does not have a `system` property and therefore there is no way for a user
   * to configure custom subtypes. See {@linkcode Macro.SubType} for more information.
   */
  // Note(LukeAbby): The lack of a `system` is why `Document.Internal.DiscriminateSystem` isn't applied.
  type OfType<Type extends SubType> = _OfType[Type];

  /** @internal */
  interface _OfType extends Identity<{
    [Type in SubType]: Type extends unknown
      ? ConfiguredMacro<Type> extends { document: infer Document }
        ? Document
        : // eslint-disable-next-line @typescript-eslint/no-restricted-types
          Macro<Type>
      : never;
  }> {}

  /**
   * A document's parent is something that can contain it.
   * For example an `Item` can be contained by an `Actor` which makes `Actor` one of its possible parents.
   */
  type Parent = null;

  /**
   * A document's descendants are any child documents, grandchild documents, etc.
   * This is a union of all instances, or never if the document doesn't have any descendants.
   */
  type Descendant = never;

  /**
   * A document's descendants are any child documents, grandchild documents, etc.
   * This is a union of all classes, or never if the document doesn't have any descendants.
   */
  type DescendantClass = never;

  /**
   * Types of `CompendiumCollection` this document might be contained in.
   * Note that `this.pack` will always return a string; this is the type for `game.packs.get(this.pack)`
   *
   * Will be `never` if cannot be contained in a `CompendiumCollection`.
   */
  // Note: Takes any document in the heritage chain (i.e. itself or any parent, transitive or not) that can be contained in a compendium.
  type Pack = foundry.documents.collections.CompendiumCollection.ForDocument<"Scene">;

  /**
   * An embedded document is a document contained in another.
   * For example an `Item` can be contained by an `Actor` which means `Item` can be embedded in `Actor`.
   *
   * If this is `never` it is because there are no embeddable documents (or there's a bug!).
   */
  type Embedded = never;

  /**
   * The name of the world or embedded collection this document can find itself in.
   * For example an `Item` is always going to be inside a collection with a key of `items`.
   * This is a fixed string per document type and is primarily useful for the descendant Document operation methods, e.g
   * {@linkcode ClientDocumentMixin.AnyMixed._preCreateDescendantDocuments | ClientDocument._preCreateDescendantDocuments}.
   */
  type ParentCollectionName = Metadata["collection"];

  /**
   * The world collection that contains `Macro`s. Will be `never` if none exists.
   */
  type CollectionClass = foundry.documents.collections.Macros.ImplementationClass;

  /**
   * The world collection that contains `Folder`s. Will be `never` if none exists.
   */
  type Collection = foundry.documents.collections.Macros.Implementation;

  /**
   * An instance of `Macro` that comes from the database but failed validation meaning that
   * its `system` and `_source` could theoretically be anything.
   */
  type Invalid = Document.Internal.Invalid<OfType<SubType>>;

  /**
   * An instance of `Macro` that comes from the database.
   */
  type Stored<SubType extends Macro.SubType = Macro.SubType> = Document.Internal.Stored<OfType<SubType>>;

  /**
   * The data put in {@linkcode Macro._source | Macro#_source}. This data is what was
   * persisted to the database and therefore it must be valid JSON.
   *
   * For example a {@linkcode fields.SetField | SetField} is persisted to the database as an array
   * but initialized as a {@linkcode Set}.
   */
  interface Source extends fields.SchemaField.SourceData<Schema> {}

  /**
   * The data necessary to create a document. Used in places like {@linkcode Macro.create}
   * and {@linkcode Macro | new Macro(...)}.
   *
   * For example a {@linkcode fields.SetField | SetField} can accept any {@linkcode Iterable}
   * with the right values. This means you can pass a `Set` instance, an array of values,
   * a generator, or any other iterable.
   */
  interface CreateData<SubType extends Macro.SubType = Macro.SubType> extends fields.SchemaField.CreateData<Schema> {
    type?: SubType | null | undefined;
  }

  /**
   * Used in the {@linkcode Macro.create} and {@linkcode Macro.createDocuments} signatures, and
   * {@linkcode Macro.Database2.CreateOperation} and its derivative interfaces.
   */
  type CreateInput = CreateData | Implementation;

  /**
   * The helper type for the return of {@linkcode Macro.create}, returning (a single | an array of) (temporary | stored)
   * `Macro`s.
   *
   * `| undefined` is included in the non-array branch because if a `.create` call with non-array data is cancelled by the `preCreate`
   * method or hook, `shift`ing the return of `.createDocuments` produces `undefined`
   */
  type CreateReturn<Data extends MaybeArray<CreateInput>, Temporary extends boolean | undefined> =
    Data extends Array<CreateInput> ? Array<Macro.TemporaryIf<Temporary>> : Macro.TemporaryIf<Temporary> | undefined;

  /**
   * The data after a {@linkcode Document} has been initialized, for example
   * {@linkcode Macro.name | Macro#name}.
   *
   * This is data transformed from {@linkcode Macro.Source} and turned into more
   * convenient runtime data structures. For example a {@linkcode fields.SetField | SetField} is
   * persisted to the database as an array of values but at runtime it is a `Set` instance.
   */
  interface InitializedData extends fields.SchemaField.InitializedData<Schema> {}

  /**
   * The data used to update a document, for example {@linkcode Macro.update | Macro#update}.
   * It is a distinct type from {@linkcode Macro.CreateData | DeepPartial<Macro.CreateData>} because
   * it has different rules for `null` and `undefined`.
   */
  interface UpdateData extends fields.SchemaField.UpdateData<Schema> {}

  /**
   * Used in the {@linkcode Macro.update | Macro#update} and
   * {@linkcode Macro.updateDocuments} signatures, and {@linkcode Macro.Database2.UpdateOperation}
   * and its derivative interfaces.
   */
  type UpdateInput = UpdateData | Implementation;

  /**
   * The schema for {@linkcode Macro}. This is the source of truth for how an Macro document
   * must be structured.
   *
   * Foundry uses this schema to validate the structure of the {@linkcode Macro}. For example
   * a {@linkcode fields.StringField | StringField} will enforce that the value is a string. More
   * complex fields like {@linkcode fields.SetField | SetField} goes through various conversions
   * starting as an array in the database, initialized as a set, and allows updates with any
   * iterable.
   */
  interface Schema extends DataSchema {
    /**
     * The _id which uniquely identifies this Macro document
     * @defaultValue `null`
     */
    _id: fields.DocumentIdField;

    /**
     * The name of this Macro
     * @defaultValue `""`
     */
    name: fields.StringField<{ required: true; blank: false; textSearch: true }>;

    /**
     * A Macro subtype from CONST.MACRO_TYPES
     * @defaultValue `CONST.MACRO_TYPES.CHAT`
     */
    type: fields.DocumentTypeField<typeof BaseMacro, { initial: typeof CONST.MACRO_TYPES.CHAT }>;

    /**
     * The _id of a User document which created this Macro *
     * @defaultValue `game.user?.id`
     */
    author: fields.DocumentAuthorField<typeof documents.BaseUser>;

    /**
     * An image file path which provides the thumbnail artwork for this Macro
     * @defaultValue `BaseMacro.DEFAULT_ICON`
     */
    img: fields.FilePathField<{
      categories: ["IMAGE"];
      initial: () => typeof BaseMacro.DEFAULT_ICON;
    }>;

    /**
     * The scope of this Macro application from CONST.MACRO_SCOPES
     * @defaultValue `"global"`
     * @privateRemarks This field (and `CONST.MACRO_SCOPES`) is entirely vestigial, it's never checked anywhere,
     * and its `<select>` in MacroConfig has been unconditionally disabled since at least 11.315
     */
    scope: fields.StringField<{
      required: true;
      choices: CONST.MACRO_SCOPES[];
      initial: (typeof CONST.MACRO_SCOPES)[0];
      validationError: "must be a value in CONST.MACRO_SCOPES";
    }>;

    /**
     * The string content of the macro command
     * @defaultValue `""`
     */
    command: fields.StringField<{
      required: true;
      blank: true;
    }>;

    /**
     * The _id of a Folder which contains this Macro
     * @defaultValue `null`
     */
    folder: fields.ForeignDocumentField<typeof documents.BaseFolder>;

    /**
     * The numeric sort value which orders this Macro relative to its siblings
     * @defaultValue `0`
     */
    sort: fields.IntegerSortField;

    /**
     * An object which configures ownership of this Macro
     * @defaultValue see {@linkcode fields.DocumentOwnershipField}
     */
    ownership: fields.DocumentOwnershipField;

    /**
     * An object of optional key/value flags
     * @defaultValue `{}`
     */
    flags: fields.DocumentFlagsField<Name>;

    /**
     * An object of creation and access information
     * @defaultValue see {@linkcode fields.DocumentStatsField}
     */
    _stats: fields.DocumentStatsField;
  }

  namespace Database2 {
    /* ***********************************************
     *                GET OPERATIONS                 *
     *************************************************/

    /**
     * A base (no property omission or optionality changes) {@linkcode DatabaseBackend.GetOperation | GetOperation} interface for
     * `Macro` documents. Valid for passing to
     * {@linkcode ClientDatabaseBackend._getDocuments | ClientDatabaseBackend#_getDocuments}.
     *
     * The {@linkcode GetDocumentsOperation} and {@linkcode BackendGetOperation} interfaces derive from this one.
     */
    interface GetOperation extends DatabaseBackend.GetOperation<Macro.Parent> {}

    /**
     * The interface for passing to {@linkcode Macro.get}.
     * @see {@linkcode Document.Database2.GetDocumentsOperation}
     */
    interface GetDocumentsOperation extends Document.Database2.GetDocumentsOperation<GetOperation> {}

    /**
     * The interface for passing to {@linkcode DatabaseBackend.get | DatabaseBackend#get} for `Macro` documents.
     * @see {@linkcode Document.Database2.BackendGetOperation}
     */
    interface BackendGetOperation extends Document.Database2.BackendGetOperation<GetOperation> {}

    /* ***********************************************
     *              CREATE OPERATIONS                *
     *************************************************/

    /**
     * A base (no property omission or optionality changes) {@linkcode DatabaseBackend.CreateOperation | DatabaseCreateOperation}
     * interface for `Macro` documents.
     *
     * See {@linkcode DatabaseBackend.CreateOperation} for more information on this family of interfaces.
     *
     * @remarks This interface was previously typed for passing to {@linkcode Macro.create}. The new name for that
     * interface is {@linkcode CreateDocumentsOperation}.
     */
    interface CreateOperation<Temporary extends boolean | undefined = boolean | undefined>
      extends DatabaseBackend.CreateOperation<Macro.CreateInput, Macro.Parent, Temporary> {}

    /**
     * The interface for passing to {@linkcode Macro.create} or {@linkcode Macro.createDocuments}.
     * @see {@linkcode Document.Database2.CreateDocumentsOperation}
     *
     * ---
     *
     * **Declaration Merging Warning**
     *
     * It is very likely incorrect to merge into this interface instead of the base {@linkcode CreateOperation} for this Document or the
     * root {@linkcode DatabaseBackend.CreateOperation} for all documents, for reasons outlined in the latter's remarks. If you have a valid
     * use case for doing so, please let us know.
     */
    interface CreateDocumentsOperation<Temporary extends boolean | undefined = boolean | undefined>
      extends Document.Database2.CreateDocumentsOperation<CreateOperation<Temporary>> {}

    /**
     * @deprecated `Macro` documents are never embedded. This interface exists for consistency with other documents.
     *
     * The interface for passing to the {@linkcode Document.createEmbeddedDocuments | #createEmbeddedDocuments} method of any Documents that
     * can contain `Macro` documents. (see {@linkcode Macro.Parent})
     * @see {@linkcode Document.Database2.CreateEmbeddedOperation}
     *
     * ---
     *
     * **Declaration Merging Warning**
     *
     * It is very likely incorrect to merge into this interface instead of the base {@linkcode CreateOperation} for this Document or the
     * root {@linkcode DatabaseBackend.CreateOperation} for all documents, for reasons outlined in the latter's remarks. If you have a valid
     * use case for doing so, please let us know.
     */
    interface CreateEmbeddedOperation extends Document.Database2.CreateEmbeddedOperation<CreateOperation> {}

    /**
     * The interface for passing to {@linkcode DatabaseBackend.create | DatabaseBackend#create} for `Macro` documents.
     * @see {@linkcode Document.Database2.BackendCreateOperation}
     *
     * ---
     *
     * **Declaration Merging Warning**
     *
     * It is very likely incorrect to merge into this interface instead of the base {@linkcode CreateOperation} for this Document or the
     * root {@linkcode DatabaseBackend.CreateOperation} for all documents, for reasons outlined in the latter's remarks. If you have a valid
     * use case for doing so, please let us know.
     */
    interface BackendCreateOperation<Temporary extends boolean | undefined = boolean | undefined>
      extends Document.Database2.BackendCreateOperation<CreateOperation<Temporary>> {}

    /**
     * The interface passed to {@linkcode Macro._preCreate | Macro#_preCreate} and
     * {@link Hooks.PreCreateDocument | the `preCreateMacro` hook}.
     * @see {@linkcode Document.Database2.PreCreateOptions}
     *
     * ---
     *
     * **Declaration Merging Warning**
     *
     * It is very likely incorrect to merge into this interface instead of the base {@linkcode CreateOperation} for this Document or the
     * root {@linkcode DatabaseBackend.CreateOperation} for all documents, for reasons outlined in the latter's remarks. If you have a valid
     * use case for doing so, please let us know.
     */
    interface PreCreateOptions<Temporary extends boolean | undefined = boolean | undefined>
      extends Document.Database2.PreCreateOptions<CreateOperation<Temporary>> {}

    /**
     * The interface passed to {@linkcode Macro._preCreateOperation}.
     * @see {@linkcode Document.Database2.PreCreateOperation}
     *
     * ---
     *
     * **Declaration Merging Warning**
     *
     * It is very likely incorrect to merge into this interface instead of the base {@linkcode CreateOperation} for this Document or the
     * root {@linkcode DatabaseBackend.CreateOperation} for all documents, for reasons outlined in the latter's remarks. If you have a valid
     * use case for doing so, please let us know.
     */
    interface PreCreateOperation<Temporary extends boolean | undefined = boolean | undefined>
      extends Document.Database2.PreCreateOperation<CreateOperation<Temporary>> {}

    /**
     * @deprecated The interface passed to {@linkcode Macro._onCreateDocuments}. It will be removed in v14 along with the
     * method it is for.
     * @see {@linkcode Document.Database2.OnCreateDocumentsOperation}
     *
     * ---
     *
     * **Declaration Merging Warning**
     *
     * It is very likely incorrect to merge into this interface instead of the base {@linkcode CreateOperation} for this Document or the
     * root {@linkcode DatabaseBackend.CreateOperation} for all documents, for reasons outlined in the latter's remarks. If you have a valid
     * use case for doing so, please let us know.
     */
    interface OnCreateDocumentsOperation<Temporary extends boolean | undefined = boolean | undefined>
      extends Document.Database2.OnCreateDocumentsOperation<CreateOperation<Temporary>> {}

    /**
     * The interface passed to {@linkcode Macro._onCreate | Macro#_onCreate} and
     * {@link Hooks.CreateDocument | the `createMacro` hook}.
     * @see {@linkcode Document.Database2.OnCreateOptions}
     *
     * ---
     *
     * **Declaration Merging Warning**
     *
     * It is very likely incorrect to merge into this interface instead of the base {@linkcode CreateOperation} for this Document or the
     * root {@linkcode DatabaseBackend.CreateOperation} for all documents, for reasons outlined in the latter's remarks. If you have a valid
     * use case for doing so, please let us know.
     */
    interface OnCreateOptions extends Document.Database2.OnCreateOptions<CreateOperation> {}

    /**
     * The interface passed to {@linkcode Macro._onCreateOperation} and `Macro`-related collections'
     * `#_onModifyContents` methods.
     * @see {@linkcode Document.Database2.OnCreateOperation}
     *
     * ---
     *
     * **Declaration Merging Warning**
     *
     * It is very likely incorrect to merge into this interface instead of the base {@linkcode CreateOperation} for this Document or the
     * root {@linkcode DatabaseBackend.CreateOperation} for all documents, for reasons outlined in the latter's remarks. If you have a valid
     * use case for doing so, please let us know.
     */
    interface OnCreateOperation extends Document.Database2.OnCreateOperation<CreateOperation> {}

    /* ***********************************************
     *              UPDATE OPERATIONS                *
     *************************************************/

    /**
     * A base (no property omission or optionality changes) {@linkcode DatabaseBackend.UpdateOperation | DatabaseUpdateOperation}
     * interface for `Macro` documents.
     *
     * See {@linkcode DatabaseBackend.UpdateOperation} for more information on this family of interfaces.
     *
     * @remarks This interface was previously typed for passing to {@linkcode Macro.update | Macro#update}.
     * The new name for that interface is {@linkcode UpdateOneDocumentOperation}.
     */
    interface UpdateOperation extends DatabaseBackend.UpdateOperation<Macro.UpdateInput, Macro.Parent> {}

    /**
     * The interface for passing to {@linkcode Macro.update | Macro#update}.
     * @see {@linkcode Document.Database2.UpdateOneDocumentOperation}
     *
     * ---
     *
     * **Declaration Merging Warning**
     *
     * It is very likely incorrect to merge into this interface instead of the base {@linkcode UpdateOperation} for this Document or the
     * root {@linkcode DatabaseBackend.UpdateOperation} for all documents, for reasons outlined in the latter's remarks. If you have a valid
     * use case for doing so, please let us know.
     */
    interface UpdateOneDocumentOperation extends Document.Database2.UpdateOneDocumentOperation<UpdateOperation> {}

    /**
     * @deprecated `Macro` documents are never embedded. This interface exists for consistency with other documents.
     *
     * The interface for passing to the {@linkcode Document.updateEmbeddedDocuments | #updateEmbeddedDocuments} method of any Documents that
     * can contain `Macro` documents (see {@linkcode Macro.Parent}). This interface is just an alias
     * for {@linkcode UpdateOneDocumentOperation}, as the same keys are provided by the method in both cases.
     *
     * ---
     *
     * **Declaration Merging Warning**
     *
     * It is very likely incorrect to merge into this interface instead of the base {@linkcode UpdateOperation} for this Document or the
     * root {@linkcode DatabaseBackend.UpdateOperation} for all documents, for reasons outlined in the latter's remarks. If you have a valid
     * use case for doing so, please let us know.
     */
    interface UpdateEmbeddedOperation extends UpdateOneDocumentOperation {}

    /**
     * The interface for passing to {@linkcode Macro.updateDocuments}.
     * @see {@linkcode Document.Database2.UpdateManyDocumentsOperation}
     *
     * ---
     *
     * **Declaration Merging Warning**
     *
     * It is very likely incorrect to merge into this interface instead of the base {@linkcode UpdateOperation} for this Document or the
     * root {@linkcode DatabaseBackend.UpdateOperation} for all documents, for reasons outlined in the latter's remarks. If you have a valid
     * use case for doing so, please let us know.
     */
    interface UpdateManyDocumentsOperation extends Document.Database2.UpdateManyDocumentsOperation<UpdateOperation> {}

    /**
     * The interface for passing to {@linkcode DatabaseBackend.update | DatabaseBackend#update} for `Macro` documents.
     * @see {@linkcode Document.Database2.BackendUpdateOperation}
     *
     * ---
     *
     * **Declaration Merging Warning**
     *
     * It is very likely incorrect to merge into this interface instead of the base {@linkcode UpdateOperation} for this Document or the
     * root {@linkcode DatabaseBackend.UpdateOperation} for all documents, for reasons outlined in the latter's remarks. If you have a valid
     * use case for doing so, please let us know.
     */
    interface BackendUpdateOperation extends Document.Database2.BackendUpdateOperation<UpdateOperation> {}

    /**
     * The interface passed to {@linkcode Macro._preUpdate | Macro#_preUpdate} and
     * {@link Hooks.PreUpdateDocument | the `preUpdateMacro` hook}.
     * @see {@linkcode Document.Database2.PreUpdateOptions}
     *
     * ---
     *
     * **Declaration Merging Warning**
     *
     * It is very likely incorrect to merge into this interface instead of the base {@linkcode UpdateOperation} for this Document or the
     * root {@linkcode DatabaseBackend.UpdateOperation} for all documents, for reasons outlined in the latter's remarks. If you have a valid
     * use case for doing so, please let us know.
     */
    interface PreUpdateOptions extends Document.Database2.PreUpdateOptions<UpdateOperation> {}

    /**
     * The interface passed to {@linkcode Macro._preUpdateOperation}.
     * @see {@linkcode Document.Database2.PreUpdateOperation}
     *
     * ---
     *
     * **Declaration Merging Warning**
     *
     * It is very likely incorrect to merge into this interface instead of the base {@linkcode UpdateOperation} for this Document or the
     * root {@linkcode DatabaseBackend.UpdateOperation} for all documents, for reasons outlined in the latter's remarks. If you have a valid
     * use case for doing so, please let us know.
     */
    interface PreUpdateOperation extends Document.Database2.PreUpdateOperation<UpdateOperation> {}

    /**
     * @deprecated The interface passed to {@linkcode Macro._onUpdateDocuments}. It will be removed in v14 along with the
     * method it is for.
     * @see {@linkcode Document.Database2.OnUpdateDocumentsOperation}
     *
     * ---
     *
     * **Declaration Merging Warning**
     *
     * It is very likely incorrect to merge into this interface instead of the base {@linkcode UpdateOperation} for this Document or the
     * root {@linkcode DatabaseBackend.UpdateOperation} for all documents, for reasons outlined in the latter's remarks. If you have a valid
     * use case for doing so, please let us know.
     */
    interface OnUpdateDocumentsOperation extends Document.Database2.OnUpdateDocumentsOperation<UpdateOperation> {}

    /**
     * The interface passed to {@linkcode Macro._onUpdate | Macro#_onUpdate} and
     * {@link Hooks.UpdateDocument | the `updateMacro` hook}.
     * @see {@linkcode Document.Database2.OnUpdateOptions}
     *
     * ---
     *
     * **Declaration Merging Warning**
     *
     * It is very likely incorrect to merge into this interface instead of the base {@linkcode UpdateOperation} for this Document or the
     * root {@linkcode DatabaseBackend.UpdateOperation} for all documents, for reasons outlined in the latter's remarks. If you have a valid
     * use case for doing so, please let us know.
     */
    interface OnUpdateOptions extends Document.Database2.OnUpdateOptions<UpdateOperation> {}

    /**
     * The interface passed to {@linkcode Macro._onUpdateOperation} and `Macro`-related collections'
     * `#_onModifyContents` methods.
     * @see {@linkcode Document.Database2.OnUpdateOperation}
     *
     * ---
     *
     * **Declaration Merging Warning**
     *
     * It is very likely incorrect to merge into this interface instead of the base {@linkcode UpdateOperation} for this Document or the
     * root {@linkcode DatabaseBackend.UpdateOperation} for all documents, for reasons outlined in the latter's remarks. If you have a valid
     * use case for doing so, please let us know.
     */
    interface OnUpdateOperation extends Document.Database2.OnUpdateOperation<UpdateOperation> {}

    /* ***********************************************
     *              DELETE OPERATIONS                *
     *************************************************/

    /**
     * A base (no property omission or optionality changes) {@linkcode DatabaseBackend.DeleteOperation | DatabaseDeleteOperation}
     * interface for `Macro` documents.
     *
     * See {@linkcode DatabaseBackend.DeleteOperation} for more information on this family of interfaces.
     *
     * @remarks This interface was previously typed for passing to {@linkcode Macro.delete | Macro#delete}.
     * The new name for that interface is {@linkcode DeleteOneDocumentOperation}.
     */
    interface DeleteOperation extends DatabaseBackend.DeleteOperation<Macro.Parent> {}

    /**
     * The interface for passing to {@linkcode Macro.delete | Macro#delete}.
     * @see {@linkcode Document.Database2.DeleteOneDocumentOperation}
     *
     * ---
     *
     * **Declaration Merging Warning**
     *
     * It is very likely incorrect to merge into this interface instead of the base {@linkcode DeleteOperation} for this Document or the
     * root {@linkcode DatabaseBackend.DeleteOperation} for all documents, for reasons outlined in the latter's remarks. If you have a valid
     * use case for doing so, please let us know.
     */
    interface DeleteOneDocumentOperation extends Document.Database2.DeleteOneDocumentOperation<DeleteOperation> {}

    /**
     * @deprecated `Macro` documents are never embedded. This interface exists for consistency with other documents.
     *
     * The interface for passing to the {@linkcode Document.deleteEmbeddedDocuments | #deleteEmbeddedDocuments} method of any Documents that
     * can contain `Macro` documents (see {@linkcode Macro.Parent}). This interface is just an alias
     * for {@linkcode DeleteOneDocumentOperation}, as the same keys are provided by the method in both cases.
     *
     * ---
     *
     * **Declaration Merging Warning**
     *
     * It is very likely incorrect to merge into this interface instead of the base {@linkcode DeleteOperation} for this Document or the
     * root {@linkcode DatabaseBackend.DeleteOperation} for all documents, for reasons outlined in the latter's remarks. If you have a valid
     * use case for doing so, please let us know.
     */
    interface DeleteEmbeddedOperation extends DeleteOneDocumentOperation {}

    /**
     * The interface for passing to {@linkcode Macro.deleteDocuments}.
     * @see {@linkcode Document.Database2.DeleteManyDocumentsOperation}
     *
     * ---
     *
     * **Declaration Merging Warning**
     *
     * It is very likely incorrect to merge into this interface instead of the base {@linkcode DeleteOperation} for this Document or the
     * root {@linkcode DatabaseBackend.DeleteOperation} for all documents, for reasons outlined in the latter's remarks. If you have a valid
     * use case for doing so, please let us know.
     */
    interface DeleteManyDocumentsOperation extends Document.Database2.DeleteManyDocumentsOperation<DeleteOperation> {}

    /**
     * The interface for passing to {@linkcode DatabaseBackend.delete | DatabaseBackend#delete} for `Macro` documents.
     * @see {@linkcode Document.Database2.BackendDeleteOperation}
     *
     * ---
     *
     * **Declaration Merging Warning**
     *
     * It is very likely incorrect to merge into this interface instead of the base {@linkcode DeleteOperation} for this Document or the
     * root {@linkcode DatabaseBackend.DeleteOperation} for all documents, for reasons outlined in the latter's remarks. If you have a valid
     * use case for doing so, please let us know.
     */
    interface BackendDeleteOperation extends Document.Database2.BackendDeleteOperation<DeleteOperation> {}

    /**
     * The interface passed to {@linkcode Macro._preDelete | Macro#_preDelete} and
     * {@link Hooks.PreDeleteDocument | the `preDeleteMacro` hook}.
     * @see {@linkcode Document.Database2.PreDeleteOptions}
     *
     * ---
     *
     * **Declaration Merging Warning**
     *
     * It is very likely incorrect to merge into this interface instead of the base {@linkcode DeleteOperation} for this Document or the
     * root {@linkcode DatabaseBackend.DeleteOperation} for all documents, for reasons outlined in the latter's remarks. If you have a valid
     * use case for doing so, please let us know.
     */
    interface PreDeleteOptions extends Document.Database2.PreDeleteOptions<DeleteOperation> {}

    /**
     * The interface passed to {@linkcode Macro._preDeleteOperation}.
     * @see {@linkcode Document.Database2.PreDeleteOperation}
     *
     * ---
     *
     * **Declaration Merging Warning**
     *
     * It is very likely incorrect to merge into this interface instead of the base {@linkcode DeleteOperation} for this Document or the
     * root {@linkcode DatabaseBackend.DeleteOperation} for all documents, for reasons outlined in the latter's remarks. If you have a valid
     * use case for doing so, please let us know.
     */
    interface PreDeleteOperation extends Document.Database2.PreDeleteOperation<DeleteOperation> {}

    /**
     * @deprecated The interface passed to {@linkcode Macro._onDeleteDocuments}. It will be removed in v14 along with the
     * method it is for.
     * @see {@linkcode Document.Database2.OnDeleteDocumentsOperation}
     *
     * ---
     *
     * **Declaration Merging Warning**
     *
     * It is very likely incorrect to merge into this interface instead of the base {@linkcode DeleteOperation} for this Document or the
     * root {@linkcode DatabaseBackend.DeleteOperation} for all documents, for reasons outlined in the latter's remarks. If you have a valid
     * use case for doing so, please let us know.
     */
    interface OnDeleteDocumentsOperation extends Document.Database2.OnDeleteDocumentsOperation<DeleteOperation> {}

    /**
     * The interface passed to {@linkcode Macro._onDelete | Macro#_onDelete} and
     * {@link Hooks.DeleteDocument | the `deleteMacro` hook}.
     * @see {@linkcode Document.Database2.OnDeleteOptions}
     *
     * ---
     *
     * **Declaration Merging Warning**
     *
     * It is very likely incorrect to merge into this interface instead of the base {@linkcode DeleteOperation} for this Document or the
     * root {@linkcode DatabaseBackend.DeleteOperation} for all documents, for reasons outlined in the latter's remarks. If you have a valid
     * use case for doing so, please let us know.
     */
    interface OnDeleteOptions extends Document.Database2.OnDeleteOptions<DeleteOperation> {}

    /**
     * The interface passed to {@linkcode Macro._onDeleteOperation} and `Macro`-related collections'
     * `#_onModifyContents` methods.
     * @see {@linkcode Document.Database2.OnDeleteOperation}
     *
     * ---
     *
     * **Declaration Merging Warning**
     *
     * It is very likely incorrect to merge into this interface instead of the base {@linkcode DeleteOperation} for this Document or the
     * root {@linkcode DatabaseBackend.DeleteOperation} for all documents, for reasons outlined in the latter's remarks. If you have a valid
     * use case for doing so, please let us know.
     */
    interface OnDeleteOperation extends Document.Database2.OnDeleteOperation<DeleteOperation> {}

    namespace Internal {
      interface OperationNameMap<Temporary extends boolean | undefined = boolean | undefined> {
        GetDocumentsOperation: Macro.Database2.GetDocumentsOperation;
        BackendGetOperation: Macro.Database2.BackendGetOperation;
        GetOperation: Macro.Database2.GetOperation;

        CreateDocumentsOperation: Macro.Database2.CreateDocumentsOperation<Temporary>;
        // eslint-disable-next-line @typescript-eslint/no-deprecated
        CreateEmbeddedOperation: Macro.Database2.CreateEmbeddedOperation;
        BackendCreateOperation: Macro.Database2.BackendCreateOperation<Temporary>;
        CreateOperation: Macro.Database2.CreateOperation<Temporary>;
        PreCreateOptions: Macro.Database2.PreCreateOptions<Temporary>;
        PreCreateOperation: Macro.Database2.PreCreateOperation<Temporary>;
        // eslint-disable-next-line @typescript-eslint/no-deprecated
        OnCreateDocumentsOperation: Macro.Database2.OnCreateDocumentsOperation<Temporary>;
        OnCreateOptions: Macro.Database2.OnCreateOptions;
        OnCreateOperation: Macro.Database2.OnCreateOperation;

        UpdateOneDocumentOperation: Macro.Database2.UpdateOneDocumentOperation;
        // eslint-disable-next-line @typescript-eslint/no-deprecated
        UpdateEmbeddedOperation: Macro.Database2.UpdateEmbeddedOperation;
        UpdateManyDocumentsOperation: Macro.Database2.UpdateManyDocumentsOperation;
        BackendUpdateOperation: Macro.Database2.BackendUpdateOperation;
        UpdateOperation: Macro.Database2.UpdateOperation;
        PreUpdateOptions: Macro.Database2.PreUpdateOptions;
        PreUpdateOperation: Macro.Database2.PreUpdateOperation;
        // eslint-disable-next-line @typescript-eslint/no-deprecated
        OnUpdateDocumentsOperation: Macro.Database2.OnUpdateDocumentsOperation;
        OnUpdateOptions: Macro.Database2.OnUpdateOptions;
        OnUpdateOperation: Macro.Database2.OnUpdateOperation;

        DeleteOneDocumentOperation: Macro.Database2.DeleteOneDocumentOperation;
        // eslint-disable-next-line @typescript-eslint/no-deprecated
        DeleteEmbeddedOperation: Macro.Database2.DeleteEmbeddedOperation;
        DeleteManyDocumentsOperation: Macro.Database2.DeleteManyDocumentsOperation;
        BackendDeleteOperation: Macro.Database2.BackendDeleteOperation;
        DeleteOperation: Macro.Database2.DeleteOperation;
        PreDeleteOptions: Macro.Database2.PreDeleteOptions;
        PreDeleteOperation: Macro.Database2.PreDeleteOperation;
        // eslint-disable-next-line @typescript-eslint/no-deprecated
        OnDeleteDocumentsOperation: Macro.Database2.OnDeleteDocumentsOperation;
        OnDeleteOptions: Macro.Database2.OnDeleteOptions;
        OnDeleteOperation: Macro.Database2.OnDeleteOperation;
      }
    }

    /* ***********************************************
     *             DocsV2 DEPRECATIONS               *
     *************************************************/

    /** @deprecated Use {@linkcode GetOperation} instead. This type will be removed in v14.  */
    type Get = GetOperation;

    /** @deprecated Use {@linkcode GetDocumentsOperation} instead. This type will be removed in v14.  */
    type GetOptions = GetDocumentsOperation;

    /** @deprecated Use {@linkcode CreateOperation} instead. This type will be removed in v14.  */
    type Create<Temporary extends boolean | undefined> = CreateOperation<Temporary>;

    /** @deprecated Use {@linkcode UpdateOperation} instead. This type will be removed in v14.  */
    type Update = UpdateOperation;

    /** @deprecated Use {@linkcode DeleteOperation} instead. This type will be removed in v14.  */
    type Delete = DeleteOperation;

    // CreateDocumentsOperation didn't change purpose or name

    /** @deprecated Use {@linkcode UpdateManyDocumentsOperation} instead. This type will be removed in v14 */
    type UpdateDocumentsOperation = UpdateManyDocumentsOperation;

    /** @deprecated Use {@linkcode DeleteManyDocumentsOperation} instead. This type will be removed in v14 */
    type DeleteDocumentsOperation = DeleteManyDocumentsOperation;

    // PreCreateOptions didn't change purpose or name

    // OnCreateOptions didn't change purpose or name

    // PreCreateOperation didn't change purpose or name

    // OnCreateOperation didn't change purpose or name

    // PreUpdateOptions didn't change purpose or name

    // OnUpdateOptions didn't change purpose or name

    // PreUpdateOperation didn't change purpose or name

    // OnUpdateOperation didn't change purpose or name

    // PreDeleteOptions didn't change purpose or name

    // OnDeleteOptions didn't change purpose or name

    // PreDeleteOperation didn't change purpose or name

    // OnDeleteOperation didn't change purpose or name

    /** @deprecated Use {@linkcode OnCreateDocumentsOperation} instead. This type will be removed in v14 */
    // eslint-disable-next-line @typescript-eslint/no-deprecated
    type OnCreateDocumentsContext = OnCreateDocumentsOperation;

    /** @deprecated Use {@linkcode OnUpdateDocumentsOperation} instead. This type will be removed in v14 */
    // eslint-disable-next-line @typescript-eslint/no-deprecated
    type OnUpdateDocumentsContext = OnUpdateDocumentsOperation;

    /** @deprecated Use {@linkcode OnDeleteOptions} instead. This type will be removed in v14 */
    type DeleteOptions = OnDeleteOptions;

    /** @deprecated Use {@linkcode OnCreateOptions} instead. This type will be removed in v14 */
    type CreateOptions = OnCreateOptions;

    /** @deprecated Use {@linkcode OnUpdateOptions} instead. This type will be removed in v14 */
    type UpdateOptions = OnUpdateOptions;

    /** @deprecated Use {@linkcode OnDeleteDocumentsOperation} instead. This type will be removed in v14 */
    // eslint-disable-next-line @typescript-eslint/no-deprecated
    type DeleteDocumentsContext = OnDeleteDocumentsOperation;

    /** @deprecated use {@linkcode CreateDocumentsOperation} instead. This type will be removed in v14. */
    type DialogCreateOptions = CreateDocumentsOperation;
  }

  /**
   * If `Temporary` is true then {@linkcode Macro.Implementation}, otherwise {@linkcode Macro.Stored}.
   */
  type TemporaryIf<Temporary extends boolean | undefined> =
    true extends Extract<Temporary, true> ? Macro.Implementation : Macro.Stored;

  namespace Database {
    /** Options passed along in Get operations for Macros */
    interface Get extends foundry.abstract.types.DatabaseGetOperation<Macro.Parent> {}

    /** Options passed along in Create operations for Macros */
    interface Create<Temporary extends boolean | undefined = boolean | undefined> extends foundry.abstract.types
      .DatabaseCreateOperation<Macro.CreateData, Macro.Parent, Temporary> {}

    /** Options passed along in Delete operations for Macros */
    interface Delete extends foundry.abstract.types.DatabaseDeleteOperation<Macro.Parent> {}

    /** Options passed along in Update operations for Macros */
    interface Update extends foundry.abstract.types.DatabaseUpdateOperation<Macro.UpdateData, Macro.Parent> {}

    /** Operation for {@linkcode Macro.createDocuments} */
<<<<<<< HEAD
    interface CreateDocumentsOperation<Temporary extends boolean | undefined>
      extends Document.Database.CreateDocumentsOperation<Macro.Database.Create<Temporary>> {}
=======
    interface CreateDocumentsOperation<Temporary extends boolean | undefined> extends Document.Database.CreateOperation<
      Macro.Database.Create<Temporary>
    > {}
>>>>>>> 8bf5f070

    /** Operation for {@linkcode Macro.updateDocuments} */
    interface UpdateDocumentsOperation extends Document.Database.UpdateDocumentsOperation<Macro.Database.Update> {}

    /** Operation for {@linkcode Macro.deleteDocuments} */
    interface DeleteDocumentsOperation extends Document.Database.DeleteDocumentsOperation<Macro.Database.Delete> {}

    /** Operation for {@linkcode Macro.create} */
<<<<<<< HEAD
    interface CreateOperation<Temporary extends boolean | undefined>
      extends Document.Database.CreateDocumentsOperation<Macro.Database.Create<Temporary>> {}
=======
    interface CreateOperation<Temporary extends boolean | undefined> extends Document.Database.CreateOperation<
      Macro.Database.Create<Temporary>
    > {}
>>>>>>> 8bf5f070

    /** Operation for {@link Macro.update | `Macro#update`} */
    interface UpdateOperation extends Document.Database.UpdateOperation<Update> {}

    interface DeleteOperation extends Document.Database.DeleteOperation<Delete> {}

    /** Options for {@linkcode Macro.get} */
    interface GetOptions extends Document.Database.GetOptions {}

    /** Options for {@link Macro._preCreate | `Macro#_preCreate`} */
    interface PreCreateOptions extends Document.Database.PreCreateOptions<Create> {}

    /** Options for {@link Macro._onCreate | `Macro#_onCreate`} */
    interface OnCreateOptions extends Document.Database.CreateOptions<Create> {}

    /** Operation for {@linkcode Macro._preCreateOperation} */
    interface PreCreateOperation extends Document.Database.PreCreateOperationStatic<Macro.Database.Create> {}

    /** Operation for {@link Macro._onCreateOperation | `Macro#_onCreateOperation`} */
    interface OnCreateOperation extends Macro.Database.Create {}

    /** Options for {@link Macro._preUpdate | `Macro#_preUpdate`} */
    interface PreUpdateOptions extends Document.Database.PreUpdateOptions<Update> {}

    /** Options for {@link Macro._onUpdate | `Macro#_onUpdate`} */
    interface OnUpdateOptions extends Document.Database.UpdateOptions<Update> {}

    /** Operation for {@linkcode Macro._preUpdateOperation} */
    interface PreUpdateOperation extends Macro.Database.Update {}

    /** Operation for {@link Macro._onUpdateOperation | `Macro._preUpdateOperation`} */
    interface OnUpdateOperation extends Macro.Database.Update {}

    /** Options for {@link Macro._preDelete | `Macro#_preDelete`} */
    interface PreDeleteOptions extends Document.Database.PreDeleteOperationInstance<Delete> {}

    /** Options for {@link Macro._onDelete | `Macro#_onDelete`} */
    interface OnDeleteOptions extends Document.Database.DeleteOptions<Delete> {}

    /** Options for {@link Macro._preDeleteOperation | `Macro#_preDeleteOperation`} */
    interface PreDeleteOperation extends Macro.Database.Delete {}

    /** Options for {@link Macro._onDeleteOperation | `Macro#_onDeleteOperation`} */
    interface OnDeleteOperation extends Macro.Database.Delete {}

    /** Context for {@linkcode Macro._onDeleteOperation} */
    interface OnDeleteDocumentsContext extends Document.ModificationContext<Macro.Parent> {}

    /** Context for {@linkcode Macro._onCreateDocuments} */
    interface OnCreateDocumentsContext extends Document.ModificationContext<Macro.Parent> {}

    /** Context for {@linkcode Macro._onUpdateDocuments} */
    interface OnUpdateDocumentsContext extends Document.ModificationContext<Macro.Parent> {}

    /**
     * Options for {@link Macro._preCreateDescendantDocuments | `Macro#_preCreateDescendantDocuments`}
     * and {@link Macro._onCreateDescendantDocuments | `Macro#_onCreateDescendantDocuments`}
     */
    interface CreateOptions extends Document.Database.CreateOptions<Macro.Database.Create> {}

    /**
     * Options for {@link Macro._preUpdateDescendantDocuments | `Macro#_preUpdateDescendantDocuments`}
     * and {@link Macro._onUpdateDescendantDocuments | `Macro#_onUpdateDescendantDocuments`}
     */
    interface UpdateOptions extends Document.Database.UpdateOptions<Macro.Database.Update> {}

    /**
     * Options for {@link Macro._preDeleteDescendantDocuments | `Macro#_preDeleteDescendantDocuments`}
     * and {@link Macro._onDeleteDescendantDocuments | `Macro#_onDeleteDescendantDocuments`}
     */
    interface DeleteOptions extends Document.Database.DeleteOptions<Macro.Database.Delete> {}

    /**
     * Create options for {@linkcode Macro.createDialog}.
     */
    interface DialogCreateOptions extends InexactPartial<Create> {}
  }

  /**
   * The flags that are available for this document in the form `{ [scope: string]: { [key: string]: unknown } }`.
   */
  interface Flags extends Document.Internal.ConfiguredFlagsForName<Name> {}

  namespace Flags {
    /**
     * The valid scopes for the flags on this document e.g. `"core"` or `"dnd5e"`.
     */
    type Scope = Document.Internal.FlagKeyOf<Flags>;

    /**
     * The valid keys for a certain scope for example if the scope is "core" then a valid key may be `"sheetLock"` or `"viewMode"`.
     */
    type Key<Scope extends Flags.Scope> = Document.Internal.FlagKeyOf<Document.Internal.FlagGetKey<Flags, Scope>>;

    /**
     * Gets the type of a particular flag given a `Scope` and a `Key`.
     */
    type Get<Scope extends Flags.Scope, Key extends Flags.Key<Scope>> = Document.Internal.GetFlag<Flags, Scope, Key>;
  }

  /* ***********************************************
   *       CLIENT DOCUMENT TEMPLATE TYPES          *
   *************************************************/

  /** The interface {@linkcode Macro.fromDropData} receives */
  interface DropData extends Document.Internal.DropData<Name> {}

  /**
   * @deprecated Foundry prior to v13 had a completely unused `options` parameter in the {@linkcode Macro.fromDropData}
   * signature that has since been removed. This type will be removed in v14.
   */
  type DropDataOptions = never;

  /**
   * The interface for passing to {@linkcode Macro.defaultName}
   * @see {@linkcode Document.DefaultNameContext}
   */
  interface DefaultNameContext extends Document.DefaultNameContext<Name, Parent> {}

  /**
   * The interface for passing to {@linkcode Macro.createDialog}'s first parameter
   * @see {@linkcode Document.CreateDialogData}
   */
  interface CreateDialogData extends Document.CreateDialogData<CreateData> {}

  /**
   * @deprecated This is for a deprecated signature, and will be removed in v15.
   * The interface for passing to {@linkcode Macro.createDialog}'s second parameter that still includes partial Dialog
   * options, instead of being purely a {@linkcode Database2.CreateDocumentsOperation | CreateDocumentsOperation}.
   */
  interface CreateDialogDeprecatedOptions<Temporary extends boolean | undefined = boolean | undefined>
    extends Database2.CreateDocumentsOperation<Temporary>,
      Document._PartialDialogV1OptionsForCreateDialog {}

  /**
   * The interface for passing to {@linkcode Macro.createDialog}'s third parameter
   * @see {@linkcode Document.CreateDialogOptions}
   */
  interface CreateDialogOptions extends Document.CreateDialogOptions<Name> {}

  /**
   * The return type for {@linkcode Macro.createDialog}.
   * @see {@linkcode Document.CreateDialogReturn}
   */
  // TODO: inline .Stored in v14 instead of taking Temporary
  type CreateDialogReturn<
    Temporary extends boolean | undefined,
    PassedConfig extends Macro.CreateDialogOptions | undefined,
  > = Document.CreateDialogReturn<Macro.TemporaryIf<Temporary>, PassedConfig>;

  /**
   * The return type for {@linkcode Macro.deleteDialog | Macro#deleteDialog}.
   * @see {@linkcode Document.DeleteDialogReturn}
   */
  type DeleteDialogReturn<PassedConfig extends DialogV2.ConfirmConfig | undefined> = Document.DeleteDialogReturn<
    Macro.Stored,
    PassedConfig
  >;

  /* ***********************************************
   *              MACRO-SPECIFIC TYPES             *
   *************************************************/

  /** @internal */
  type _ScriptScope = NullishProps<{
    /** An Actor who is the protagonist of the executed action. */
    actor: Actor.Implementation;

    /** A Token which is the protagonist of the executed action. */
    token: Token.Implementation;

    /** The speaker data */
    speaker: ChatMessage.SpeakerData;

    /**
     * @remarks Sometimes provided by core:
     * - When called in {@linkcode ExecuteMacroRegionBehaviorType._handleRegionEvent | ExecuteMacroRegionBehaviorType#_handleRegionEvent},
     * will be a {@linkcode Scene.Implementation} (possibly `null` if somehow called on a `RegionBehavior` whose `RegionDocument` doesn't
     * have a parent `Scene`)
     */
    scene?: unknown;

    /**
     * @remarks Sometimes provided by core:
     * - When called in {@linkcode ExecuteMacroRegionBehaviorType._handleRegionEvent | ExecuteMacroRegionBehaviorType#_handleRegionEvent},
     * will be a {@linkcode RegionDocument.Implementation} (possibly `null` if somehow called on a `RegionBehavior` without a parent
     * `RegionDocument`)
     */
    region?: unknown;

    /**
     * @remarks Sometimes provided by core:
     * - When called in {@linkcode ExecuteMacroRegionBehaviorType._handleRegionEvent | ExecuteMacroRegionBehaviorType#_handleRegionEvent},
     * will be a {@linkcode RegionBehavior.Implementation} (possibly `null` if somehow called on a `RegionBehaviorType` without a parent
     * `RegionBehavior`)
     */
    behavior?: unknown;

    /**
     * @remarks Sometimes provided by core:
     * - When called in {@linkcode Macro._onClickDocumentLink | Macro#_onClickDocumentLink},
     * will be a {@linkcode MouseEvent}
     * - When called in {@linkcode ExecuteMacroRegionBehaviorType._handleRegionEvent | ExecuteMacroRegionBehaviorType#_handleRegionEvent},
     * will be a {@linkcode RegionDocument.RegionEvent}
     */
    event?: unknown;

    /**
     * @remarks Additional arguments passed as part of the scope. Numeric keys are disallowed (`##executeScript` throws).
     */
    [arg: string | symbol]: unknown;
  }>;

  interface ScriptScope extends _ScriptScope {}

  interface ChatScope extends Pick<ScriptScope, "speaker"> {}

  interface UnknownScope extends ScriptScope, ChatScope {}

  type ExecuteScope<SubType extends Macro.SubType> = SubType extends "chat" | "script"
    ? UnknownScope
    : (SubType extends "script" ? ScriptScope : never) | (SubType extends "chat" ? ScriptScope : never);

  // Note: If extra types ever get added this will need to be updated to account for them, even if
  // just to return `undefined`.
  type ExecuteReturn<SubType extends Macro.SubType> =
    | (SubType extends "chat" ? Promise<ChatMessage.Implementation | undefined | void> : never)
    // Note(LukeAbby): As of 13.346 this `| void` is only possible if there's a syntax error in the function.
    | (SubType extends "script" ? Promise<unknown> | void : never);

  /**
   * The arguments to construct the document.
   *
   * @deprecated Writing the signature directly has helped reduce circularities and therefore is
   * now recommended. This type will be removed in v14.
   */
  // eslint-disable-next-line @typescript-eslint/no-deprecated
  type ConstructorArgs = Document.ConstructorParameters<CreateData, Parent>;

  /**
   * @deprecated Replaced with {@linkcode Macro.ConfiguredSubType} (will be removed in v14).
   */
  // eslint-disable-next-line @typescript-eslint/no-deprecated
  type ConfiguredSubTypes = ConfiguredSubType;
}

/**
 * The client-side Macro document which extends the common BaseMacro model.
 *
 * @see {@linkcode Macros}            The world-level collection of Macro documents
 * @see {@linkcode MacroConfig}       The Macro configuration application
 *
 * @param data - Initial data provided to construct the Macro document
 */
declare class Macro<out SubType extends Macro.SubType = Macro.SubType> extends BaseMacro.Internal
  .ClientDocument<SubType> {
  /**
   * @param data    - Initial data from which to construct the `Macro`
   * @param context - Construction context options
   */
  constructor(data: Macro.CreateData<SubType>, context?: Macro.ConstructionContext);

  /**
   * Is the current User the author of this macro?
   */
  get isAuthor(): boolean;

  /**
   * Test whether the current user is capable of executing a Macro script
   */
  get canExecute(): boolean;

  /**
   * Provide a thumbnail image path used to represent this document.
   */
  get thumbnail(): string | null;

  /**
   * Test whether the given User is capable of executing this Macro.
   * @param user - The User to test.
   * @returns Can this User execute this Macro?
   */
  canUserExecute(user: User.Implementation): boolean;

  /**
   * Execute the Macro command.
   * @param scope - Macro execution scope which is passed to script macros
   * @returns A promise containing a created {@linkcode ChatMessage} (or `undefined`) if a chat
   *          macro or the return value if a script macro. A void return is possible if the user
   *          is not permitted to execute macros or a script macro execution fails.
   * @remarks Forwards to either `#executeChat` or `#executeScript`
   */
  execute(scope?: Macro.ExecuteScope<SubType>): Macro.ExecuteReturn<SubType>;

  /** @remarks Returns `this.execute({event})` */
  override _onClickDocumentLink(event: MouseEvent): Macro.ExecuteReturn<SubType>;

  // _onCreate is overridden but with no signature changes from its definition in BaseMacro.

  /*
   * After this point these are not really overridden methods.
   * They are here because Foundry's documents are complex and have lots of edge cases.
   * There are DRY ways of representing this but this ends up being harder to understand
   * for end users extending these functions, especially for static methods. There are also a
   * number of methods that don't make sense to call directly on `Document` like `createDocuments`,
   * as there is no data that can safely construct every possible document. Finally keeping definitions
   * separate like this helps against circularities.
   */

  // ClientDocument overrides

  // Descendant Document operations have been left out because Macro does not have any descendant documents.

  static override defaultName(context?: Macro.DefaultNameContext): string;

  static override createDialog<
    Temporary extends boolean | undefined = undefined,
    Options extends Macro.CreateDialogOptions | undefined = undefined,
  >(
    data?: Macro.CreateDialogData,
    createOptions?: Macro.Database2.CreateDocumentsOperation<Temporary>,
    options?: Options,
  ): Promise<Macro.CreateDialogReturn<Temporary, Options>>;

  /**
   * @deprecated "The `ClientDocument.createDialog` signature has changed. It now accepts database operation options in its second
   * parameter, and options for {@linkcode DialogV2.prompt} in its third parameter." (since v13, until v15)
   *
   * @remarks @see {@linkcode Macro.CreateDialogDeprecatedOptions}
   */
  static override createDialog<
    Temporary extends boolean | undefined = undefined,
    Options extends Macro.CreateDialogOptions | undefined = undefined,
  >(
    data: Macro.CreateDialogData,
    // eslint-disable-next-line @typescript-eslint/no-deprecated
    createOptions: Macro.CreateDialogDeprecatedOptions<Temporary>,
    options?: Options,
  ): Promise<Macro.CreateDialogReturn<Temporary, Options>>;

  override deleteDialog<Options extends DialogV2.ConfirmConfig | undefined = undefined>(
    options?: Options,
    operation?: Macro.Database2.DeleteOneDocumentOperation,
  ): Promise<Macro.DeleteDialogReturn<Options>>;

  /**
   * @deprecated "`options` is now an object containing entries supported by {@linkcode DialogV2.confirm | DialogV2.confirm}."
   * (since v13, until v15)
   *
   * @remarks @see {@linkcode Document.DeleteDialogDeprecatedConfig}
   */
  // eslint-disable-next-line @typescript-eslint/no-deprecated
  override deleteDialog<Options extends Document.DeleteDialogDeprecatedConfig | undefined = undefined>(
    options?: Options,
    operation?: Macro.Database2.DeleteOneDocumentOperation,
  ): Promise<Macro.DeleteDialogReturn<Options>>;

  static override fromDropData(data: Macro.DropData): Promise<Macro.Implementation | undefined>;

  static override fromImport(
    source: Macro.Source,
    context?: Document.FromImportContext<Macro.Parent> | null,
  ): Promise<Macro.Implementation>;

  #Macro: true;
}

export default Macro;<|MERGE_RESOLUTION|>--- conflicted
+++ resolved
@@ -388,8 +388,9 @@
      * @remarks This interface was previously typed for passing to {@linkcode Macro.create}. The new name for that
      * interface is {@linkcode CreateDocumentsOperation}.
      */
-    interface CreateOperation<Temporary extends boolean | undefined = boolean | undefined>
-      extends DatabaseBackend.CreateOperation<Macro.CreateInput, Macro.Parent, Temporary> {}
+    interface CreateOperation<
+      Temporary extends boolean | undefined = boolean | undefined,
+    > extends DatabaseBackend.CreateOperation<Macro.CreateInput, Macro.Parent, Temporary> {}
 
     /**
      * The interface for passing to {@linkcode Macro.create} or {@linkcode Macro.createDocuments}.
@@ -403,8 +404,8 @@
      * root {@linkcode DatabaseBackend.CreateOperation} for all documents, for reasons outlined in the latter's remarks. If you have a valid
      * use case for doing so, please let us know.
      */
-    interface CreateDocumentsOperation<Temporary extends boolean | undefined = boolean | undefined>
-      extends Document.Database2.CreateDocumentsOperation<CreateOperation<Temporary>> {}
+    interface CreateDocumentsOperation<Temporary extends boolean | undefined = boolean | undefined> extends Document
+      .Database2.CreateDocumentsOperation<CreateOperation<Temporary>> {}
 
     /**
      * @deprecated `Macro` documents are never embedded. This interface exists for consistency with other documents.
@@ -435,8 +436,8 @@
      * root {@linkcode DatabaseBackend.CreateOperation} for all documents, for reasons outlined in the latter's remarks. If you have a valid
      * use case for doing so, please let us know.
      */
-    interface BackendCreateOperation<Temporary extends boolean | undefined = boolean | undefined>
-      extends Document.Database2.BackendCreateOperation<CreateOperation<Temporary>> {}
+    interface BackendCreateOperation<Temporary extends boolean | undefined = boolean | undefined> extends Document
+      .Database2.BackendCreateOperation<CreateOperation<Temporary>> {}
 
     /**
      * The interface passed to {@linkcode Macro._preCreate | Macro#_preCreate} and
@@ -451,8 +452,8 @@
      * root {@linkcode DatabaseBackend.CreateOperation} for all documents, for reasons outlined in the latter's remarks. If you have a valid
      * use case for doing so, please let us know.
      */
-    interface PreCreateOptions<Temporary extends boolean | undefined = boolean | undefined>
-      extends Document.Database2.PreCreateOptions<CreateOperation<Temporary>> {}
+    interface PreCreateOptions<Temporary extends boolean | undefined = boolean | undefined> extends Document.Database2
+      .PreCreateOptions<CreateOperation<Temporary>> {}
 
     /**
      * The interface passed to {@linkcode Macro._preCreateOperation}.
@@ -466,8 +467,8 @@
      * root {@linkcode DatabaseBackend.CreateOperation} for all documents, for reasons outlined in the latter's remarks. If you have a valid
      * use case for doing so, please let us know.
      */
-    interface PreCreateOperation<Temporary extends boolean | undefined = boolean | undefined>
-      extends Document.Database2.PreCreateOperation<CreateOperation<Temporary>> {}
+    interface PreCreateOperation<Temporary extends boolean | undefined = boolean | undefined> extends Document.Database2
+      .PreCreateOperation<CreateOperation<Temporary>> {}
 
     /**
      * @deprecated The interface passed to {@linkcode Macro._onCreateDocuments}. It will be removed in v14 along with the
@@ -482,8 +483,8 @@
      * root {@linkcode DatabaseBackend.CreateOperation} for all documents, for reasons outlined in the latter's remarks. If you have a valid
      * use case for doing so, please let us know.
      */
-    interface OnCreateDocumentsOperation<Temporary extends boolean | undefined = boolean | undefined>
-      extends Document.Database2.OnCreateDocumentsOperation<CreateOperation<Temporary>> {}
+    interface OnCreateDocumentsOperation<Temporary extends boolean | undefined = boolean | undefined> extends Document
+      .Database2.OnCreateDocumentsOperation<CreateOperation<Temporary>> {}
 
     /**
      * The interface passed to {@linkcode Macro._onCreate | Macro#_onCreate} and
@@ -954,30 +955,19 @@
     interface Update extends foundry.abstract.types.DatabaseUpdateOperation<Macro.UpdateData, Macro.Parent> {}
 
     /** Operation for {@linkcode Macro.createDocuments} */
-<<<<<<< HEAD
-    interface CreateDocumentsOperation<Temporary extends boolean | undefined>
-      extends Document.Database.CreateDocumentsOperation<Macro.Database.Create<Temporary>> {}
-=======
-    interface CreateDocumentsOperation<Temporary extends boolean | undefined> extends Document.Database.CreateOperation<
+    interface CreateDocumentsOperation<Temporary extends boolean | undefined> extends Document.Database
+      .CreateDocumentsOperation<Macro.Database.Create<Temporary>> {}
+
+    /** Operation for {@linkcode Macro.updateDocuments} */
+    interface UpdateDocumentsOperation extends Document.Database.UpdateDocumentsOperation<Macro.Database.Update> {}
+
+    /** Operation for {@linkcode Macro.deleteDocuments} */
+    interface DeleteDocumentsOperation extends Document.Database.DeleteDocumentsOperation<Macro.Database.Delete> {}
+
+    /** Operation for {@linkcode Macro.create} */
+    interface CreateOperation<Temporary extends boolean | undefined> extends Document.Database.CreateDocumentsOperation<
       Macro.Database.Create<Temporary>
     > {}
->>>>>>> 8bf5f070
-
-    /** Operation for {@linkcode Macro.updateDocuments} */
-    interface UpdateDocumentsOperation extends Document.Database.UpdateDocumentsOperation<Macro.Database.Update> {}
-
-    /** Operation for {@linkcode Macro.deleteDocuments} */
-    interface DeleteDocumentsOperation extends Document.Database.DeleteDocumentsOperation<Macro.Database.Delete> {}
-
-    /** Operation for {@linkcode Macro.create} */
-<<<<<<< HEAD
-    interface CreateOperation<Temporary extends boolean | undefined>
-      extends Document.Database.CreateDocumentsOperation<Macro.Database.Create<Temporary>> {}
-=======
-    interface CreateOperation<Temporary extends boolean | undefined> extends Document.Database.CreateOperation<
-      Macro.Database.Create<Temporary>
-    > {}
->>>>>>> 8bf5f070
 
     /** Operation for {@link Macro.update | `Macro#update`} */
     interface UpdateOperation extends Document.Database.UpdateOperation<Update> {}
@@ -1109,8 +1099,7 @@
    * options, instead of being purely a {@linkcode Database2.CreateDocumentsOperation | CreateDocumentsOperation}.
    */
   interface CreateDialogDeprecatedOptions<Temporary extends boolean | undefined = boolean | undefined>
-    extends Database2.CreateDocumentsOperation<Temporary>,
-      Document._PartialDialogV1OptionsForCreateDialog {}
+    extends Database2.CreateDocumentsOperation<Temporary>, Document._PartialDialogV1OptionsForCreateDialog {}
 
   /**
    * The interface for passing to {@linkcode Macro.createDialog}'s third parameter
