--- conflicted
+++ resolved
@@ -602,12 +602,11 @@
 
   interface EmbedImagePageConfig extends _EmbedImagePageConfig, TextEditor.DocumentHTMLEmbedConfig {}
 
-<<<<<<< HEAD
   interface DefaultNameContext extends Document.DefaultNameContext<Name, NonNullable<Parent>> {}
 
   interface CreateDialogData extends Document.CreateDialogData<CreateData> {}
   interface CreateDialogOptions extends Document.CreateDialogOptions<Name> {}
-=======
+
   /**
    * The arguments to construct the document.
    *
@@ -616,7 +615,6 @@
    */
   // eslint-disable-next-line @typescript-eslint/no-deprecated
   type ConstructorArgs = Document.ConstructorParameters<CreateData, Parent>;
->>>>>>> 81124966
 }
 
 /**
@@ -811,9 +809,7 @@
   // Descendant Document operations have been left out because JournalEntryPage does not have any descendant documents.
 
   // context: not null (destructured)
-  static override defaultName(
-    context?: JournalEntryPage.DefaultNameContext,
-  ): string;
+  static override defaultName(context?: JournalEntryPage.DefaultNameContext): string;
 
   /** @remarks `context.parent` is required as creation requires one */
   static override createDialog(
@@ -823,9 +819,9 @@
   ): Promise<JournalEntryPage.Stored | null | undefined>;
 
   override deleteDialog(
-      options?: InexactPartial<foundry.applications.api.DialogV2.ConfirmConfig>,
-      operation?: Document.Database.DeleteOperationForName<"JournalEntryPage">
-    ): Promise<this | false | null | undefined>;
+    options?: InexactPartial<foundry.applications.api.DialogV2.ConfirmConfig>,
+    operation?: Document.Database.DeleteOperationForName<"JournalEntryPage">,
+  ): Promise<this | false | null | undefined>;
 
   // options: not null (parameter default only)
   static override fromDropData(
