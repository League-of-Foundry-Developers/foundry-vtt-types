--- conflicted
+++ resolved
@@ -487,8 +487,9 @@
      * @remarks This interface was previously typed for passing to {@linkcode JournalEntryPage.create}. The new name for that
      * interface is {@linkcode CreateDocumentsOperation}.
      */
-    interface CreateOperation<Temporary extends boolean | undefined = boolean | undefined>
-      extends DatabaseBackend.CreateOperation<JournalEntryPage.CreateInput, JournalEntryPage.Parent, Temporary> {}
+    interface CreateOperation<
+      Temporary extends boolean | undefined = boolean | undefined,
+    > extends DatabaseBackend.CreateOperation<JournalEntryPage.CreateInput, JournalEntryPage.Parent, Temporary> {}
 
     /**
      * The interface for passing to {@linkcode JournalEntryPage.create} or {@linkcode JournalEntryPage.createDocuments}.
@@ -502,8 +503,8 @@
      * root {@linkcode DatabaseBackend.CreateOperation} for all documents, for reasons outlined in the latter's remarks. If you have a valid
      * use case for doing so, please let us know.
      */
-    interface CreateDocumentsOperation<Temporary extends boolean | undefined = boolean | undefined>
-      extends Document.Database2.CreateDocumentsOperation<CreateOperation<Temporary>> {}
+    interface CreateDocumentsOperation<Temporary extends boolean | undefined = boolean | undefined> extends Document
+      .Database2.CreateDocumentsOperation<CreateOperation<Temporary>> {}
 
     /**
      * The interface for passing to the {@linkcode Document.createEmbeddedDocuments | #createEmbeddedDocuments} method of any Documents that
@@ -532,8 +533,8 @@
      * root {@linkcode DatabaseBackend.CreateOperation} for all documents, for reasons outlined in the latter's remarks. If you have a valid
      * use case for doing so, please let us know.
      */
-    interface BackendCreateOperation<Temporary extends boolean | undefined = boolean | undefined>
-      extends Document.Database2.BackendCreateOperation<CreateOperation<Temporary>> {}
+    interface BackendCreateOperation<Temporary extends boolean | undefined = boolean | undefined> extends Document
+      .Database2.BackendCreateOperation<CreateOperation<Temporary>> {}
 
     /**
      * The interface passed to {@linkcode JournalEntryPage._preCreate | JournalEntryPage#_preCreate} and
@@ -548,8 +549,8 @@
      * root {@linkcode DatabaseBackend.CreateOperation} for all documents, for reasons outlined in the latter's remarks. If you have a valid
      * use case for doing so, please let us know.
      */
-    interface PreCreateOptions<Temporary extends boolean | undefined = boolean | undefined>
-      extends Document.Database2.PreCreateOptions<CreateOperation<Temporary>> {}
+    interface PreCreateOptions<Temporary extends boolean | undefined = boolean | undefined> extends Document.Database2
+      .PreCreateOptions<CreateOperation<Temporary>> {}
 
     /**
      * The interface passed to {@linkcode JournalEntryPage._preCreateOperation}.
@@ -563,8 +564,8 @@
      * root {@linkcode DatabaseBackend.CreateOperation} for all documents, for reasons outlined in the latter's remarks. If you have a valid
      * use case for doing so, please let us know.
      */
-    interface PreCreateOperation<Temporary extends boolean | undefined = boolean | undefined>
-      extends Document.Database2.PreCreateOperation<CreateOperation<Temporary>> {}
+    interface PreCreateOperation<Temporary extends boolean | undefined = boolean | undefined> extends Document.Database2
+      .PreCreateOperation<CreateOperation<Temporary>> {}
 
     /**
      * @deprecated The interface passed to {@linkcode JournalEntryPage._onCreateDocuments}. It will be removed in v14 along with the
@@ -579,8 +580,8 @@
      * root {@linkcode DatabaseBackend.CreateOperation} for all documents, for reasons outlined in the latter's remarks. If you have a valid
      * use case for doing so, please let us know.
      */
-    interface OnCreateDocumentsOperation<Temporary extends boolean | undefined = boolean | undefined>
-      extends Document.Database2.OnCreateDocumentsOperation<CreateOperation<Temporary>> {}
+    interface OnCreateDocumentsOperation<Temporary extends boolean | undefined = boolean | undefined> extends Document
+      .Database2.OnCreateDocumentsOperation<CreateOperation<Temporary>> {}
 
     /**
      * The interface passed to {@linkcode JournalEntryPage._onCreate | JournalEntryPage#_onCreate} and
@@ -625,8 +626,10 @@
      * @remarks This interface was previously typed for passing to {@linkcode JournalEntryPage.update | JournalEntryPage#update}.
      * The new name for that interface is {@linkcode UpdateOneDocumentOperation}.
      */
-    interface UpdateOperation
-      extends DatabaseBackend.UpdateOperation<JournalEntryPage.UpdateInput, JournalEntryPage.Parent> {}
+    interface UpdateOperation extends DatabaseBackend.UpdateOperation<
+      JournalEntryPage.UpdateInput,
+      JournalEntryPage.Parent
+    > {}
 
     /**
      * The interface for passing to {@linkcode JournalEntryPage.update | JournalEntryPage#update}.
@@ -1054,14 +1057,8 @@
     }
 
     /** Operation for {@linkcode JournalEntryPage.createDocuments} */
-<<<<<<< HEAD
-    interface CreateDocumentsOperation<Temporary extends boolean | undefined>
-      extends Document.Database.CreateDocumentsOperation<JournalEntryPage.Database.Create<Temporary>> {}
-=======
-    interface CreateDocumentsOperation<Temporary extends boolean | undefined> extends Document.Database.CreateOperation<
-      JournalEntryPage.Database.Create<Temporary>
-    > {}
->>>>>>> 8bf5f070
+    interface CreateDocumentsOperation<Temporary extends boolean | undefined> extends Document.Database
+      .CreateDocumentsOperation<JournalEntryPage.Database.Create<Temporary>> {}
 
     /** Operation for {@linkcode JournalEntryPage.updateDocuments} */
     interface UpdateDocumentsOperation extends Document.Database
@@ -1072,14 +1069,9 @@
       .DeleteDocumentsOperation<JournalEntryPage.Database.Delete> {}
 
     /** Operation for {@linkcode JournalEntryPage.create} */
-<<<<<<< HEAD
-    interface CreateOperation<Temporary extends boolean | undefined>
-      extends Document.Database.CreateDocumentsOperation<JournalEntryPage.Database.Create<Temporary>> {}
-=======
-    interface CreateOperation<Temporary extends boolean | undefined> extends Document.Database.CreateOperation<
+    interface CreateOperation<Temporary extends boolean | undefined> extends Document.Database.CreateDocumentsOperation<
       JournalEntryPage.Database.Create<Temporary>
     > {}
->>>>>>> 8bf5f070
 
     /** Operation for {@link JournalEntryPage.update | `JournalEntryPage#update`} */
     interface UpdateOperation extends Document.Database.UpdateOperation<Update> {}
@@ -1211,8 +1203,7 @@
    * options, instead of being purely a {@linkcode Database2.CreateDocumentsOperation | CreateDocumentsOperation}.
    */
   interface CreateDialogDeprecatedOptions<Temporary extends boolean | undefined = boolean | undefined>
-    extends Database2.CreateDocumentsOperation<Temporary>,
-      Document._PartialDialogV1OptionsForCreateDialog {}
+    extends Database2.CreateDocumentsOperation<Temporary>, Document._PartialDialogV1OptionsForCreateDialog {}
 
   /**
    * The interface for passing to {@linkcode JournalEntryPage.createDialog}'s third parameter
