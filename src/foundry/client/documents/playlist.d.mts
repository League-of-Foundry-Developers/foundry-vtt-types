import type { InexactPartial, MaybeArray, Merge } from "#utils";
import type { documents } from "#client/client.d.mts";
import type { Document, DatabaseBackend } from "#common/abstract/_module.d.mts";
import type { DataSchema } from "#common/data/fields.d.mts";
import type { fields } from "#common/data/_module.d.mts";
import type BasePlaylist from "#common/documents/playlist.mjs";
import type { DialogV2 } from "#client/applications/api/_module.d.mts";

/** @privateRemarks `ClientDatabaseBackend` only used for links */
// eslint-disable-next-line @typescript-eslint/no-unused-vars
import type { ClientDatabaseBackend } from "#client/data/_module.d.mts";

/** @privateRemarks `ClientDocumentMixin` and `DocumentCollection` only used for links */
// eslint-disable-next-line @typescript-eslint/no-unused-vars
import type { ClientDocumentMixin } from "#client/documents/abstract/_module.d.mts";

declare namespace Playlist {
  /**
   * The document's name.
   */
  type Name = "Playlist";

  /**
   * The context used to create a `Playlist`.
   */
  interface ConstructionContext extends Document.ConstructionContext<Parent> {}

  /**
   * The documents embedded within `Playlist`.
   */
  type Hierarchy = Readonly<Document.HierarchyOf<Schema>>;

  /**
   * The implementation of the `Playlist` document instance configured through
   * {@linkcode CONFIG.Playlist.documentClass} in Foundry and {@linkcode DocumentClassConfig} in fvtt-types.
   */
  type Implementation = Document.ImplementationFor<Name>;

  /**
   * The implementation of the `Playlist` document configured through
   * {@linkcode CONFIG.Playlist.documentClass} in Foundry and {@linkcode DocumentClassConfig} in fvtt-types.
   */
  type ImplementationClass = Document.ImplementationClassFor<Name>;

  /**
   * A document's metadata is special information about the document ranging anywhere from its name,
   * whether it's indexed, or to the permissions a user has over it.
   */
  interface Metadata extends Merge<
    Document.Metadata.Default,
    Readonly<{
      name: "Playlist";
      collection: "playlists";
      indexed: true;
      compendiumIndexFields: ["_id", "name", "sort", "folder"];
      embedded: Metadata.Embedded;
      label: string;
      labelPlural: string;
      permissions: Metadata.Permissions;
      schemaVersion: string;
    }>
  > {}

  namespace Metadata {
    /**
     * The embedded metadata
     */
    interface Embedded {
      PlaylistSound: "sounds";
    }

    /**
     * The permissions for whether a certain user can create, update, or delete this document.
     */
    interface Permissions {
      create: "PLAYLIST_CREATE";
      delete: "OWNER";
    }
  }

  /**
   * A document's parent is something that can contain it.
   * For example an `Item` can be contained by an `Actor` which makes `Actor` one of its possible parents.
   */
  type Parent = null;

  /**
   * A document's direct descendants are documents that are contained directly within its schema.
   * This is a union of all such instances, or never if the document doesn't have any descendants.
   */
  type DirectDescendantName = "PlaylistSound";

  /**
   * A document's direct descendants are documents that are contained directly within its schema.
   * This is a union of all such instances, or never if the document doesn't have any descendants.
   */
  type DirectDescendant = PlaylistSound.Stored;

  /**
   * A document's direct descendants are documents that are contained directly within its schema.
   * This is a union of all such classes, or never if the document doesn't have any descendants.
   */
  type DirectDescendantClass = PlaylistSound.ImplementationClass;

  /**
   * A document's descendants are any documents that are contained within, either within its schema
   * or its descendant's schemas.
   * This is a union of all such instances, or never if the document doesn't have any descendants.
   */
  type Descendant = DirectDescendant;

  /**
   * A document's descendants are any child documents, grandchild documents, etc.
   * This is a union of all classes, or never if the document doesn't have any descendants.
   */
  type DescendantClass = DirectDescendantClass;

  /**
   * Types of `CompendiumCollection` this document might be contained in.
   * Note that `this.pack` will always return a string; this is the type for `game.packs.get(this.pack)`
   */
  // Note: Takes any document in the heritage chain (i.e. itself or any parent, transitive or not) that can be contained in a compendium.
  type Pack = foundry.documents.collections.CompendiumCollection.ForDocument<"Playlist">;

  /**
   * An embedded document is a document contained in another.
   * For example an `Item` can be contained by an `Actor` which means `Item` can be embedded in `Actor`.
   *
   * If this is `never` it is because there are no embeddable documents (or there's a bug!).
   */
  type Embedded = Document.ImplementationFor<Embedded.Name>;

  namespace Embedded {
    /**
     * An embedded document is a document contained in another.
     * For example an `Item` can be contained by an `Actor` which means `Item` can be embedded in `Actor`.
     *
     * If this is `never` it is because there are no embeddable documents (or there's a bug!).
     */
    type Name = keyof Metadata.Embedded;

    /**
     * Gets the collection name for an embedded document.
     */
    type CollectionNameOf<CollectionName extends Embedded.CollectionName> = Document.Embedded.CollectionNameFor<
      Metadata.Embedded,
      CollectionName
    >;

    /**
     * Gets the collection document for an embedded document.
     */
    type DocumentFor<CollectionName extends Embedded.CollectionName> = Document.Embedded.DocumentFor<
      Metadata.Embedded,
      CollectionName
    >;

    /**
     * Gets the collection for an embedded document.
     */
    type CollectionFor<CollectionName extends Embedded.CollectionName> = Document.Embedded.CollectionFor<
      Playlist.Implementation,
      Metadata.Embedded,
      CollectionName
    >;

    /**
     * A valid name to refer to a collection embedded in this document. For example an `Actor`
     * has the key `"items"` which contains `Item` instance which would make both `"Item" | "Items"`
     * valid keys (amongst others).
     */
    type CollectionName = Document.Embedded.CollectionName<Metadata.Embedded>;
  }

  /**
   * The name of the world or embedded collection this document can find itself in.
   * For example an `Item` is always going to be inside a collection with a key of `items`.
   * This is a fixed string per document type and is primarily useful for the descendant Document operation methods, e.g
   * {@linkcode ClientDocumentMixin.AnyMixed._preCreateDescendantDocuments | ClientDocument._preCreateDescendantDocuments}.
   */
  type ParentCollectionName = Metadata["collection"];

  /**
   * The world collection that contains `Playlist`s. Will be `never` if none exists.
   */
  type CollectionClass = foundry.documents.collections.Playlists.ImplementationClass;

  /**
   * The world collection that contains `Playlist`s. Will be `never` if none exists.
   */
  type Collection = foundry.documents.collections.Playlists.Implementation;

  /**
   * An instance of `Playlist` that comes from the database but failed validation meaning that
   * its `system` and `_source` could theoretically be anything.
   */
  type Invalid = Document.Internal.Invalid<Implementation>;

  /**
   * An instance of `Playlist` that comes from the database.
   */
  type Stored = Document.Internal.Stored<Playlist.Implementation>;

  /**
   * The data put in {@linkcode Playlist._source | Playlist#_source}. This data is what was
   * persisted to the database and therefore it must be valid JSON.
   *
   * For example a {@linkcode fields.SetField | SetField} is persisted to the database as an array
   * but initialized as a {@linkcode Set}.
   */
  interface Source extends fields.SchemaField.SourceData<Schema> {}

  /**
   * The data necessary to create a document. Used in places like {@linkcode Playlist.create}
   * and {@linkcode Playlist | new Playlist(...)}.
   *
   * For example a {@linkcode fields.SetField | SetField} can accept any {@linkcode Iterable}
   * with the right values. This means you can pass a `Set` instance, an array of values,
   * a generator, or any other iterable.
   */
  interface CreateData extends fields.SchemaField.CreateData<Schema> {}

  /**
   * Used in the {@linkcode Playlist.create} and {@linkcode Playlist.createDocuments} signatures, and
   * {@linkcode Playlist.Database2.CreateOperation} and its derivative interfaces.
   */
  type CreateInput = CreateData | Implementation;

  /**
   * The helper type for the return of {@linkcode Playlist.create}, returning (a single | an array of) (temporary | stored)
   * `Playlist`s.
   *
   * `| undefined` is included in the non-array branch because if a `.create` call with non-array data is cancelled by the `preCreate`
   * method or hook, `shift`ing the return of `.createDocuments` produces `undefined`
   */
  type CreateReturn<Data extends MaybeArray<CreateInput>, Temporary extends boolean | undefined> =
    Data extends Array<CreateInput>
      ? Array<Playlist.TemporaryIf<Temporary>>
      : Playlist.TemporaryIf<Temporary> | undefined;

  /**
   * The data after a {@linkcode Document} has been initialized, for example
   * {@linkcode Playlist.name | Playlist#name}.
   *
   * This is data transformed from {@linkcode Playlist.Source} and turned into more
   * convenient runtime data structures. For example a {@linkcode fields.SetField | SetField} is
   * persisted to the database as an array of values but at runtime it is a `Set` instance.
   */
  interface InitializedData extends fields.SchemaField.InitializedData<Schema> {}

  /**
   * The data used to update a document, for example {@linkcode Playlist.update | Playlist#update}.
   * It is a distinct type from {@linkcode Playlist.CreateData | DeepPartial<Playlist.CreateData>} because
   * it has different rules for `null` and `undefined`.
   */
  interface UpdateData extends fields.SchemaField.UpdateData<Schema> {}

  /**
   * Used in the {@linkcode Playlist.update | Playlist#update} and
   * {@linkcode Playlist.updateDocuments} signatures, and {@linkcode Playlist.Database2.UpdateOperation}
   * and its derivative interfaces.
   */
  type UpdateInput = UpdateData | Implementation;

  /**
   * The schema for {@linkcode Playlist}. This is the source of truth for how an Playlist document
   * must be structured.
   *
   * Foundry uses this schema to validate the structure of the {@linkcode Playlist}. For example
   * a {@linkcode fields.StringField | StringField} will enforce that the value is a string. More
   * complex fields like {@linkcode fields.SetField | SetField} goes through various conversions
   * starting as an array in the database, initialized as a set, and allows updates with any
   * iterable.
   */
  interface Schema extends DataSchema {
    /**
     * The _id which uniquely identifies this Playlist document
     * @defaultValue `null`
     */
    _id: fields.DocumentIdField;

    /**
     * The name of this playlist
     */
    name: fields.StringField<{ required: true; blank: false; textSearch: true }>;

    /**
     * The description of this playlist
     * @defaultValue `undefined`
     */
    description: fields.StringField<{ textSearch: true }>;

    /**
     * A Collection of PlaylistSounds embedded documents which belong to this playlist
     * @defaultValue `[]`
     */
    sounds: fields.EmbeddedCollectionField<typeof documents.BasePlaylistSound, Playlist.Implementation>;

    /**
     * A channel in CONST.AUDIO_CHANNELS where all sounds in this playlist are played
     * @defaultValue `"music"`
     */
    channel: fields.StringField<{ choices: typeof CONST.AUDIO_CHANNELS; initial: string; blank: false }>;

    /**
     * The playback mode for sounds in this playlist
     * @defaultValue `CONST.PLAYLIST_MODES.SEQUENTIAL`
     */
    mode: fields.NumberField<
      {
        required: true;
        choices: CONST.PLAYLIST_MODES[];
        initial: typeof CONST.PLAYLIST_MODES.SEQUENTIAL;
        validationError: "must be a value in CONST.PLAYLIST_MODES";
      },
      // FIXME: Overrides required to enforce the branded type
      CONST.PLAYLIST_MODES | null | undefined,
      CONST.PLAYLIST_MODES,
      CONST.PLAYLIST_MODES
    >;

    /**
     * Is this playlist currently playing?
     * @defaultValue `false`
     */
    playing: fields.BooleanField;

    /**
     * A duration in milliseconds to fade volume transition
     * @defaultValue `null`
     */
    fade: fields.NumberField<{ integer: true; positive: true }>;

    /**
     * The _id of a Folder which contains this playlist
     * @defaultValue `null`
     */
    folder: fields.ForeignDocumentField<typeof documents.BaseFolder>;

    /**
     * The sorting mode used for this playlist.
     * @defaultValue `CONST.PLAYLIST_SORT_MODES.ALPHABETICAL`
     */
    sorting: fields.StringField<
      {
        required: true;
        choices: CONST.PLAYLIST_SORT_MODES[];
        initial: typeof CONST.PLAYLIST_SORT_MODES.ALPHABETICAL;
        validationError: "must be a value in CONST.PLAYLIST_SORTING_MODES";
      },
      // FIXME: Overrides required to enforce the branded type
      CONST.PLAYLIST_SORT_MODES | null | undefined,
      CONST.PLAYLIST_SORT_MODES,
      CONST.PLAYLIST_SORT_MODES
    >;

    /**
     * A seed used for playlist randomization to guarantee that all clients generate the same random order.
     * @defaultValue `null`
     */
    seed: fields.NumberField<{ integer: true; min: 0 }>;

    /**
     * The numeric sort value which orders this playlist relative to its siblings
     * @defaultValue `0`
     */
    sort: fields.IntegerSortField;

    /**
     * An object which configures ownership of this Playlist
     * @defaultValue see {@linkcode fields.DocumentOwnershipField}
     */
    ownership: fields.DocumentOwnershipField;

    /**
     * An object of optional key/value flags
     * @defaultValue `{}`
     */
    flags: fields.DocumentFlagsField<Name>;

    /**
     * An object of creation and access information
     * @defaultValue see {@linkcode fields.DocumentStatsField}
     */
    _stats: fields.DocumentStatsField;
  }

  namespace Database2 {
    /* ***********************************************
     *                GET OPERATIONS                 *
     *************************************************/

    /**
     * A base (no property omission or optionality changes) {@linkcode DatabaseBackend.GetOperation | GetOperation} interface for
     * `Playlist` documents. Valid for passing to
     * {@linkcode ClientDatabaseBackend._getDocuments | ClientDatabaseBackend#_getDocuments}.
     *
     * The {@linkcode GetDocumentsOperation} and {@linkcode BackendGetOperation} interfaces derive from this one.
     */
    interface GetOperation extends DatabaseBackend.GetOperation<Playlist.Parent> {}

    /**
     * The interface for passing to {@linkcode Playlist.get}.
     * @see {@linkcode Document.Database2.GetDocumentsOperation}
     */
    interface GetDocumentsOperation extends Document.Database2.GetDocumentsOperation<GetOperation> {}

    /**
     * The interface for passing to {@linkcode DatabaseBackend.get | DatabaseBackend#get} for `Playlist` documents.
     * @see {@linkcode Document.Database2.BackendGetOperation}
     */
    interface BackendGetOperation extends Document.Database2.BackendGetOperation<GetOperation> {}

    /* ***********************************************
     *              CREATE OPERATIONS                *
     *************************************************/

    /**
     * A base (no property omission or optionality changes) {@linkcode DatabaseBackend.CreateOperation | DatabaseCreateOperation}
     * interface for `Playlist` documents.
     *
     * See {@linkcode DatabaseBackend.CreateOperation} for more information on this family of interfaces.
     *
     * @remarks This interface was previously typed for passing to {@linkcode Playlist.create}. The new name for that
     * interface is {@linkcode CreateDocumentsOperation}.
     */
    interface CreateOperation<Temporary extends boolean | undefined = boolean | undefined>
      extends DatabaseBackend.CreateOperation<Playlist.CreateInput, Playlist.Parent, Temporary> {}

    /**
     * The interface for passing to {@linkcode Playlist.create} or {@linkcode Playlist.createDocuments}.
     * @see {@linkcode Document.Database2.CreateDocumentsOperation}
     *
     * ---
     *
     * **Declaration Merging Warning**
     *
     * It is very likely incorrect to merge into this interface instead of the base {@linkcode CreateOperation} for this Document or the
     * root {@linkcode DatabaseBackend.CreateOperation} for all documents, for reasons outlined in the latter's remarks. If you have a valid
     * use case for doing so, please let us know.
     */
    interface CreateDocumentsOperation<Temporary extends boolean | undefined = boolean | undefined>
      extends Document.Database2.CreateDocumentsOperation<CreateOperation<Temporary>> {}

    /**
     * @deprecated `Playlist` documents are never embedded. This interface exists for consistency with other documents.
     *
     * The interface for passing to the {@linkcode Document.createEmbeddedDocuments | #createEmbeddedDocuments} method of any Documents that
     * can contain `Playlist` documents. (see {@linkcode Playlist.Parent})
     * @see {@linkcode Document.Database2.CreateEmbeddedOperation}
     *
     * ---
     *
     * **Declaration Merging Warning**
     *
     * It is very likely incorrect to merge into this interface instead of the base {@linkcode CreateOperation} for this Document or the
     * root {@linkcode DatabaseBackend.CreateOperation} for all documents, for reasons outlined in the latter's remarks. If you have a valid
     * use case for doing so, please let us know.
     */
    interface CreateEmbeddedOperation extends Document.Database2.CreateEmbeddedOperation<CreateOperation> {}

    /**
     * The interface for passing to {@linkcode DatabaseBackend.create | DatabaseBackend#create} for `Playlist` documents.
     * @see {@linkcode Document.Database2.BackendCreateOperation}
     *
     * ---
     *
     * **Declaration Merging Warning**
     *
     * It is very likely incorrect to merge into this interface instead of the base {@linkcode CreateOperation} for this Document or the
     * root {@linkcode DatabaseBackend.CreateOperation} for all documents, for reasons outlined in the latter's remarks. If you have a valid
     * use case for doing so, please let us know.
     */
    interface BackendCreateOperation<Temporary extends boolean | undefined = boolean | undefined>
      extends Document.Database2.BackendCreateOperation<CreateOperation<Temporary>> {}

    /**
     * The interface passed to {@linkcode Playlist._preCreate | Playlist#_preCreate} and
     * {@link Hooks.PreCreateDocument | the `preCreatePlaylist` hook}.
     * @see {@linkcode Document.Database2.PreCreateOptions}
     *
     * ---
     *
     * **Declaration Merging Warning**
     *
     * It is very likely incorrect to merge into this interface instead of the base {@linkcode CreateOperation} for this Document or the
     * root {@linkcode DatabaseBackend.CreateOperation} for all documents, for reasons outlined in the latter's remarks. If you have a valid
     * use case for doing so, please let us know.
     */
    interface PreCreateOptions<Temporary extends boolean | undefined = boolean | undefined>
      extends Document.Database2.PreCreateOptions<CreateOperation<Temporary>> {}

    /**
     * The interface passed to {@linkcode Playlist._preCreateOperation}.
     * @see {@linkcode Document.Database2.PreCreateOperation}
     *
     * ---
     *
     * **Declaration Merging Warning**
     *
     * It is very likely incorrect to merge into this interface instead of the base {@linkcode CreateOperation} for this Document or the
     * root {@linkcode DatabaseBackend.CreateOperation} for all documents, for reasons outlined in the latter's remarks. If you have a valid
     * use case for doing so, please let us know.
     */
    interface PreCreateOperation<Temporary extends boolean | undefined = boolean | undefined>
      extends Document.Database2.PreCreateOperation<CreateOperation<Temporary>> {}

    /**
     * @deprecated The interface passed to {@linkcode Playlist._onCreateDocuments}. It will be removed in v14 along with the
     * method it is for.
     * @see {@linkcode Document.Database2.OnCreateDocumentsOperation}
     *
     * ---
     *
     * **Declaration Merging Warning**
     *
     * It is very likely incorrect to merge into this interface instead of the base {@linkcode CreateOperation} for this Document or the
     * root {@linkcode DatabaseBackend.CreateOperation} for all documents, for reasons outlined in the latter's remarks. If you have a valid
     * use case for doing so, please let us know.
     */
    interface OnCreateDocumentsOperation<Temporary extends boolean | undefined = boolean | undefined>
      extends Document.Database2.OnCreateDocumentsOperation<CreateOperation<Temporary>> {}

    /**
     * The interface passed to {@linkcode Playlist._onCreate | Playlist#_onCreate} and
     * {@link Hooks.CreateDocument | the `createPlaylist` hook}.
     * @see {@linkcode Document.Database2.OnCreateOptions}
     *
     * ---
     *
     * **Declaration Merging Warning**
     *
     * It is very likely incorrect to merge into this interface instead of the base {@linkcode CreateOperation} for this Document or the
     * root {@linkcode DatabaseBackend.CreateOperation} for all documents, for reasons outlined in the latter's remarks. If you have a valid
     * use case for doing so, please let us know.
     */
    interface OnCreateOptions extends Document.Database2.OnCreateOptions<CreateOperation> {}

    /**
     * The interface passed to {@linkcode Playlist._onCreateOperation} and `Playlist`-related collections'
     * `#_onModifyContents` methods.
     * @see {@linkcode Document.Database2.OnCreateOperation}
     *
     * ---
     *
     * **Declaration Merging Warning**
     *
     * It is very likely incorrect to merge into this interface instead of the base {@linkcode CreateOperation} for this Document or the
     * root {@linkcode DatabaseBackend.CreateOperation} for all documents, for reasons outlined in the latter's remarks. If you have a valid
     * use case for doing so, please let us know.
     */
    interface OnCreateOperation extends Document.Database2.OnCreateOperation<CreateOperation> {}

    /* ***********************************************
     *              UPDATE OPERATIONS                *
     *************************************************/

    /**
     * A base (no property omission or optionality changes) {@linkcode DatabaseBackend.UpdateOperation | DatabaseUpdateOperation}
     * interface for `Playlist` documents.
     *
     * See {@linkcode DatabaseBackend.UpdateOperation} for more information on this family of interfaces.
     *
     * @remarks This interface was previously typed for passing to {@linkcode Playlist.update | Playlist#update}.
     * The new name for that interface is {@linkcode UpdateOneDocumentOperation}.
     */
    interface UpdateOperation extends DatabaseBackend.UpdateOperation<Playlist.UpdateInput, Playlist.Parent> {}

    /**
     * The interface for passing to {@linkcode Playlist.update | Playlist#update}.
     * @see {@linkcode Document.Database2.UpdateOneDocumentOperation}
     *
     * ---
     *
     * **Declaration Merging Warning**
     *
     * It is very likely incorrect to merge into this interface instead of the base {@linkcode UpdateOperation} for this Document or the
     * root {@linkcode DatabaseBackend.UpdateOperation} for all documents, for reasons outlined in the latter's remarks. If you have a valid
     * use case for doing so, please let us know.
     */
    interface UpdateOneDocumentOperation extends Document.Database2.UpdateOneDocumentOperation<UpdateOperation> {}

    /**
     * @deprecated `Playlist` documents are never embedded. This interface exists for consistency with other documents.
     *
     * The interface for passing to the {@linkcode Document.updateEmbeddedDocuments | #updateEmbeddedDocuments} method of any Documents that
     * can contain `Playlist` documents (see {@linkcode Playlist.Parent}). This interface is just an alias
     * for {@linkcode UpdateOneDocumentOperation}, as the same keys are provided by the method in both cases.
     *
     * ---
     *
     * **Declaration Merging Warning**
     *
     * It is very likely incorrect to merge into this interface instead of the base {@linkcode UpdateOperation} for this Document or the
     * root {@linkcode DatabaseBackend.UpdateOperation} for all documents, for reasons outlined in the latter's remarks. If you have a valid
     * use case for doing so, please let us know.
     */
    interface UpdateEmbeddedOperation extends UpdateOneDocumentOperation {}

    /**
     * The interface for passing to {@linkcode Playlist.updateDocuments}.
     * @see {@linkcode Document.Database2.UpdateManyDocumentsOperation}
     *
     * ---
     *
     * **Declaration Merging Warning**
     *
     * It is very likely incorrect to merge into this interface instead of the base {@linkcode UpdateOperation} for this Document or the
     * root {@linkcode DatabaseBackend.UpdateOperation} for all documents, for reasons outlined in the latter's remarks. If you have a valid
     * use case for doing so, please let us know.
     */
    interface UpdateManyDocumentsOperation extends Document.Database2.UpdateManyDocumentsOperation<UpdateOperation> {}

    /**
     * The interface for passing to {@linkcode DatabaseBackend.update | DatabaseBackend#update} for `Playlist` documents.
     * @see {@linkcode Document.Database2.BackendUpdateOperation}
     *
     * ---
     *
     * **Declaration Merging Warning**
     *
     * It is very likely incorrect to merge into this interface instead of the base {@linkcode UpdateOperation} for this Document or the
     * root {@linkcode DatabaseBackend.UpdateOperation} for all documents, for reasons outlined in the latter's remarks. If you have a valid
     * use case for doing so, please let us know.
     */
    interface BackendUpdateOperation extends Document.Database2.BackendUpdateOperation<UpdateOperation> {}

    /**
     * The interface passed to {@linkcode Playlist._preUpdate | Playlist#_preUpdate} and
     * {@link Hooks.PreUpdateDocument | the `preUpdatePlaylist` hook}.
     * @see {@linkcode Document.Database2.PreUpdateOptions}
     *
     * ---
     *
     * **Declaration Merging Warning**
     *
     * It is very likely incorrect to merge into this interface instead of the base {@linkcode UpdateOperation} for this Document or the
     * root {@linkcode DatabaseBackend.UpdateOperation} for all documents, for reasons outlined in the latter's remarks. If you have a valid
     * use case for doing so, please let us know.
     */
    interface PreUpdateOptions extends Document.Database2.PreUpdateOptions<UpdateOperation> {}

    /**
     * The interface passed to {@linkcode Playlist._preUpdateOperation}.
     * @see {@linkcode Document.Database2.PreUpdateOperation}
     *
     * ---
     *
     * **Declaration Merging Warning**
     *
     * It is very likely incorrect to merge into this interface instead of the base {@linkcode UpdateOperation} for this Document or the
     * root {@linkcode DatabaseBackend.UpdateOperation} for all documents, for reasons outlined in the latter's remarks. If you have a valid
     * use case for doing so, please let us know.
     */
    interface PreUpdateOperation extends Document.Database2.PreUpdateOperation<UpdateOperation> {}

    /**
     * @deprecated The interface passed to {@linkcode Playlist._onUpdateDocuments}. It will be removed in v14 along with the
     * method it is for.
     * @see {@linkcode Document.Database2.OnUpdateDocumentsOperation}
     *
     * ---
     *
     * **Declaration Merging Warning**
     *
     * It is very likely incorrect to merge into this interface instead of the base {@linkcode UpdateOperation} for this Document or the
     * root {@linkcode DatabaseBackend.UpdateOperation} for all documents, for reasons outlined in the latter's remarks. If you have a valid
     * use case for doing so, please let us know.
     */
    interface OnUpdateDocumentsOperation extends Document.Database2.OnUpdateDocumentsOperation<UpdateOperation> {}

    /**
     * The interface passed to {@linkcode Playlist._onUpdate | Playlist#_onUpdate} and
     * {@link Hooks.UpdateDocument | the `updatePlaylist` hook}.
     * @see {@linkcode Document.Database2.OnUpdateOptions}
     *
     * ---
     *
     * **Declaration Merging Warning**
     *
     * It is very likely incorrect to merge into this interface instead of the base {@linkcode UpdateOperation} for this Document or the
     * root {@linkcode DatabaseBackend.UpdateOperation} for all documents, for reasons outlined in the latter's remarks. If you have a valid
     * use case for doing so, please let us know.
     */
    interface OnUpdateOptions extends Document.Database2.OnUpdateOptions<UpdateOperation> {}

    /**
     * The interface passed to {@linkcode Playlist._onUpdateOperation} and `Playlist`-related collections'
     * `#_onModifyContents` methods.
     * @see {@linkcode Document.Database2.OnUpdateOperation}
     *
     * ---
     *
     * **Declaration Merging Warning**
     *
     * It is very likely incorrect to merge into this interface instead of the base {@linkcode UpdateOperation} for this Document or the
     * root {@linkcode DatabaseBackend.UpdateOperation} for all documents, for reasons outlined in the latter's remarks. If you have a valid
     * use case for doing so, please let us know.
     */
    interface OnUpdateOperation extends Document.Database2.OnUpdateOperation<UpdateOperation> {}

    /* ***********************************************
     *              DELETE OPERATIONS                *
     *************************************************/

    /**
     * A base (no property omission or optionality changes) {@linkcode DatabaseBackend.DeleteOperation | DatabaseDeleteOperation}
     * interface for `Playlist` documents.
     *
     * See {@linkcode DatabaseBackend.DeleteOperation} for more information on this family of interfaces.
     *
     * @remarks This interface was previously typed for passing to {@linkcode Playlist.delete | Playlist#delete}.
     * The new name for that interface is {@linkcode DeleteOneDocumentOperation}.
     */
    interface DeleteOperation extends DatabaseBackend.DeleteOperation<Playlist.Parent> {}

    /**
     * The interface for passing to {@linkcode Playlist.delete | Playlist#delete}.
     * @see {@linkcode Document.Database2.DeleteOneDocumentOperation}
     *
     * ---
     *
     * **Declaration Merging Warning**
     *
     * It is very likely incorrect to merge into this interface instead of the base {@linkcode DeleteOperation} for this Document or the
     * root {@linkcode DatabaseBackend.DeleteOperation} for all documents, for reasons outlined in the latter's remarks. If you have a valid
     * use case for doing so, please let us know.
     */
    interface DeleteOneDocumentOperation extends Document.Database2.DeleteOneDocumentOperation<DeleteOperation> {}

    /**
     * @deprecated `Playlist` documents are never embedded. This interface exists for consistency with other documents.
     *
     * The interface for passing to the {@linkcode Document.deleteEmbeddedDocuments | #deleteEmbeddedDocuments} method of any Documents that
     * can contain `Playlist` documents (see {@linkcode Playlist.Parent}). This interface is just an alias
     * for {@linkcode DeleteOneDocumentOperation}, as the same keys are provided by the method in both cases.
     *
     * ---
     *
     * **Declaration Merging Warning**
     *
     * It is very likely incorrect to merge into this interface instead of the base {@linkcode DeleteOperation} for this Document or the
     * root {@linkcode DatabaseBackend.DeleteOperation} for all documents, for reasons outlined in the latter's remarks. If you have a valid
     * use case for doing so, please let us know.
     */
    interface DeleteEmbeddedOperation extends DeleteOneDocumentOperation {}

    /**
     * The interface for passing to {@linkcode Playlist.deleteDocuments}.
     * @see {@linkcode Document.Database2.DeleteManyDocumentsOperation}
     *
     * ---
     *
     * **Declaration Merging Warning**
     *
     * It is very likely incorrect to merge into this interface instead of the base {@linkcode DeleteOperation} for this Document or the
     * root {@linkcode DatabaseBackend.DeleteOperation} for all documents, for reasons outlined in the latter's remarks. If you have a valid
     * use case for doing so, please let us know.
     */
    interface DeleteManyDocumentsOperation extends Document.Database2.DeleteManyDocumentsOperation<DeleteOperation> {}

    /**
     * The interface for passing to {@linkcode DatabaseBackend.delete | DatabaseBackend#delete} for `Playlist` documents.
     * @see {@linkcode Document.Database2.BackendDeleteOperation}
     *
     * ---
     *
     * **Declaration Merging Warning**
     *
     * It is very likely incorrect to merge into this interface instead of the base {@linkcode DeleteOperation} for this Document or the
     * root {@linkcode DatabaseBackend.DeleteOperation} for all documents, for reasons outlined in the latter's remarks. If you have a valid
     * use case for doing so, please let us know.
     */
    interface BackendDeleteOperation extends Document.Database2.BackendDeleteOperation<DeleteOperation> {}

    /**
     * The interface passed to {@linkcode Playlist._preDelete | Playlist#_preDelete} and
     * {@link Hooks.PreDeleteDocument | the `preDeletePlaylist` hook}.
     * @see {@linkcode Document.Database2.PreDeleteOptions}
     *
     * ---
     *
     * **Declaration Merging Warning**
     *
     * It is very likely incorrect to merge into this interface instead of the base {@linkcode DeleteOperation} for this Document or the
     * root {@linkcode DatabaseBackend.DeleteOperation} for all documents, for reasons outlined in the latter's remarks. If you have a valid
     * use case for doing so, please let us know.
     */
    interface PreDeleteOptions extends Document.Database2.PreDeleteOptions<DeleteOperation> {}

    /**
     * The interface passed to {@linkcode Playlist._preDeleteOperation}.
     * @see {@linkcode Document.Database2.PreDeleteOperation}
     *
     * ---
     *
     * **Declaration Merging Warning**
     *
     * It is very likely incorrect to merge into this interface instead of the base {@linkcode DeleteOperation} for this Document or the
     * root {@linkcode DatabaseBackend.DeleteOperation} for all documents, for reasons outlined in the latter's remarks. If you have a valid
     * use case for doing so, please let us know.
     */
    interface PreDeleteOperation extends Document.Database2.PreDeleteOperation<DeleteOperation> {}

    /**
     * @deprecated The interface passed to {@linkcode Playlist._onDeleteDocuments}. It will be removed in v14 along with the
     * method it is for.
     * @see {@linkcode Document.Database2.OnDeleteDocumentsOperation}
     *
     * ---
     *
     * **Declaration Merging Warning**
     *
     * It is very likely incorrect to merge into this interface instead of the base {@linkcode DeleteOperation} for this Document or the
     * root {@linkcode DatabaseBackend.DeleteOperation} for all documents, for reasons outlined in the latter's remarks. If you have a valid
     * use case for doing so, please let us know.
     */
    interface OnDeleteDocumentsOperation extends Document.Database2.OnDeleteDocumentsOperation<DeleteOperation> {}

    /**
     * The interface passed to {@linkcode Playlist._onDelete | Playlist#_onDelete} and
     * {@link Hooks.DeleteDocument | the `deletePlaylist` hook}.
     * @see {@linkcode Document.Database2.OnDeleteOptions}
     *
     * ---
     *
     * **Declaration Merging Warning**
     *
     * It is very likely incorrect to merge into this interface instead of the base {@linkcode DeleteOperation} for this Document or the
     * root {@linkcode DatabaseBackend.DeleteOperation} for all documents, for reasons outlined in the latter's remarks. If you have a valid
     * use case for doing so, please let us know.
     */
    interface OnDeleteOptions extends Document.Database2.OnDeleteOptions<DeleteOperation> {}

    /**
     * The interface passed to {@linkcode Playlist._onDeleteOperation} and `Playlist`-related collections'
     * `#_onModifyContents` methods.
     * @see {@linkcode Document.Database2.OnDeleteOperation}
     *
     * ---
     *
     * **Declaration Merging Warning**
     *
     * It is very likely incorrect to merge into this interface instead of the base {@linkcode DeleteOperation} for this Document or the
     * root {@linkcode DatabaseBackend.DeleteOperation} for all documents, for reasons outlined in the latter's remarks. If you have a valid
     * use case for doing so, please let us know.
     */
    interface OnDeleteOperation extends Document.Database2.OnDeleteOperation<DeleteOperation> {}

    namespace Internal {
      interface OperationNameMap<Temporary extends boolean | undefined = boolean | undefined> {
        GetDocumentsOperation: Playlist.Database2.GetDocumentsOperation;
        BackendGetOperation: Playlist.Database2.BackendGetOperation;
        GetOperation: Playlist.Database2.GetOperation;

        CreateDocumentsOperation: Playlist.Database2.CreateDocumentsOperation<Temporary>;
        // eslint-disable-next-line @typescript-eslint/no-deprecated
        CreateEmbeddedOperation: Playlist.Database2.CreateEmbeddedOperation;
        BackendCreateOperation: Playlist.Database2.BackendCreateOperation<Temporary>;
        CreateOperation: Playlist.Database2.CreateOperation<Temporary>;
        PreCreateOptions: Playlist.Database2.PreCreateOptions<Temporary>;
        PreCreateOperation: Playlist.Database2.PreCreateOperation<Temporary>;
        // eslint-disable-next-line @typescript-eslint/no-deprecated
        OnCreateDocumentsOperation: Playlist.Database2.OnCreateDocumentsOperation<Temporary>;
        OnCreateOptions: Playlist.Database2.OnCreateOptions;
        OnCreateOperation: Playlist.Database2.OnCreateOperation;

        UpdateOneDocumentOperation: Playlist.Database2.UpdateOneDocumentOperation;
        // eslint-disable-next-line @typescript-eslint/no-deprecated
        UpdateEmbeddedOperation: Playlist.Database2.UpdateEmbeddedOperation;
        UpdateManyDocumentsOperation: Playlist.Database2.UpdateManyDocumentsOperation;
        BackendUpdateOperation: Playlist.Database2.BackendUpdateOperation;
        UpdateOperation: Playlist.Database2.UpdateOperation;
        PreUpdateOptions: Playlist.Database2.PreUpdateOptions;
        PreUpdateOperation: Playlist.Database2.PreUpdateOperation;
        // eslint-disable-next-line @typescript-eslint/no-deprecated
        OnUpdateDocumentsOperation: Playlist.Database2.OnUpdateDocumentsOperation;
        OnUpdateOptions: Playlist.Database2.OnUpdateOptions;
        OnUpdateOperation: Playlist.Database2.OnUpdateOperation;

        DeleteOneDocumentOperation: Playlist.Database2.DeleteOneDocumentOperation;
        // eslint-disable-next-line @typescript-eslint/no-deprecated
        DeleteEmbeddedOperation: Playlist.Database2.DeleteEmbeddedOperation;
        DeleteManyDocumentsOperation: Playlist.Database2.DeleteManyDocumentsOperation;
        BackendDeleteOperation: Playlist.Database2.BackendDeleteOperation;
        DeleteOperation: Playlist.Database2.DeleteOperation;
        PreDeleteOptions: Playlist.Database2.PreDeleteOptions;
        PreDeleteOperation: Playlist.Database2.PreDeleteOperation;
        // eslint-disable-next-line @typescript-eslint/no-deprecated
        OnDeleteDocumentsOperation: Playlist.Database2.OnDeleteDocumentsOperation;
        OnDeleteOptions: Playlist.Database2.OnDeleteOptions;
        OnDeleteOperation: Playlist.Database2.OnDeleteOperation;
      }
    }

    /* ***********************************************
     *             DocsV2 DEPRECATIONS               *
     *************************************************/

    /** @deprecated Use {@linkcode GetOperation} instead. This type will be removed in v14.  */
    type Get = GetOperation;

    /** @deprecated Use {@linkcode GetDocumentsOperation} instead. This type will be removed in v14.  */
    type GetOptions = GetDocumentsOperation;

    /** @deprecated Use {@linkcode CreateOperation} instead. This type will be removed in v14.  */
    type Create<Temporary extends boolean | undefined> = CreateOperation<Temporary>;

    /** @deprecated Use {@linkcode UpdateOperation} instead. This type will be removed in v14.  */
    type Update = UpdateOperation;

    /** @deprecated Use {@linkcode DeleteOperation} instead. This type will be removed in v14.  */
    type Delete = DeleteOperation;

    // CreateDocumentsOperation didn't change purpose or name

    /** @deprecated Use {@linkcode UpdateManyDocumentsOperation} instead. This type will be removed in v14 */
    type UpdateDocumentsOperation = UpdateManyDocumentsOperation;

    /** @deprecated Use {@linkcode DeleteManyDocumentsOperation} instead. This type will be removed in v14 */
    type DeleteDocumentsOperation = DeleteManyDocumentsOperation;

    // PreCreateOptions didn't change purpose or name

    // OnCreateOptions didn't change purpose or name

    // PreCreateOperation didn't change purpose or name

    // OnCreateOperation didn't change purpose or name

    // PreUpdateOptions didn't change purpose or name

    // OnUpdateOptions didn't change purpose or name

    // PreUpdateOperation didn't change purpose or name

    // OnUpdateOperation didn't change purpose or name

    // PreDeleteOptions didn't change purpose or name

    // OnDeleteOptions didn't change purpose or name

    // PreDeleteOperation didn't change purpose or name

    // OnDeleteOperation didn't change purpose or name

    /** @deprecated Use {@linkcode OnCreateDocumentsOperation} instead. This type will be removed in v14 */
    // eslint-disable-next-line @typescript-eslint/no-deprecated
    type OnCreateDocumentsContext = OnCreateDocumentsOperation;

    /** @deprecated Use {@linkcode OnUpdateDocumentsOperation} instead. This type will be removed in v14 */
    // eslint-disable-next-line @typescript-eslint/no-deprecated
    type OnUpdateDocumentsContext = OnUpdateDocumentsOperation;

    /** @deprecated Use {@linkcode OnDeleteOptions} instead. This type will be removed in v14 */
    type DeleteOptions = OnDeleteOptions;

    /** @deprecated Use {@linkcode OnCreateOptions} instead. This type will be removed in v14 */
    type CreateOptions = OnCreateOptions;

    /** @deprecated Use {@linkcode OnUpdateOptions} instead. This type will be removed in v14 */
    type UpdateOptions = OnUpdateOptions;

    /** @deprecated Use {@linkcode OnDeleteDocumentsOperation} instead. This type will be removed in v14 */
    // eslint-disable-next-line @typescript-eslint/no-deprecated
    type DeleteDocumentsContext = OnDeleteDocumentsOperation;

    /** @deprecated use {@linkcode CreateDocumentsOperation} instead. This type will be removed in v14. */
    type DialogCreateOptions = CreateDocumentsOperation;
  }

  /**
   * If `Temporary` is true then {@linkcode Playlist.Implementation}, otherwise {@linkcode Playlist.Stored}.
   */
  type TemporaryIf<Temporary extends boolean | undefined> =
    true extends Extract<Temporary, true> ? Playlist.Implementation : Playlist.Stored;

  namespace Database {
    /** Options passed along in Get operations for Playlists */
    interface Get extends foundry.abstract.types.DatabaseGetOperation<Playlist.Parent> {}

    /** Options passed along in Create operations for Playlists */
    interface Create<Temporary extends boolean | undefined = boolean | undefined> extends foundry.abstract.types
      .DatabaseCreateOperation<Playlist.CreateData, Playlist.Parent, Temporary> {}

    /** Options passed along in Delete operations for Playlists */
    interface Delete extends foundry.abstract.types.DatabaseDeleteOperation<Playlist.Parent> {}

    /** Options passed along in Update operations for Playlists */
    interface Update extends foundry.abstract.types.DatabaseUpdateOperation<Playlist.UpdateData, Playlist.Parent> {}

    /** Operation for {@linkcode Playlist.createDocuments} */
<<<<<<< HEAD
    interface CreateDocumentsOperation<Temporary extends boolean | undefined>
      extends Document.Database.CreateDocumentsOperation<Playlist.Database.Create<Temporary>> {}
=======
    interface CreateDocumentsOperation<Temporary extends boolean | undefined> extends Document.Database.CreateOperation<
      Playlist.Database.Create<Temporary>
    > {}
>>>>>>> 8bf5f070

    /** Operation for {@linkcode Playlist.updateDocuments} */
    interface UpdateDocumentsOperation extends Document.Database.UpdateDocumentsOperation<Playlist.Database.Update> {}

    /** Operation for {@linkcode Playlist.deleteDocuments} */
    interface DeleteDocumentsOperation extends Document.Database.DeleteDocumentsOperation<Playlist.Database.Delete> {}

    /** Operation for {@linkcode Playlist.create} */
<<<<<<< HEAD
    interface CreateOperation<Temporary extends boolean | undefined>
      extends Document.Database.CreateDocumentsOperation<Playlist.Database.Create<Temporary>> {}
=======
    interface CreateOperation<Temporary extends boolean | undefined> extends Document.Database.CreateOperation<
      Playlist.Database.Create<Temporary>
    > {}
>>>>>>> 8bf5f070

    /** Operation for {@link Playlist.update | `Playlist#update`} */
    interface UpdateOperation extends Document.Database.UpdateOperation<Update> {}

    interface DeleteOperation extends Document.Database.DeleteOperation<Delete> {}

    /** Options for {@linkcode Playlist.get} */
    interface GetOptions extends Document.Database.GetOptions {}

    /** Options for {@link Playlist._preCreate | `Playlist#_preCreate`} */
    interface PreCreateOptions extends Document.Database.PreCreateOptions<Create> {}

    /** Options for {@link Playlist._onCreate | `Playlist#_onCreate`} */
    interface OnCreateOptions extends Document.Database.CreateOptions<Create> {}

    /** Operation for {@linkcode Playlist._preCreateOperation} */
    interface PreCreateOperation extends Document.Database.PreCreateOperationStatic<Playlist.Database.Create> {}

    /** Operation for {@link Playlist._onCreateOperation | `Playlist#_onCreateOperation`} */
    interface OnCreateOperation extends Playlist.Database.Create {}

    /** Options for {@link Playlist._preUpdate | `Playlist#_preUpdate`} */
    interface PreUpdateOptions extends Document.Database.PreUpdateOptions<Update> {}

    /** Options for {@link Playlist._onUpdate | `Playlist#_onUpdate`} */
    interface OnUpdateOptions extends Document.Database.UpdateOptions<Update> {}

    /** Operation for {@linkcode Playlist._preUpdateOperation} */
    interface PreUpdateOperation extends Playlist.Database.Update {}

    /** Operation for {@link Playlist._onUpdateOperation | `Playlist._preUpdateOperation`} */
    interface OnUpdateOperation extends Playlist.Database.Update {}

    /** Options for {@link Playlist._preDelete | `Playlist#_preDelete`} */
    interface PreDeleteOptions extends Document.Database.PreDeleteOperationInstance<Delete> {}

    /** Options for {@link Playlist._onDelete | `Playlist#_onDelete`} */
    interface OnDeleteOptions extends Document.Database.DeleteOptions<Delete> {}

    /** Options for {@link Playlist._preDeleteOperation | `Playlist#_preDeleteOperation`} */
    interface PreDeleteOperation extends Playlist.Database.Delete {}

    /** Options for {@link Playlist._onDeleteOperation | `Playlist#_onDeleteOperation`} */
    interface OnDeleteOperation extends Playlist.Database.Delete {}

    /** Context for {@linkcode Playlist._onDeleteOperation} */
    interface OnDeleteDocumentsContext extends Document.ModificationContext<Playlist.Parent> {}

    /** Context for {@linkcode Playlist._onCreateDocuments} */
    interface OnCreateDocumentsContext extends Document.ModificationContext<Playlist.Parent> {}

    /** Context for {@linkcode Playlist._onUpdateDocuments} */
    interface OnUpdateDocumentsContext extends Document.ModificationContext<Playlist.Parent> {}

    /**
     * Options for {@link Playlist._preCreateDescendantDocuments | `Playlist#_preCreateDescendantDocuments`}
     * and {@link Playlist._onCreateDescendantDocuments | `Playlist#_onCreateDescendantDocuments`}
     */
    interface CreateOptions extends Document.Database.CreateOptions<Playlist.Database.Create> {}

    /**
     * Options for {@link Playlist._preUpdateDescendantDocuments | `Playlist#_preUpdateDescendantDocuments`}
     * and {@link Playlist._onUpdateDescendantDocuments | `Playlist#_onUpdateDescendantDocuments`}
     */
    interface UpdateOptions extends Document.Database.UpdateOptions<Playlist.Database.Update> {}

    /**
     * Options for {@link Playlist._preDeleteDescendantDocuments | `Playlist#_preDeleteDescendantDocuments`}
     * and {@link Playlist._onDeleteDescendantDocuments | `Playlist#_onDeleteDescendantDocuments`}
     */
    interface DeleteOptions extends Document.Database.DeleteOptions<Playlist.Database.Delete> {}

    /**
     * Create options for {@linkcode Playlist.createDialog}.
     */
    interface DialogCreateOptions extends InexactPartial<Create> {}
  }

  /**
   * The flags that are available for this document in the form `{ [scope: string]: { [key: string]: unknown } }`.
   */
  interface Flags extends Document.Internal.ConfiguredFlagsForName<Name> {}

  namespace Flags {
    /**
     * The valid scopes for the flags on this document e.g. `"core"` or `"dnd5e"`.
     */
    type Scope = Document.Internal.FlagKeyOf<Flags>;

    /**
     * The valid keys for a certain scope for example if the scope is "core" then a valid key may be `"sheetLock"` or `"viewMode"`.
     */
    type Key<Scope extends Flags.Scope> = Document.Internal.FlagKeyOf<Document.Internal.FlagGetKey<Flags, Scope>>;

    /**
     * Gets the type of a particular flag given a `Scope` and a `Key`.
     */
    type Get<Scope extends Flags.Scope, Key extends Flags.Key<Scope>> = Document.Internal.GetFlag<Flags, Scope, Key>;
  }

  /* ***********************************************
   *       CLIENT DOCUMENT TEMPLATE TYPES          *
   *************************************************/

  /** The interface {@linkcode Playlist.fromDropData} receives */
  interface DropData extends Document.Internal.DropData<Name> {}

  /**
   * @deprecated Foundry prior to v13 had a completely unused `options` parameter in the {@linkcode Playlist.fromDropData}
   * signature that has since been removed. This type will be removed in v14.
   */
  type DropDataOptions = never;

  /**
   * The interface for passing to {@linkcode Playlist.defaultName}
   * @see {@linkcode Document.DefaultNameContext}
   */
  interface DefaultNameContext extends Document.DefaultNameContext<Name, Parent> {}

  /**
   * The interface for passing to {@linkcode Playlist.createDialog}'s first parameter
   * @see {@linkcode Document.CreateDialogData}
   */
  interface CreateDialogData extends Document.CreateDialogData<CreateData> {}

  /**
   * @deprecated This is for a deprecated signature, and will be removed in v15.
   * The interface for passing to {@linkcode Playlist.createDialog}'s second parameter that still includes partial Dialog
   * options, instead of being purely a {@linkcode Database2.CreateDocumentsOperation | CreateDocumentsOperation}.
   */
  interface CreateDialogDeprecatedOptions<Temporary extends boolean | undefined = boolean | undefined>
    extends Database2.CreateDocumentsOperation<Temporary>,
      Document._PartialDialogV1OptionsForCreateDialog {}

  /**
   * The interface for passing to {@linkcode Playlist.createDialog}'s third parameter
   * @see {@linkcode Document.CreateDialogOptions}
   */
  interface CreateDialogOptions extends Document.CreateDialogOptions<Name> {}

  /**
   * The return type for {@linkcode Playlist.createDialog}.
   * @see {@linkcode Document.CreateDialogReturn}
   */
  // TODO: inline .Stored in v14 instead of taking Temporary
  type CreateDialogReturn<
    Temporary extends boolean | undefined,
    PassedConfig extends Playlist.CreateDialogOptions | undefined,
  > = Document.CreateDialogReturn<Playlist.TemporaryIf<Temporary>, PassedConfig>;

  /**
   * The return type for {@linkcode Playlist.deleteDialog | Playlist#deleteDialog}.
   * @see {@linkcode Document.DeleteDialogReturn}
   */
  type DeleteDialogReturn<PassedConfig extends DialogV2.ConfirmConfig | undefined> = Document.DeleteDialogReturn<
    Playlist.Stored,
    PassedConfig
  >;

  type PreCreateDescendantDocumentsArgs = Document.Internal.PreCreateDescendantDocumentsArgs<
    Playlist.Stored,
    Playlist.DirectDescendantName,
    Playlist.Metadata.Embedded
  >;

  type OnCreateDescendantDocumentsArgs = Document.Internal.OnCreateDescendantDocumentsArgs<
    Playlist.Stored,
    Playlist.DirectDescendantName,
    Playlist.Metadata.Embedded
  >;

  type PreUpdateDescendantDocumentsArgs = Document.Internal.PreUpdateDescendantDocumentsArgs<
    Playlist.Stored,
    Playlist.DirectDescendantName,
    Playlist.Metadata.Embedded
  >;

  type OnUpdateDescendantDocumentsArgs = Document.Internal.OnUpdateDescendantDocumentsArgs<
    Playlist.Stored,
    Playlist.DirectDescendantName,
    Playlist.Metadata.Embedded
  >;

  type PreDeleteDescendantDocumentsArgs = Document.Internal.PreDeleteDescendantDocumentsArgs<
    Playlist.Stored,
    Playlist.DirectDescendantName,
    Playlist.Metadata.Embedded
  >;

  type OnDeleteDescendantDocumentsArgs = Document.Internal.OnDeleteDescendantDocumentsArgs<
    Playlist.Stored,
    Playlist.DirectDescendantName,
    Playlist.Metadata.Embedded
  >;

  /* ***********************************************
   *           PLAYLIST-SPECIFIC TYPES             *
   *************************************************/

  /** @internal */
  type _PlayNextOptions = InexactPartial<{
    /**
     * Whether to advance forward (if 1) or backwards (if -1)
     * @defaultValue `1`
     * @remarks Can't be `null` as it only has a parameter default.
     * @privateRemarks This is only checked for `=== 1`, restricting 'backward' values to `-1` based on core's description
     */
    direction: 1 | -1;
  }>;

  interface PlayNextOptions extends _PlayNextOptions {}

  /**
   * The arguments to construct the document.
   *
   * @deprecated Writing the signature directly has helped reduce circularities and therefore is
   * now recommended.
   */
  // eslint-disable-next-line @typescript-eslint/no-deprecated
  type ConstructorArgs = Document.ConstructorParameters<CreateData, Parent>;
}

/**
 * The client-side Playlist document which extends the common BasePlaylist model.
 *
 * @see {@linkcode Playlists}             The world-level collection of Playlist documents
 * @see {@linkcode PlaylistSound}         The PlaylistSound embedded document within a parent Playlist
 * @see {@linkcode PlaylistConfig}        The Playlist configuration application
 *
 */
declare class Playlist extends BasePlaylist.Internal.ClientDocument {
  /**
   * @param data    - Initial data from which to construct the `Playlist`
   * @param context - Construction context options
   */
  constructor(data: Playlist.CreateData, context?: Playlist.ConstructionContext);

  /** @deprecated Foundry made this property truly private in v13 (this warning will be removed in v14) */
  protected _playbackOrder: never;

  /**
   * The order in which sounds within this playlist will be played (if sequential or shuffled)
   * Uses a stored seed for randomization to guarantee that all clients generate the same random order.
   */
  get playbackOrder(): string[];

  override get visible(): boolean;

  /**
   * Find all content links belonging to a given {@linkcode Playlist} or {@linkcode PlaylistSound}.
   * @param doc - The Playlist or PlaylistSound.
   */
  static _getSoundContentLinks(doc: Playlist.Implementation | PlaylistSound.Implementation): NodeListOf<Element>;

  override prepareDerivedData(): void;

  /**
   * Begin simultaneous playback for all sounds in the Playlist.
   * @returns The updated Playlist document
   */
  playAll(): Promise<this | undefined>;

  /**
   * Play the next Sound within the sequential or shuffled Playlist.
   * @param soundId - The currently playing sound ID, if known
   * @param options - Additional options which configure the next track
   * @returns If successfully updated, this Playlist document
   */
  playNext(soundId?: string | null, options?: Playlist.PlayNextOptions): Promise<this | undefined | null>;

  /**
   * Begin playback of a specific Sound within this Playlist.
   * Determine which other sounds should remain playing, if any.
   * @param sound - The desired sound that should play
   * @returns The updated Playlist
   */
  playSound(sound: PlaylistSound.Implementation): Promise<this | undefined>;

  /**
   * Stop playback of a specific Sound within this Playlist.
   * Determine which other sounds should remain playing, if any.
   * @param sound - The desired sound that should play
   * @returns The updated Playlist
   */
  stopSound(sound: PlaylistSound.Implementation): Promise<this | undefined>;

  /**
   * End playback for any/all currently playing sounds within the Playlist.
   * @returns The updated Playlist document
   */
  stopAll(): Promise<this | undefined>;

  /**
   * Cycle the playlist mode
   * @returns A promise which resolves to the updated Playlist instance
   */
  cycleMode(): Promise<this | undefined>;

  /**
   * Get the next sound in the cached playback order. For internal use.
   * @private
   */
  protected _getNextSound(soundId: string): PlaylistSound.Implementation | undefined;

  /**
   * Get the previous sound in the cached playback order. For internal use.
   * @private
   */
  protected _getPreviousSound(soundId: string): PlaylistSound.Implementation | undefined;

  /**
   * Define the sorting order for the Sounds within this Playlist. For internal use.
   * If sorting alphabetically, the sounds are sorted with a locale-independent comparator
   * to ensure the same order on all clients.
   * @private
   */
  protected _sortSounds(a: PlaylistSound.Implementation, b: PlaylistSound.Implementation): number;

  override toAnchor(options?: foundry.applications.ux.TextEditor.EnrichmentAnchorOptions): HTMLAnchorElement;

  /**
   * @remarks Returns {@link Playlist.playAll | `this.playAll()`} or {@link Playlist.stopAll | `this.stopAll()`}
   */
  override _onClickDocumentLink(event: MouseEvent): Promise<this | undefined>;

  // _preUpdate, _onUpdate, _onDelete are all overridden but with no signature changes from the BasePlaylist class.

  protected override _onCreateDescendantDocuments(...args: Playlist.OnCreateDescendantDocumentsArgs): void;

  protected override _onUpdateDescendantDocuments(...args: Playlist.OnUpdateDescendantDocumentsArgs): void;

  protected override _onDeleteDescendantDocuments(...args: Playlist.OnDeleteDescendantDocumentsArgs): void;

  /**
   * Handle callback logic when an individual sound within the Playlist concludes playback naturally
   * @internal
   * @privateRemarks Possibly returns `this.playNext()` so possibly `null`
   */
  _onSoundEnd(sound: PlaylistSound.Implementation): Promise<this | null | undefined>;

  /**
   * Handle callback logic when playback for an individual sound within the Playlist is started.
   * Schedule auto-preload of next track
   * @internal
   */
  _onSoundStart(sound: PlaylistSound.Implementation): Promise<void>;

  /**
   * Spawn a dialog for bulk importing sound files into a playlist.
   * @returns Returns true if any sound files were successfully imported.
   */
  bulkImportDialog(): Promise<boolean>;

  /**
   * Create PlaylistSounds in this Playlist from the given file paths.
   * @param paths - File paths to import.
   */
  bulkImportSounds(paths: string[]): Promise<PlaylistSound.Implementation[]>;

  override toCompendium<Options extends ClientDocument.ToCompendiumOptions | undefined = undefined>(
    pack?: foundry.documents.collections.CompendiumCollection.Any | null,
    options?: Options,
  ): ClientDocument.ToCompendiumReturnType<"Playlist", Options>;

  /*
   * After this point these are not really overridden methods.
   * They are here because Foundry's documents are complex and have lots of edge cases.
   * There are DRY ways of representing this but this ends up being harder to understand
   * for end users extending these functions, especially for static methods. There are also a
   * number of methods that don't make sense to call directly on `Document` like `createDocuments`,
   * as there is no data that can safely construct every possible document. Finally keeping definitions
   * separate like this helps against circularities.
   */

  // ClientDocument overrides

  protected override _preCreateDescendantDocuments(...args: Playlist.PreCreateDescendantDocumentsArgs): void;

  protected override _preUpdateDescendantDocuments(...args: Playlist.PreUpdateDescendantDocumentsArgs): void;

  protected override _preDeleteDescendantDocuments(...args: Playlist.PreDeleteDescendantDocumentsArgs): void;

  static override defaultName(context?: Playlist.DefaultNameContext): string;

  static override createDialog<
    Temporary extends boolean | undefined = undefined,
    Options extends Playlist.CreateDialogOptions | undefined = undefined,
  >(
    data?: Playlist.CreateDialogData,
    createOptions?: Playlist.Database2.CreateDocumentsOperation<Temporary>,
    options?: Options,
  ): Promise<Playlist.CreateDialogReturn<Temporary, Options>>;

  /**
   * @deprecated "The `ClientDocument.createDialog` signature has changed. It now accepts database operation options in its second
   * parameter, and options for {@linkcode DialogV2.prompt} in its third parameter." (since v13, until v15)
   *
   * @see {@linkcode Playlist.CreateDialogDeprecatedOptions}
   */
  static override createDialog<
    Temporary extends boolean | undefined = undefined,
    Options extends Playlist.CreateDialogOptions | undefined = undefined,
  >(
    data: Playlist.CreateDialogData,
    // eslint-disable-next-line @typescript-eslint/no-deprecated
    createOptions: Playlist.CreateDialogDeprecatedOptions<Temporary>,
    options?: Options,
  ): Promise<Playlist.CreateDialogReturn<Temporary, Options>>;

  override deleteDialog<Options extends DialogV2.ConfirmConfig | undefined = undefined>(
    options?: Options,
    operation?: Playlist.Database2.DeleteOneDocumentOperation,
  ): Promise<Playlist.DeleteDialogReturn<Options>>;

  /**
   * @deprecated "`options` is now an object containing entries supported by {@linkcode DialogV2.confirm | DialogV2.confirm}."
   * (since v13, until v15)
   *
   * @see {@linkcode Document.DeleteDialogDeprecatedConfig}
   */
  // eslint-disable-next-line @typescript-eslint/no-deprecated
  override deleteDialog<Options extends Document.DeleteDialogDeprecatedConfig | undefined = undefined>(
    options?: Options,
    operation?: Playlist.Database2.DeleteOneDocumentOperation,
  ): Promise<Playlist.DeleteDialogReturn<Options>>;

  static override fromDropData(data: Playlist.DropData): Promise<Playlist.Implementation | undefined>;

  static override fromImport(
    source: Playlist.Source,
    context?: Document.FromImportContext<Playlist.Parent> | null,
  ): Promise<Playlist.Implementation>;

  #Playlist: true;
}

export default Playlist;<|MERGE_RESOLUTION|>--- conflicted
+++ resolved
@@ -424,8 +424,9 @@
      * @remarks This interface was previously typed for passing to {@linkcode Playlist.create}. The new name for that
      * interface is {@linkcode CreateDocumentsOperation}.
      */
-    interface CreateOperation<Temporary extends boolean | undefined = boolean | undefined>
-      extends DatabaseBackend.CreateOperation<Playlist.CreateInput, Playlist.Parent, Temporary> {}
+    interface CreateOperation<
+      Temporary extends boolean | undefined = boolean | undefined,
+    > extends DatabaseBackend.CreateOperation<Playlist.CreateInput, Playlist.Parent, Temporary> {}
 
     /**
      * The interface for passing to {@linkcode Playlist.create} or {@linkcode Playlist.createDocuments}.
@@ -439,8 +440,8 @@
      * root {@linkcode DatabaseBackend.CreateOperation} for all documents, for reasons outlined in the latter's remarks. If you have a valid
      * use case for doing so, please let us know.
      */
-    interface CreateDocumentsOperation<Temporary extends boolean | undefined = boolean | undefined>
-      extends Document.Database2.CreateDocumentsOperation<CreateOperation<Temporary>> {}
+    interface CreateDocumentsOperation<Temporary extends boolean | undefined = boolean | undefined> extends Document
+      .Database2.CreateDocumentsOperation<CreateOperation<Temporary>> {}
 
     /**
      * @deprecated `Playlist` documents are never embedded. This interface exists for consistency with other documents.
@@ -471,8 +472,8 @@
      * root {@linkcode DatabaseBackend.CreateOperation} for all documents, for reasons outlined in the latter's remarks. If you have a valid
      * use case for doing so, please let us know.
      */
-    interface BackendCreateOperation<Temporary extends boolean | undefined = boolean | undefined>
-      extends Document.Database2.BackendCreateOperation<CreateOperation<Temporary>> {}
+    interface BackendCreateOperation<Temporary extends boolean | undefined = boolean | undefined> extends Document
+      .Database2.BackendCreateOperation<CreateOperation<Temporary>> {}
 
     /**
      * The interface passed to {@linkcode Playlist._preCreate | Playlist#_preCreate} and
@@ -487,8 +488,8 @@
      * root {@linkcode DatabaseBackend.CreateOperation} for all documents, for reasons outlined in the latter's remarks. If you have a valid
      * use case for doing so, please let us know.
      */
-    interface PreCreateOptions<Temporary extends boolean | undefined = boolean | undefined>
-      extends Document.Database2.PreCreateOptions<CreateOperation<Temporary>> {}
+    interface PreCreateOptions<Temporary extends boolean | undefined = boolean | undefined> extends Document.Database2
+      .PreCreateOptions<CreateOperation<Temporary>> {}
 
     /**
      * The interface passed to {@linkcode Playlist._preCreateOperation}.
@@ -502,8 +503,8 @@
      * root {@linkcode DatabaseBackend.CreateOperation} for all documents, for reasons outlined in the latter's remarks. If you have a valid
      * use case for doing so, please let us know.
      */
-    interface PreCreateOperation<Temporary extends boolean | undefined = boolean | undefined>
-      extends Document.Database2.PreCreateOperation<CreateOperation<Temporary>> {}
+    interface PreCreateOperation<Temporary extends boolean | undefined = boolean | undefined> extends Document.Database2
+      .PreCreateOperation<CreateOperation<Temporary>> {}
 
     /**
      * @deprecated The interface passed to {@linkcode Playlist._onCreateDocuments}. It will be removed in v14 along with the
@@ -518,8 +519,8 @@
      * root {@linkcode DatabaseBackend.CreateOperation} for all documents, for reasons outlined in the latter's remarks. If you have a valid
      * use case for doing so, please let us know.
      */
-    interface OnCreateDocumentsOperation<Temporary extends boolean | undefined = boolean | undefined>
-      extends Document.Database2.OnCreateDocumentsOperation<CreateOperation<Temporary>> {}
+    interface OnCreateDocumentsOperation<Temporary extends boolean | undefined = boolean | undefined> extends Document
+      .Database2.OnCreateDocumentsOperation<CreateOperation<Temporary>> {}
 
     /**
      * The interface passed to {@linkcode Playlist._onCreate | Playlist#_onCreate} and
@@ -990,30 +991,19 @@
     interface Update extends foundry.abstract.types.DatabaseUpdateOperation<Playlist.UpdateData, Playlist.Parent> {}
 
     /** Operation for {@linkcode Playlist.createDocuments} */
-<<<<<<< HEAD
-    interface CreateDocumentsOperation<Temporary extends boolean | undefined>
-      extends Document.Database.CreateDocumentsOperation<Playlist.Database.Create<Temporary>> {}
-=======
-    interface CreateDocumentsOperation<Temporary extends boolean | undefined> extends Document.Database.CreateOperation<
+    interface CreateDocumentsOperation<Temporary extends boolean | undefined> extends Document.Database
+      .CreateDocumentsOperation<Playlist.Database.Create<Temporary>> {}
+
+    /** Operation for {@linkcode Playlist.updateDocuments} */
+    interface UpdateDocumentsOperation extends Document.Database.UpdateDocumentsOperation<Playlist.Database.Update> {}
+
+    /** Operation for {@linkcode Playlist.deleteDocuments} */
+    interface DeleteDocumentsOperation extends Document.Database.DeleteDocumentsOperation<Playlist.Database.Delete> {}
+
+    /** Operation for {@linkcode Playlist.create} */
+    interface CreateOperation<Temporary extends boolean | undefined> extends Document.Database.CreateDocumentsOperation<
       Playlist.Database.Create<Temporary>
     > {}
->>>>>>> 8bf5f070
-
-    /** Operation for {@linkcode Playlist.updateDocuments} */
-    interface UpdateDocumentsOperation extends Document.Database.UpdateDocumentsOperation<Playlist.Database.Update> {}
-
-    /** Operation for {@linkcode Playlist.deleteDocuments} */
-    interface DeleteDocumentsOperation extends Document.Database.DeleteDocumentsOperation<Playlist.Database.Delete> {}
-
-    /** Operation for {@linkcode Playlist.create} */
-<<<<<<< HEAD
-    interface CreateOperation<Temporary extends boolean | undefined>
-      extends Document.Database.CreateDocumentsOperation<Playlist.Database.Create<Temporary>> {}
-=======
-    interface CreateOperation<Temporary extends boolean | undefined> extends Document.Database.CreateOperation<
-      Playlist.Database.Create<Temporary>
-    > {}
->>>>>>> 8bf5f070
 
     /** Operation for {@link Playlist.update | `Playlist#update`} */
     interface UpdateOperation extends Document.Database.UpdateOperation<Update> {}
@@ -1145,8 +1135,7 @@
    * options, instead of being purely a {@linkcode Database2.CreateDocumentsOperation | CreateDocumentsOperation}.
    */
   interface CreateDialogDeprecatedOptions<Temporary extends boolean | undefined = boolean | undefined>
-    extends Database2.CreateDocumentsOperation<Temporary>,
-      Document._PartialDialogV1OptionsForCreateDialog {}
+    extends Database2.CreateDocumentsOperation<Temporary>, Document._PartialDialogV1OptionsForCreateDialog {}
 
   /**
    * The interface for passing to {@linkcode Playlist.createDialog}'s third parameter
