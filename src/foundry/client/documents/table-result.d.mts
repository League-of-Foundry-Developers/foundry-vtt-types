--- conflicted
+++ resolved
@@ -373,8 +373,9 @@
      * @remarks This interface was previously typed for passing to {@linkcode TableResult.create}. The new name for that
      * interface is {@linkcode CreateDocumentsOperation}.
      */
-    interface CreateOperation<Temporary extends boolean | undefined = boolean | undefined>
-      extends DatabaseBackend.CreateOperation<TableResult.CreateInput, TableResult.Parent, Temporary> {}
+    interface CreateOperation<
+      Temporary extends boolean | undefined = boolean | undefined,
+    > extends DatabaseBackend.CreateOperation<TableResult.CreateInput, TableResult.Parent, Temporary> {}
 
     /**
      * The interface for passing to {@linkcode TableResult.create} or {@linkcode TableResult.createDocuments}.
@@ -388,8 +389,8 @@
      * root {@linkcode DatabaseBackend.CreateOperation} for all documents, for reasons outlined in the latter's remarks. If you have a valid
      * use case for doing so, please let us know.
      */
-    interface CreateDocumentsOperation<Temporary extends boolean | undefined = boolean | undefined>
-      extends Document.Database2.CreateDocumentsOperation<CreateOperation<Temporary>> {}
+    interface CreateDocumentsOperation<Temporary extends boolean | undefined = boolean | undefined> extends Document
+      .Database2.CreateDocumentsOperation<CreateOperation<Temporary>> {}
 
     /**
      * The interface for passing to the {@linkcode Document.createEmbeddedDocuments | #createEmbeddedDocuments} method of any Documents that
@@ -418,8 +419,8 @@
      * root {@linkcode DatabaseBackend.CreateOperation} for all documents, for reasons outlined in the latter's remarks. If you have a valid
      * use case for doing so, please let us know.
      */
-    interface BackendCreateOperation<Temporary extends boolean | undefined = boolean | undefined>
-      extends Document.Database2.BackendCreateOperation<CreateOperation<Temporary>> {}
+    interface BackendCreateOperation<Temporary extends boolean | undefined = boolean | undefined> extends Document
+      .Database2.BackendCreateOperation<CreateOperation<Temporary>> {}
 
     /**
      * The interface passed to {@linkcode TableResult._preCreate | TableResult#_preCreate} and
@@ -434,8 +435,8 @@
      * root {@linkcode DatabaseBackend.CreateOperation} for all documents, for reasons outlined in the latter's remarks. If you have a valid
      * use case for doing so, please let us know.
      */
-    interface PreCreateOptions<Temporary extends boolean | undefined = boolean | undefined>
-      extends Document.Database2.PreCreateOptions<CreateOperation<Temporary>> {}
+    interface PreCreateOptions<Temporary extends boolean | undefined = boolean | undefined> extends Document.Database2
+      .PreCreateOptions<CreateOperation<Temporary>> {}
 
     /**
      * The interface passed to {@linkcode TableResult._preCreateOperation}.
@@ -449,8 +450,8 @@
      * root {@linkcode DatabaseBackend.CreateOperation} for all documents, for reasons outlined in the latter's remarks. If you have a valid
      * use case for doing so, please let us know.
      */
-    interface PreCreateOperation<Temporary extends boolean | undefined = boolean | undefined>
-      extends Document.Database2.PreCreateOperation<CreateOperation<Temporary>> {}
+    interface PreCreateOperation<Temporary extends boolean | undefined = boolean | undefined> extends Document.Database2
+      .PreCreateOperation<CreateOperation<Temporary>> {}
 
     /**
      * @deprecated The interface passed to {@linkcode TableResult._onCreateDocuments}. It will be removed in v14 along with the
@@ -465,8 +466,8 @@
      * root {@linkcode DatabaseBackend.CreateOperation} for all documents, for reasons outlined in the latter's remarks. If you have a valid
      * use case for doing so, please let us know.
      */
-    interface OnCreateDocumentsOperation<Temporary extends boolean | undefined = boolean | undefined>
-      extends Document.Database2.OnCreateDocumentsOperation<CreateOperation<Temporary>> {}
+    interface OnCreateDocumentsOperation<Temporary extends boolean | undefined = boolean | undefined> extends Document
+      .Database2.OnCreateDocumentsOperation<CreateOperation<Temporary>> {}
 
     /**
      * The interface passed to {@linkcode TableResult._onCreate | TableResult#_onCreate} and
@@ -939,14 +940,8 @@
     }
 
     /** Operation for {@linkcode TableResult.createDocuments} */
-<<<<<<< HEAD
-    interface CreateDocumentsOperation<Temporary extends boolean | undefined>
-      extends Document.Database.CreateDocumentsOperation<TableResult.Database.Create<Temporary>> {}
-=======
-    interface CreateDocumentsOperation<Temporary extends boolean | undefined> extends Document.Database.CreateOperation<
-      TableResult.Database.Create<Temporary>
-    > {}
->>>>>>> 8bf5f070
+    interface CreateDocumentsOperation<Temporary extends boolean | undefined> extends Document.Database
+      .CreateDocumentsOperation<TableResult.Database.Create<Temporary>> {}
 
     /** Operation for {@linkcode TableResult.updateDocuments} */
     interface UpdateDocumentsOperation extends Document.Database
@@ -957,14 +952,9 @@
       .DeleteDocumentsOperation<TableResult.Database.Delete> {}
 
     /** Operation for {@linkcode TableResult.create} */
-<<<<<<< HEAD
-    interface CreateOperation<Temporary extends boolean | undefined>
-      extends Document.Database.CreateDocumentsOperation<TableResult.Database.Create<Temporary>> {}
-=======
-    interface CreateOperation<Temporary extends boolean | undefined> extends Document.Database.CreateOperation<
+    interface CreateOperation<Temporary extends boolean | undefined> extends Document.Database.CreateDocumentsOperation<
       TableResult.Database.Create<Temporary>
     > {}
->>>>>>> 8bf5f070
 
     /** Operation for {@link TableResult.update | `TableResult#update`} */
     interface UpdateOperation extends Document.Database.UpdateOperation<Update> {}
@@ -1096,8 +1086,7 @@
    * options, instead of being purely a {@linkcode Database2.CreateDocumentsOperation | CreateDocumentsOperation}.
    */
   interface CreateDialogDeprecatedOptions<Temporary extends boolean | undefined = boolean | undefined>
-    extends Database2.CreateDocumentsOperation<Temporary>,
-      Document._PartialDialogV1OptionsForCreateDialog {}
+    extends Database2.CreateDocumentsOperation<Temporary>, Document._PartialDialogV1OptionsForCreateDialog {}
 
   /**
    * The interface for passing to {@linkcode TableResult.createDialog}'s third parameter
