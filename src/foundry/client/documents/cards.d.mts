import type { ConfiguredCards } from "fvtt-types/configuration";
import type { InexactPartial, Merge, NullishProps } from "#utils";
import type Document from "#common/abstract/document.d.mts";
import type { DataSchema } from "#common/data/fields.d.mts";
import type BaseCards from "#common/documents/cards.d.mts";
import type { documents } from "#client/client.d.mts";

import fields = foundry.data.fields;

declare namespace Cards {
  /**
   * The document's name.
   */
  type Name = "Cards";

  /**
   * The context used to create a `Cards`.
   */
  interface ConstructionContext extends Document.ConstructionContext<Parent> {}

  /**
   * The documents embedded within `Cards`.
   */
  type Hierarchy = Readonly<Document.HierarchyOf<Schema>>;

  /**
   * The implementation of the `Cards` document instance configured through `CONFIG.Cards.documentClass` in Foundry and
   * {@linkcode DocumentClassConfig} or {@link ConfiguredCards | `fvtt-types/configuration/ConfiguredCards`} in fvtt-types.
   */
  type Implementation = Document.ImplementationFor<Name>;

  /**
   * The implementation of the `Cards` document configured through `CONFIG.Cards.documentClass` in Foundry and
   * {@linkcode DocumentClassConfig} in fvtt-types.
   */
  type ImplementationClass = Document.ImplementationClassFor<Name>;

  /**
   * A document's metadata is special information about the document ranging anywhere from its name,
   * whether it's indexed, or to the permissions a user has over it.
   */
  interface Metadata
    extends Merge<
      Document.Metadata.Default,
      Readonly<{
        name: "Cards";
        collection: "cards";
        indexed: true;
        compendiumIndexFields: ["_id", "name", "description", "img", "type", "sort", "folder"];
        embedded: Metadata.Embedded;
        hasTypeData: true;
        label: string;
        labelPlural: string;
        permissions: Metadata.Permissions;
        coreTypes: ["deck", "hand", "pile"];
        schemaVersion: string;
      }>
    > {}

  namespace Metadata {
    /**
     * The embedded metadata
     */
    interface Embedded {
      Card: "cards";
    }

    interface Permissions {
      create: "OWNER";
      delete: "OWNER";
    }
  }

  /**
   * Allowed subtypes of `Cards`. This is configured through various methods. Modern Foundry
   * recommends registering using [Data Models](https://foundryvtt.com/article/system-data-models/)
   * under {@linkcode CONFIG.Cards.dataModels}. This corresponds to
   * fvtt-type's {@linkcode DataModelConfig}.
   *
   * Subtypes can also be registered through a `template.json` though this is discouraged.
   * The corresponding fvtt-type configs are {@linkcode SourceConfig} and
   * {@linkcode DataConfig}.
   */
  type SubType = foundry.Game.Model.TypeNames<"Cards">;

  /**
   * `ConfiguredSubTypes` represents the subtypes a user explicitly registered. This excludes
   * subtypes like the Foundry builtin subtype `"base"` and the catch-all subtype for arbitrary
   * module subtypes `${string}.${string}`.
   *
   * @see {@link SubType} for more information.
   */
  type ConfiguredSubTypes = Document.ConfiguredSubTypesOf<"Cards">;

  /**
   * `Known` represents the types of `Cards` that a user explicitly registered.
   *
   * @see {@link ConfiguredSubTypes} for more information.
   */
  type Known = Cards.OfType<Cards.ConfiguredSubTypes>;

  /**
   * `OfType` returns an instance of `Cards` with the corresponding type. This works with both the
   * builtin `Cards` class or a custom subclass if that is set up in
   * {@link ConfiguredCards | `fvtt-types/configuration/ConfiguredCards`}.
   */
  // eslint-disable-next-line @typescript-eslint/no-restricted-types
  type OfType<Type extends SubType> = Document.Internal.OfType<ConfiguredCards<Type>, () => Cards<Type>>;

  /**
   * `SystemOfType` returns the system property for a specific `Cards` subtype.
   */
  type SystemOfType<Type extends SubType> = Document.Internal.SystemOfType<_SystemMap, Type>;

  /**
   * @internal
   */
  interface _SystemMap extends Document.Internal.SystemMap<"Cards"> {}

  /**
   * A document's parent is something that can contain it.
   * For example an `Item` can be contained by an `Actor` which makes `Actor` one of its possible parents.
   */
  type Parent = null;

  /**
   * A document's direct descendants are documents that are contained directly within its schema.
   * This is a union of all such instances, or never if the document doesn't have any descendants.
   */
  type DirectDescendant = Card.Stored;

  /**
   * A document's direct descendants are documents that are contained directly within its schema.
   * This is a union of all such classes, or never if the document doesn't have any descendants.
   */
  type DirectDescendantClass = Card.ImplementationClass;

  /**
   * A document's descendants are any documents that are contained within, either within its schema
   * or its descendant's schemas.
   * This is a union of all such instances, or never if the document doesn't have any descendants.
   */
  type Descendant = DirectDescendant;

  /**
   * A document's descendants are any child documents, grandchild documents, etc.
   * This is a union of all classes, or never if the document doesn't have any descendants.
   */
  type DescendantClass = DirectDescendantClass;

  /**
   * Types of `CompendiumCollection` this document might be contained in.
   * Note that `this.pack` will always return a string; this is the type for `game.packs.get(this.pack)`
   *
   * Will be `never` if cannot be contained in a `CompendiumCollection`.
   */
  // Note: Takes any document in the heritage chain (i.e. itself or any parent, transitive or not) that can be contained in a compendium.
  type Pack = foundry.documents.collections.CompendiumCollection.ForDocument<"Cards">;

  /**
   * An embedded document is a document contained in another.
   * For example an `Item` can be contained by an `Actor` which means `Item` can be embedded in `Actor`.
   *
   * If this is `never` it is because there are no embeddable documents (or there's a bug!).
   */
  type Embedded = Document.ImplementationFor<Embedded.Name>;

  namespace Embedded {
    /**
     * An embedded document is a document contained in another.
     * For example an `Item` can be contained by an `Actor` which means `Item` can be embedded in `Actor`.
     *
     * If this is `never` it is because there are no embeddable documents (or there's a bug!).
     */
    type Name = keyof Metadata.Embedded;

    /**
     * Gets the collection name for an embedded document.
     */
    type CollectionNameOf<CollectionName extends Embedded.CollectionName> = Document.Embedded.CollectionNameFor<
      Metadata.Embedded,
      CollectionName
    >;

    /**
     * Gets the collection document for an embedded document.
     */
    type DocumentFor<CollectionName extends Embedded.CollectionName> = Document.Embedded.DocumentFor<
      Metadata.Embedded,
      CollectionName
    >;

    /**
     * Gets the collection for an embedded document.
     */
    type CollectionFor<CollectionName extends Embedded.CollectionName> = Document.Embedded.CollectionFor<
      Cards.Implementation,
      Metadata.Embedded,
      CollectionName
    >;

    /**
     * A valid name to refer to a collection embedded in this document. For example an `Actor`
     * has the key `"items"` which contains `Item` instance which would make both `"Item" | "Items"`
     * valid keys (amongst others).
     */
    type CollectionName = Document.Embedded.CollectionName<Metadata.Embedded>;
  }

  /**
   * The name of the world or embedded collection this document can find itself in.
   * For example an `Item` is always going to be inside a collection with a key of `items`.
   * This is a fixed string per document type and is primarily useful for {@link ClientDocumentMixin | `Descendant Document Events`}.
   */
  type ParentCollectionName = Metadata["collection"];

  /**
   * The world collection that contains `Cards`s. Will be `never` if none exists.
   */
  type CollectionClass = foundry.documents.collections.CardStacks.ConfiguredClass;

  /**
   * The world collection that contains `Cards`s. Will be `never` if none exists.
   */
  type Collection = foundry.documents.collections.CardStacks.Configured;

  /**
   * An instance of `Cards` that comes from the database but failed validation meaning that
   * its `system` and `_source` could theoretically be anything.
   */
  interface Invalid extends Document.Internal.Invalid<Implementation> {}

  /**
   * An instance of `Cards` that comes from the database.
   */
  type Stored<SubType extends Cards.SubType = Cards.SubType> = Document.Internal.Stored<OfType<SubType>>;

  /**
   * The data put in {@link Cards._source | `Cards#_source`}. This data is what was
   * persisted to the database and therefore it must be valid JSON.
   *
   * For example a {@link fields.SetField | `SetField`} is persisted to the database as an array
   * but initialized as a {@linkcode Set}.
   */
  interface Source extends fields.SchemaField.SourceData<Schema> {}

  /**
   * The data necessary to create a document. Used in places like {@linkcode Cards.create}
   * and {@link Cards | `new Cards(...)`}.
   *
   * For example a {@link fields.SetField | `SetField`} can accept any {@linkcode Iterable}
   * with the right values. This means you can pass a `Set` instance, an array of values,
   * a generator, or any other iterable.
   */
  interface CreateData extends fields.SchemaField.CreateData<Schema> {}

  /**
   * The data after a {@link foundry.abstract.Document | `Document`} has been initialized, for example
   * {@link Cards.name | `Cards#name`}.
   *
   * This is data transformed from {@linkcode Cards.Source} and turned into more
   * convenient runtime data structures. For example a {@link fields.SetField | `SetField`} is
   * persisted to the database as an array of values but at runtime it is a `Set` instance.
   */
  interface InitializedData extends fields.SchemaField.InitializedData<Schema> {}

  /**
   * The data used to update a document, for example {@link Cards.update | `Cards#update`}.
   * It is a distinct type from {@link Cards.CreateData | `DeepPartial<Cards.CreateData>`} because
   * it has different rules for `null` and `undefined`.
   */
  interface UpdateData extends fields.SchemaField.UpdateData<Schema> {}

  /**
   * The schema for {@linkcode Cards}. This is the source of truth for how an Cards document
   * must be structured.
   *
   * Foundry uses this schema to validate the structure of the {@linkcode Cards}. For example
   * a {@link fields.StringField | `StringField`} will enforce that the value is a string. More
   * complex fields like {@link fields.SetField | `SetField`} goes through various conversions
   * starting as an array in the database, initialized as a set, and allows updates with any
   * iterable.
   */
  interface Schema extends DataSchema {
    /**
     * The _id which uniquely identifies this stack of Cards document
     * @defaultValue `null`
     */
    _id: fields.DocumentIdField;

    /** The text name of this stack */
    name: fields.StringField<{ required: true; blank: false; textSearch: true }>;

    /**
     * The type of this stack, in BaseCards.metadata.types
     * @defaultValue `BaseCards.TYPES[0]`
     */
    // eslint-disable-next-line @typescript-eslint/no-empty-object-type
    type: fields.DocumentTypeField<typeof BaseCards, {}, Cards.SubType, Cards.SubType, Cards.SubType>;

    /**
     * A text description of this stack
     * @defaultValue `""`
     */
    description: fields.HTMLField<{ textSearch: true }>;

    /**
     * An image or video which is used to represent the stack of cards
     * @defaultValue `BaseCards.DEFAULT_ICON`
     */
    img: fields.FilePathField<{
      categories: ["IMAGE", "VIDEO"];
      initial: () => typeof BaseCards.DEFAULT_ICON;
    }>;

    /**
     * Data for a Cards subtype, defined by a System or Module
     * @defaultValue `{}`
     */
    system: fields.TypeDataField<typeof BaseCards>;

    /**
     * A collection of Card documents which currently belong to this stack
     * @defaultValue `[]`
     */
    cards: fields.EmbeddedCollectionField<typeof documents.BaseCard, Cards.Implementation>;

    /**
     * The visible width of this stack
     * @defaultValue `null`
     */
    width: fields.NumberField<{ integer: true; positive: true }>;

    /**
     * The visible height of this stack
     * @defaultValue `null`
     */
    height: fields.NumberField<{ integer: true; positive: true }>;

    /**
     * The angle of rotation of this stack
     * @defaultValue `0`
     */
    rotation: fields.AngleField;

    /**
     * Whether or not to publicly display the number of cards in this stack
     * @defaultValue `false`
     */
    displayCount: fields.BooleanField;

    /**
     * The _id of a Folder which contains this document
     * @defaultValue `null`
     */
    folder: fields.ForeignDocumentField<typeof documents.BaseFolder>;

    /**
     * The sort order of this stack relative to others in its parent collection
     * @defaultValue `0`
     */
    sort: fields.IntegerSortField;

    /**
     * An object which configures ownership of this Cards
     * @defaultValue see {@linkcode fields.DocumentOwnershipField}
     */
    ownership: fields.DocumentOwnershipField;

    /**
     * An object of optional key/value flags
     * @defaultValue `{}`
     */
    flags: fields.DocumentFlagsField<Name>;

    /**
     * An object of creation and access information
     * @defaultValue see {@linkcode fields.DocumentStatsField}
     */
    _stats: fields.DocumentStatsField;
  }

  namespace Database {
    /** Options passed along in Get operations for Cards Documents */
    interface Get extends foundry.abstract.types.DatabaseGetOperation<Cards.Parent> {}

    /** Options passed along in Create operations for Cards Documents */
    interface Create<Temporary extends boolean | undefined = boolean | undefined>
      extends foundry.abstract.types.DatabaseCreateOperation<Cards.CreateData, Cards.Parent, Temporary> {
      animate?: boolean;
    }

    /** Options passed along in Delete operations for Cards Documents */
    interface Delete extends foundry.abstract.types.DatabaseDeleteOperation<Cards.Parent> {
      animate?: boolean;
    }

    /** Options passed along in Update operations for Cards Documents */
    interface Update extends foundry.abstract.types.DatabaseUpdateOperation<Cards.UpdateData, Cards.Parent> {
      animate?: boolean;
    }

    /** Operation for {@linkcode Cards.createDocuments} */
    interface CreateDocumentsOperation<Temporary extends boolean | undefined>
      extends Document.Database.CreateOperation<Cards.Database.Create<Temporary>> {}

    /** Operation for {@linkcode Cards.updateDocuments} */
    interface UpdateDocumentsOperation extends Document.Database.UpdateDocumentsOperation<Cards.Database.Update> {}

    /** Operation for {@linkcode Cards.deleteDocuments} */
    interface DeleteDocumentsOperation extends Document.Database.DeleteDocumentsOperation<Cards.Database.Delete> {}

    /** Operation for {@linkcode Cards.create} */
    interface CreateOperation<Temporary extends boolean | undefined>
      extends Document.Database.CreateOperation<Cards.Database.Create<Temporary>> {}

    /** Operation for {@link Cards.update | `Cards#update`} */
    interface UpdateOperation extends Document.Database.UpdateOperation<Update> {}

    interface DeleteOperation extends Document.Database.DeleteOperation<Delete> {}

    /** Options for {@linkcode Cards.get} */
    interface GetOptions extends Document.Database.GetOptions {}

    /** Options for {@link Cards._preCreate | `Cards#_preCreate`} */
    interface PreCreateOptions extends Document.Database.PreCreateOptions<Create> {}

    /** Options for {@link Cards._onCreate | `Cards#_onCreate`} */
    interface OnCreateOptions extends Document.Database.CreateOptions<Create> {}

    /** Operation for {@linkcode Cards._preCreateOperation} */
    interface PreCreateOperation extends Document.Database.PreCreateOperationStatic<Cards.Database.Create> {}

    /** Operation for {@link Cards._onCreateOperation | `Cards#_onCreateOperation`} */
    interface OnCreateOperation extends Cards.Database.Create {}

    /** Options for {@link Cards._preUpdate | `Cards#_preUpdate`} */
    interface PreUpdateOptions extends Document.Database.PreUpdateOptions<Update> {}

    /** Options for {@link Cards._onUpdate | `Cards#_onUpdate`} */
    interface OnUpdateOptions extends Document.Database.UpdateOptions<Update> {}

    /** Operation for {@linkcode Cards._preUpdateOperation} */
    interface PreUpdateOperation extends Cards.Database.Update {}

    /** Operation for {@link Cards._onUpdateOperation | `Cards._preUpdateOperation`} */
    interface OnUpdateOperation extends Cards.Database.Update {}

    /** Options for {@link Cards._preDelete | `Cards#_preDelete`} */
    interface PreDeleteOptions extends Document.Database.PreDeleteOperationInstance<Delete> {}

    /** Options for {@link Cards._onDelete | `Cards#_onDelete`} */
    interface OnDeleteOptions extends Document.Database.DeleteOptions<Delete> {}

    /** Options for {@link Cards._preDeleteOperation | `Cards#_preDeleteOperation`} */
    interface PreDeleteOperation extends Cards.Database.Delete {}

    /** Options for {@link Cards._onDeleteOperation | `Cards#_onDeleteOperation`} */
    interface OnDeleteOperation extends Cards.Database.Delete {}

    /** Context for {@linkcode Cards._onDeleteOperation} */
    interface OnDeleteDocumentsContext extends Document.ModificationContext<Cards.Parent> {}

    /** Context for {@linkcode Cards._onCreateDocuments} */
    interface OnCreateDocumentsContext extends Document.ModificationContext<Cards.Parent> {}

    /** Context for {@linkcode Cards._onUpdateDocuments} */
    interface OnUpdateDocumentsContext extends Document.ModificationContext<Cards.Parent> {}

    /**
     * Options for {@link Cards._preCreateDescendantDocuments | `Cards#_preCreateDescendantDocuments`}
     * and {@link Cards._onCreateDescendantDocuments | `Cards#_onCreateDescendantDocuments`}
     */
    interface CreateOptions extends Document.Database.CreateOptions<Cards.Database.Create> {}

    /**
     * Options for {@link Cards._preUpdateDescendantDocuments | `Cards#_preUpdateDescendantDocuments`}
     * and {@link Cards._onUpdateDescendantDocuments | `Cards#_onUpdateDescendantDocuments`}
     */
    interface UpdateOptions extends Document.Database.UpdateOptions<Cards.Database.Update> {}

    /**
     * Options for {@link Cards._preDeleteDescendantDocuments | `Cards#_preDeleteDescendantDocuments`}
     * and {@link Cards._onDeleteDescendantDocuments | `Cards#_onDeleteDescendantDocuments`}
     */
    interface DeleteOptions extends Document.Database.DeleteOptions<Cards.Database.Delete> {}
  }

  /**
   * The flags that are available for this document in the form `{ [scope: string]: { [key: string]: unknown } }`.
   */
  interface Flags extends Document.ConfiguredFlagsForName<Name> {}

  namespace Flags {
    /**
     * The valid scopes for the flags on this document e.g. `"core"` or `"dnd5e"`.
     */
    type Scope = Document.FlagKeyOf<Flags>;

    /**
     * The valid keys for a certain scope for example if the scope is "core" then a valid key may be `"sheetLock"` or `"viewMode"`.
     */
    type Key<Scope extends Flags.Scope> = Document.FlagKeyOf<Document.FlagGetKey<Flags, Scope>>;

    /**
     * Gets the type of a particular flag given a `Scope` and a `Key`.
     */
    type Get<Scope extends Flags.Scope, Key extends Flags.Key<Scope>> = Document.GetFlag<Name, Scope, Key>;
  }

  type PreCreateDescendantDocumentsArgs = Document.PreCreateDescendantDocumentsArgs<
    Cards.Stored,
    Cards.DirectDescendant,
    Cards.Metadata.Embedded
  >;

  type OnCreateDescendantDocumentsArgs = Document.OnCreateDescendantDocumentsArgs<
    Cards.Stored,
    Cards.DirectDescendant,
    Cards.Metadata.Embedded
  >;

  type PreUpdateDescendantDocumentsArgs = Document.PreUpdateDescendantDocumentsArgs<
    Cards.Stored,
    Cards.DirectDescendant,
    Cards.Metadata.Embedded
  >;

  type OnUpdateDescendantDocumentsArgs = Document.OnUpdateDescendantDocumentsArgs<
    Cards.Stored,
    Cards.DirectDescendant,
    Cards.Metadata.Embedded
  >;

  type PreDeleteDescendantDocumentsArgs = Document.PreDeleteDescendantDocumentsArgs<
    Cards.Stored,
    Cards.DirectDescendant,
    Cards.Metadata.Embedded
  >;

  type OnDeleteDescendantDocumentsArgs = Document.OnDeleteDescendantDocumentsArgs<
    Cards.Stored,
    Cards.DirectDescendant,
    Cards.Metadata.Embedded
  >;

  /**
   * @remarks Passing anything else errors downstream when a lookup table lacking the provided key causes
   * {@link Cards._postChatNotification | `Cards#_postChatNotification`} to call {@link Localization.format | `game.i18n.format`}
   * with an `undefined` first argument
   */
  type DealAction = "deal" | "pass";

  /**
   * @remarks Passing anything else errors downstream when a lookup table lacking the provided key causes
   * {@link Cards._postChatNotification | `Cards#_postChatNotification`} to call {@link Localization.format | `game.i18n.format`}
   * with an `undefined` first argument
   */
  type PassAction = "pass" | "play" | "draw" | "discard";

  /** @internal */
  type _ChatNotificationOption = NullishProps<{
    /**
     * Create a ChatMessage which notifies that this action has occurred
     * @defaultValue `true`
     */
    chatNotification: boolean;
  }>;

  /**
   * Omitting one word from the different descriptions in various methods' JSDocs lets
   * this be a reusable property
   *
   * @internal
   */
  type _UpdateDataOption = InexactPartial<{
    /**
     * Modifications to make to each Card as part of the [...] operation, for example the displayed face
     * @defaultValue `{}`
     * @remarks Can't be `null` as it only has a parameter default
     */
    updateData: Card.UpdateData;
  }>;

  type _HowOption = InexactPartial<{
    /**
     * How to draw, a value from CONST.CARD_DRAW_MODES
     * @defaultValue `CONST.CARD_DRAW_MODES.FIRST`
     * @remarks Can't be `null` as it only has a parameter default
     */
    how: CONST.CARD_DRAW_MODES;
  }>;

  /** @internal */
  type _DealOptions = InexactPartial<{
    /**
     * The name of the action being performed, used as part of the dispatched Hook event
     * @defaultValue `"deal"`
     * @remarks Can't be `null` as it only has a parameter default. See {@linkcode Cards.DealAction}
     */
    action: DealAction;
  }>;

  interface DealOptions extends _DealOptions, _HowOption, _UpdateDataOption, _ChatNotificationOption {}

  /**
   * Additional context which describes the operation
   * @remarks This is the context provided to the {@link Hooks.StaticCallbacks.dealCards | `dealCards`} hook
   */
  interface DealContext {
    /**
     * The action name being performed, i.e. "deal", "pass"
     * @remarks See {@linkcode Cards.DealAction}
     */
    action: DealAction;

    /**
     * An array of Card creation operations to be performed in each destination Cards document
     * @remarks Outer array: one element per `to` provided to this {@link Cards.deal | `Cards#deal`} call
     */
    toCreate: Card.CreateData[][];

    /**
     * Card update operations to be performed in the origin Cards document
     * @remarks Core will only ever provide elements of `{ _id: string; drawn: true}`
     */
    fromUpdate: Card.UpdateData[];

    /**
     * Card deletion operations to be performed in the origin Cards document
     * @remarks An array of `_id`s
     */
    fromDelete: string[];
  }

  /** @internal */
  type _PassOptions = InexactPartial<{
    /**
     * The name of the action being performed, used as part of the dispatched Hook event
     * @defaultValue `"pass"`
     * @remarks Can't be `null` as it only has a parameter default. See {@linkcode PassAction}
     */
    action: PassAction;
  }>;

  interface PassOptions extends _PassOptions, _UpdateDataOption, _ChatNotificationOption {}

  /**
   * Additional context which describes the operation
   * @remarks This is the context provided to the {@link Hooks.StaticCallbacks.passCards | `passCards`} hook
   */
  interface PassContext extends Pick<DealContext, "fromUpdate" | "fromDelete"> {
    /**
     * The action name being performed, i.e. "pass", "play", "discard", "draw"
     * @remarks See {@linkcode Cards.PassAction}
     */
    action: PassAction;

    /**
     * Card creation operations to be performed in the destination Cards document
     */
    toCreate: Card.CreateData[];

    /**
     * Card update operations to be performed in the destination Cards document
     * @remarks Core will only ever provide elements of `{ _id: string; drawn: false }`
     */
    toUpdate: Card.UpdateData[];
  }

  interface DropData extends Document.Internal.DropData<Name> {}
  interface DropDataOptions extends Document.DropDataOptions {}

  /**
   * @remarks {@link Cards.draw | `Cards#draw`} spreads this into an object, minus `how`, with the `action` preset to `"draw"`,
   * which wouldn't make sense to change, then passes that to {@link Cards.pass | `Cards#pass`}
   * @privateRemarks `action` omitted as it's already provided.
   */
  interface DrawOptions extends _HowOption, Omit<PassOptions, "action"> {}

  interface ShuffleOptions extends _UpdateDataOption, _ChatNotificationOption {}

  interface RecallOptions extends _UpdateDataOption, _ChatNotificationOption {}

  /**
   * Additional context which describes the operation.
   * @remarks This is the context provided to the {@link Hooks.StaticCallbacks.returnCards | `returnCards`} hook
   */
  interface ReturnContext extends Pick<DealContext, "fromDelete"> {
    /**
     * A mapping of Card deck IDs to the update operations that will be performed on them.
     */
    toUpdate: Record<string, Card.UpdateData[]>;
  }

<<<<<<< HEAD
  interface DefaultNameContext extends Document.DefaultNameContext<Name, Parent> {}

  interface CreateDialogData extends Document.CreateDialogData<CreateData> {}
  interface CreateDialogOptions extends Document.CreateDialogOptions<Name> {}
=======
  /**
   * The arguments to construct the document.
   *
   * @deprecated - Writing the signature directly has helped reduce circularities and therefore is
   * now recommended.
   */
  // eslint-disable-next-line @typescript-eslint/no-deprecated
  type ConstructorArgs = Document.ConstructorParameters<CreateData, Parent>;
>>>>>>> 81124966
}

/**
 * The client-side Cards document which extends the common BaseCards model.
 * Each Cards document contains CardsData which defines its data schema.
 *
 * @see {@linkcode CardStacks}                        The world-level collection of Cards documents
 * @see {@linkcode CardsConfig}                       The Cards configuration application
 */
declare class Cards<out SubType extends Cards.SubType = Cards.SubType> extends BaseCards.Internal
  .ClientDocument<SubType> {
  /**
   * @param data    - Initial data from which to construct the `Cards`
   * @param context - Construction context options
   */
  constructor(data: Cards.CreateData, context?: Cards.ConstructionContext);

  /**
   * Provide a thumbnail image path used to represent this document.
   */
  get thumbnail(): string | null;

  /**
   * The Card documents within this stack which are able to be drawn.
   */
  get availableCards(): Card.Implementation[];

  /**
   * The Card documents which belong to this stack but have already been drawn.
   */
  get drawnCards(): Card.Implementation[];

  /**
   * Returns the localized Label for the type of Card Stack this is
   */
  get typeLabel(): string;

  /**
   * Can this Cards document be cloned in a duplicate workflow?
   */
  get canClone(): boolean;

  /**
   * @remarks Sets `context.keepEmbeddedIds` to `false` if it's `=== undefined`
   */
  static override createDocuments<Temporary extends boolean | undefined = false>(
    data: Array<Cards.Implementation | Cards.CreateData> | undefined,
    operation?: Document.Database.CreateOperation<Cards.Database.Create<Temporary>>,
  ): Promise<Array<Document.TemporaryIf<Cards.Implementation, Temporary>>>;

  /**
   * Deal one or more cards from this Cards document to each of a provided array of Cards destinations.
   * Cards are allocated from the top of the deck in cyclical order until the required number of Cards have been dealt.
   * @param to      - An array of other Cards documents to which cards are dealt
   * @param number  - The number of cards to deal to each other document (default: `1`)
   * @param options - Options which modify how the deal operation is performed (default: `{}`)
   * @returns This Cards document after the deal operation has completed
   */
  // number: not null (dealing 0 cards makes no sense), options: not null (destructured)
  deal(to: Cards.Implementation[], number?: number, options?: Cards.DealOptions): Promise<Cards.Implementation>;

  /**
   * Pass an array of specific Card documents from this document to some other Cards stack.
   * @param to      - Some other Cards document that is the destination for the pass operation
   * @param ids     - The embedded Card ids which should be passed
   * @param options - Additional options which modify the pass operation (default: `{}`)
   * @returns An array of the Card embedded documents created within the destination stack
   */
  // options: not null (destructured)
  pass(to: Cards.Implementation, ids: string[], options?: Cards.PassOptions): Promise<Card.Implementation[]>;

  /**
   * Draw one or more cards from some other Cards document.
   * @param from    - Some other Cards document from which to draw
   * @param number  - The number of cards to draw (default: `1`)
   * @param options - Options which modify how the draw operation is performed (default: `{}`)
   * @returns An array of the Card documents which were drawn
   */
  // number: not null (drawing 0 cards makes no sense), options: not null (destructured)
  draw(from: Cards.Implementation, number?: number, options?: Cards.DrawOptions): Promise<Card.Implementation[]>;

  /**
   * Shuffle this Cards stack, randomizing the sort order of all the cards it contains.
   * @param options - Options which modify how the shuffle operation is performed. (default: `{}`)
   * @returns The Cards document after the shuffle operation has completed
   */
  // options: not null (destructured)
  shuffle(options?: Cards.ShuffleOptions): Promise<this>;

  /**
   * Recall the Cards stack, retrieving all original cards from other stacks where they may have been drawn if this is a
   * deck, otherwise returning all the cards in this stack to the decks where they originated.
   * @param options - Options which modify the recall operation
   * @returns The Cards document after the recall operation has completed.
   */
  // options: not null (destructured where forwarded)
  recall(options?: Cards.RecallOptions): Promise<this>;

  /** @deprecated Foundry made this method truly private in v13 (this warning will be removed in v14) */
  protected _resetDeck(options?: never): never;

  /** @deprecated Foundry made this method truly private in v13 (this warning will be removed in v14) */
  protected _resetStack(options?: never): never;

  /** @deprecated Foundry made this method truly private in v13 (this warning will be removed in v14) */
  protected _postChatNotification(source: never, action: never, context: never): never;

  /**
   * A sorting function that is used to determine the standard order of Card documents within an un-shuffled stack.
   * @param a - The card being sorted
   * @param b - Another card being sorted against
   */
  protected sortStandard(a: Card.Implementation, b: Card.Implementation): number;

  /**
   * A sorting function that is used to determine the order of Card documents within a shuffled stack.
   * @param a - The card being sorted
   * @param b - Another card being sorted against
   */
  protected sortShuffled(a: Card.Implementation, b: Card.Implementation): number;

  /**
   * An internal helper method for drawing a certain number of Card documents from this Cards stack.
   * @param number - The number of cards to draw
   * @param how    - A draw mode from CONST.CARD_DRAW_MODES
   * @returns An array of drawn Card documents
   */
  protected _drawCards(number: number, how: CONST.CARD_DRAW_MODES): Card.Implementation[];

  // _preCreate and _preDelete are overridden but with no signature changes from BaseCards.

  /**
   * Display a dialog which prompts the user to deal cards to some number of hand-type Cards documents.
   * @see {@link Cards.deal | `Cards#deal`}
   */
  dealDialog(): Promise<this | null>;

  /**
   * Display a dialog which prompts the user to draw cards from some other deck-type Cards documents.
   * @see {@link Cards.draw | `Cards#draw`}
   */
  drawDialog(): Promise<Card.Implementation[] | null>;

  /**
   * Display a dialog which prompts the user to pass cards from this document to some other other Cards document.
   * @see {@link Cards.deal | `Cards#deal`}
   */
  passDialog(): Promise<this | null>;

  /**
   * Display a dialog which prompts the user to play a specific Card to some other Cards document
   * @see {@link Cards.pass | `Cards#pass`}
   * @param card - The specific card being played as part of this dialog
   */
  playDialog(card: Card.Implementation): Promise<Card.Implementation[] | null>;

  /**
   * Display a confirmation dialog for whether or not the user wishes to reset a Cards stack
   * @see {@link Cards.reset | `Cards#reset`}
   */
  resetDialog(): Promise<this | false | null>;

  // options: not null (parameter default only)
  override deleteDialog(
    options?: InexactPartial<foundry.applications.api.DialogV2.ConfirmConfig>,
  ): Promise<this | false | null | undefined>;

  /** @remarks No type changes, just creates a fancier `Dialog` than `super` */
  // data: not null (parameter default only), context: not null (destructured)
  static override createDialog(
    data?: Cards.CreateDialogData,
    createOptions?: Cards.Database.CreateOptions,
    options?: Cards.CreateDialogOptions,
  ): Promise<Cards.Stored | null | undefined>;

  /*
   * After this point these are not really overridden methods.
   * They are here because Foundry's documents are complex and have lots of edge cases.
   * There are DRY ways of representing this but this ends up being harder to understand
   * for end users extending these functions, especially for static methods. There are also a
   * number of methods that don't make sense to call directly on `Document` like `createDocuments`,
   * as there is no data that can safely construct every possible document. Finally keeping definitions
   * separate like this helps against circularities.
   */

  // ClientDocument overrides

  /**
   * @remarks To make it possible for narrowing one parameter to jointly narrow other parameters
   * this method must be overridden like so:
   * ```typescript
   * class SwadeCards extends Cards {
   *   protected override _preCreateDescendantDocuments(...args: Cards.PreCreateDescendantDocumentsArgs) {
   *     super._preCreateDescendantDocuments(...args);
   *
   *     const [parent, collection, data, options, userId] = args;
   *     if (collection === "cards") {
   *         options; // Will be narrowed.
   *     }
   *   }
   * }
   * ```
   */
  protected override _preCreateDescendantDocuments(...args: Cards.PreCreateDescendantDocumentsArgs): void;

  /**
   * @remarks To make it possible for narrowing one parameter to jointly narrow other parameters
   * this method must be overridden like so:
   * ```typescript
   * class GurpsCards extends Cards {
   *   protected override _onCreateDescendantDocuments(...args: Cards.OnCreateDescendantDocumentsArgs) {
   *     super._onCreateDescendantDocuments(...args);
   *
   *     const [parent, collection, documents, data, options, userId] = args;
   *     if (collection === "cards") {
   *         options; // Will be narrowed.
   *     }
   *   }
   * }
   * ```
   */
  protected override _onCreateDescendantDocuments(...args: Cards.OnCreateDescendantDocumentsArgs): void;

  /**
   * @remarks To make it possible for narrowing one parameter to jointly narrow other parameters
   * this method must be overridden like so:
   * ```typescript
   * class LancerCards extends Cards {
   *   protected override _preUpdateDescendantDocuments(...args: Cards.OnUpdateDescendantDocuments) {
   *     super._preUpdateDescendantDocuments(...args);
   *
   *     const [parent, collection, changes, options, userId] = args;
   *     if (collection === "cards") {
   *         options; // Will be narrowed.
   *     }
   *   }
   * }
   * ```
   */
  protected override _preUpdateDescendantDocuments(...args: Cards.PreUpdateDescendantDocumentsArgs): void;

  /**
   * @remarks To make it possible for narrowing one parameter to jointly narrow other parameters
   * this method must be overridden like so:
   * ```typescript
   * class Ptr2eCards extends Cards {
   *   protected override _onUpdateDescendantDocuments(...args: Cards.OnUpdateDescendantDocumentsArgs) {
   *     super._onUpdateDescendantDocuments(...args);
   *
   *     const [parent, collection, documents, changes, options, userId] = args;
   *     if (collection === "cards") {
   *         options; // Will be narrowed.
   *     }
   *   }
   * }
   * ```
   */
  protected override _onUpdateDescendantDocuments(...args: Cards.OnUpdateDescendantDocumentsArgs): void;

  /**
   * @remarks To make it possible for narrowing one parameter to jointly narrow other parameters
   * this method must be overridden like so:
   * ```typescript
   * class KultCards extends Cards {
   *   protected override _preDeleteDescendantDocuments(...args: Cards.PreDeleteDescendantDocumentsArgs) {
   *     super._preDeleteDescendantDocuments(...args);
   *
   *     const [parent, collection, ids, options, userId] = args;
   *     if (collection === "cards") {
   *         options; // Will be narrowed.
   *     }
   *   }
   * }
   * ```
   */
  protected override _preDeleteDescendantDocuments(...args: Cards.PreDeleteDescendantDocumentsArgs): void;

  /**
   * @remarks To make it possible for narrowing one parameter to jointly narrow other parameters
   * this method must be overridden like so:
   * ```typescript
   * class BladesCards extends Cards {
   *   protected override _onDeleteDescendantDocuments(...args: Cards.OnUpdateDescendantDocuments) {
   *     super._onDeleteDescendantDocuments(...args);
   *
   *     const [parent, collection, documents, ids, options, userId] = args;
   *     if (collection === "cards") {
   *         options; // Will be narrowed.
   *     }
   *   }
   * }
   * ```
   */
  protected override _onDeleteDescendantDocuments(...args: Cards.OnDeleteDescendantDocumentsArgs): void;

  // context: not null (destructured)
  static override defaultName(context?: Cards.DefaultNameContext): string;

  // options: not null (parameter default only)
  static override fromDropData(
    data: Cards.DropData,
    options?: Cards.DropDataOptions,
  ): Promise<Cards.Implementation | undefined>;

  static override fromImport(
    source: Cards.Source,
    context?: Document.FromImportContext<Cards.Parent> | null,
  ): Promise<Cards.Implementation>;

  override _onClickDocumentLink(event: MouseEvent): ClientDocument.OnClickDocumentLinkReturn;
}

export default Cards;<|MERGE_RESOLUTION|>--- conflicted
+++ resolved
@@ -693,12 +693,11 @@
     toUpdate: Record<string, Card.UpdateData[]>;
   }
 
-<<<<<<< HEAD
   interface DefaultNameContext extends Document.DefaultNameContext<Name, Parent> {}
 
   interface CreateDialogData extends Document.CreateDialogData<CreateData> {}
   interface CreateDialogOptions extends Document.CreateDialogOptions<Name> {}
-=======
+
   /**
    * The arguments to construct the document.
    *
@@ -707,7 +706,6 @@
    */
   // eslint-disable-next-line @typescript-eslint/no-deprecated
   type ConstructorArgs = Document.ConstructorParameters<CreateData, Parent>;
->>>>>>> 81124966
 }
 
 /**
