import type { InexactPartial, MaybeArray, Merge } from "#utils";
import type Sound from "#client/audio/sound.d.mts";
import type { Document, DatabaseBackend } from "#common/abstract/_module.d.mts";
import type { DataSchema } from "#common/data/fields.d.mts";
import type BasePlaylistSound from "#common/documents/playlist-sound.mjs";
import type { DialogV2 } from "#client/applications/api/_module.d.mts";

/** @privateRemarks `ClientDatabaseBackend` only used for links */
// eslint-disable-next-line @typescript-eslint/no-unused-vars
import type { ClientDatabaseBackend } from "#client/data/_module.d.mts";

/** @privateRemarks `ClientDocumentMixin` and `DocumentCollection` only used for links */
// eslint-disable-next-line @typescript-eslint/no-unused-vars
import type { ClientDocumentMixin } from "#client/documents/abstract/_module.d.mts";

import fields = foundry.data.fields;

declare namespace PlaylistSound {
  /**
   * The document's name.
   */
  type Name = "PlaylistSound";

  /**
   * The context used to create a `PlaylistSound`.
   */
  interface ConstructionContext extends Document.ConstructionContext<Parent> {}

  /**
   * The documents embedded within `PlaylistSound`.
   */
  type Hierarchy = Readonly<Document.HierarchyOf<Schema>>;

  /**
   * The implementation of the `PlaylistSound` document instance configured through
   * {@linkcode CONFIG.PlaylistSound.documentClass} in Foundry and {@linkcode DocumentClassConfig} in fvtt-types.
   */
  type Implementation = Document.ImplementationFor<Name>;

  /**
   * The implementation of the `PlaylistSound` document configured through
   * {@linkcode CONFIG.PlaylistSound.documentClass} in Foundry and {@linkcode DocumentClassConfig} in fvtt-types.
   */
  type ImplementationClass = Document.ImplementationClassFor<Name>;

  /**
   * A document's metadata is special information about the document ranging anywhere from its name,
   * whether it's indexed, or to the permissions a user has over it.
   */
  interface Metadata extends Merge<
    Document.Metadata.Default,
    Readonly<{
      name: "PlaylistSound";
      collection: "sounds";
      indexed: true;
      label: string;
      labelPlural: string;
      compendiumIndexFields: ["name", "sort"];
      schemaVersion: string;
      permissions: Metadata.Permissions;
    }>
  > {}

  namespace Metadata {
    /**
     * The permissions for whether a certain user can create, update, or delete this document.
     */
    interface Permissions {
      create: "OWNER";
      update: "OWNER";
      delete: "OWNER";
    }
  }

  /**
   * A document's parent is something that can contain it.
   * For example an `Item` can be contained by an `Actor` which makes `Actor` one of its possible parents.
   */
  type Parent = Playlist.Implementation | null;

  /**
   * A document's descendants are any child documents, grandchild documents, etc.
   * This is a union of all instances, or never if the document doesn't have any descendants.
   */
  type Descendant = never;

  /**
   * A document's descendants are any child documents, grandchild documents, etc.
   * This is a union of all classes, or never if the document doesn't have any descendants.
   */
  type DescendantClass = never;

  /**
   * Types of `CompendiumCollection` this document might be contained in.
   * Note that `this.pack` will always return a string; this is the type for `game.packs.get(this.pack)`
   *
   * Will be `never` if cannot be contained in a `CompendiumCollection`.
   */
  // Note: Takes any document in the heritage chain (i.e. itself or any parent, transitive or not) that can be contained in a compendium.
  type Pack = foundry.documents.collections.CompendiumCollection.ForDocument<"Playlist">;

  /**
   * An embedded document is a document contained in another.
   * For example an `Item` can be contained by an `Actor` which means `Item` can be embedded in `Actor`.
   *
   * If this is `never` it is because there are no embeddable documents (or there's a bug!).
   */
  type Embedded = never;

  /**
   * The name of the world or embedded collection this document can find itself in.
   * For example an `Item` is always going to be inside a collection with a key of `items`.
   * This is a fixed string per document type and is primarily useful for the descendant Document operation methods, e.g
   * {@linkcode ClientDocumentMixin.AnyMixed._preCreateDescendantDocuments | ClientDocument._preCreateDescendantDocuments}.
   */
  type ParentCollectionName = Metadata["collection"];

  /**
   * The world collection that contains this document type. Will be `never` if none exists.
   */
  type CollectionClass = never;

  /**
   * The world collection that contains this document type. Will be `never` if none exists.
   */
  type Collection = never;

  /**
   * An instance of `PlaylistSound` that comes from the database but failed validation meaning that
   * its `system` and `_source` could theoretically be anything.
   */
  type Invalid = Document.Internal.Invalid<Implementation>;

  /**
   * An instance of `PlaylistSound` that comes from the database.
   */
  type Stored = Document.Internal.Stored<PlaylistSound.Implementation>;

  /**
   * The data put in {@linkcode PlaylistSound._source | PlaylistSound#_source}. This data is what was
   * persisted to the database and therefore it must be valid JSON.
   *
   * For example a {@linkcode fields.SetField | SetField} is persisted to the database as an array
   * but initialized as a {@linkcode Set}.
   */
  interface Source extends fields.SchemaField.SourceData<Schema> {}

  /**
   * The data necessary to create a document. Used in places like {@linkcode PlaylistSound.create}
   * and {@linkcode PlaylistSound | new PlaylistSound(...)}.
   *
   * For example a {@linkcode fields.SetField | SetField} can accept any {@linkcode Iterable}
   * with the right values. This means you can pass a `Set` instance, an array of values,
   * a generator, or any other iterable.
   */
  interface CreateData extends fields.SchemaField.CreateData<Schema> {}

  /**
   * Used in the {@linkcode PlaylistSound.create} and {@linkcode PlaylistSound.createDocuments} signatures, and
   * {@linkcode PlaylistSound.Database2.CreateOperation} and its derivative interfaces.
   */
  type CreateInput = CreateData | Implementation;

  /**
   * The helper type for the return of {@linkcode PlaylistSound.create}, returning (a single | an array of) (temporary | stored)
   * `PlaylistSound`s.
   *
   * `| undefined` is included in the non-array branch because if a `.create` call with non-array data is cancelled by the `preCreate`
   * method or hook, `shift`ing the return of `.createDocuments` produces `undefined`
   */
  type CreateReturn<Data extends MaybeArray<CreateInput>, Temporary extends boolean | undefined> =
    Data extends Array<CreateInput>
      ? Array<PlaylistSound.TemporaryIf<Temporary>>
      : PlaylistSound.TemporaryIf<Temporary> | undefined;

  /**
   * The data after a {@linkcode Document} has been initialized, for example
   * {@linkcode PlaylistSound.name | PlaylistSound#name}.
   *
   * This is data transformed from {@linkcode PlaylistSound.Source} and turned into more
   * convenient runtime data structures. For example a {@linkcode fields.SetField | SetField} is
   * persisted to the database as an array of values but at runtime it is a `Set` instance.
   */
  interface InitializedData extends fields.SchemaField.InitializedData<Schema> {}

  /**
   * The data used to update a document, for example {@linkcode PlaylistSound.update | PlaylistSound#update}.
   * It is a distinct type from {@linkcode PlaylistSound.CreateData | DeepPartial<PlaylistSound.CreateData>} because
   * it has different rules for `null` and `undefined`.
   */
  interface UpdateData extends fields.SchemaField.UpdateData<Schema> {}

  /**
   * Used in the {@linkcode PlaylistSound.update | PlaylistSound#update} and
   * {@linkcode PlaylistSound.updateDocuments} signatures, and {@linkcode PlaylistSound.Database2.UpdateOperation}
   * and its derivative interfaces.
   */
  type UpdateInput = UpdateData | Implementation;

  /**
   * The schema for {@linkcode PlaylistSound}. This is the source of truth for how an PlaylistSound document
   * must be structured.
   *
   * Foundry uses this schema to validate the structure of the {@linkcode PlaylistSound}. For example
   * a {@linkcode fields.StringField | StringField} will enforce that the value is a string. More
   * complex fields like {@linkcode fields.SetField | SetField} goes through various conversions
   * starting as an array in the database, initialized as a set, and allows updates with any
   * iterable.
   */
  interface Schema extends DataSchema {
    /**
     * The _id which uniquely identifies this PlaylistSound document
     * @defaultValue `null`
     */
    _id: fields.DocumentIdField;

    /**
     * The name of this sound
     */
    name: fields.StringField<{ required: true; blank: false; textSearch: true }>;

    /**
     * The description of this sound
     * @defaultValue `undefined`
     */
    description: fields.StringField;

    /**
     * The audio file path that is played by this sound
     * @defaultValue `null`
     */
    path: fields.FilePathField<{ categories: ["AUDIO"] }>;

    /**
     * A channel in CONST.AUDIO_CHANNELS where this sound is are played
     * @defaultValue `""`
     */
    channel: fields.StringField<{ required: true; choices: typeof CONST.AUDIO_CHANNELS; initial: string; blank: true }>;

    /**
     * Is this sound currently playing?
     * @defaultValue `false`
     */
    playing: fields.BooleanField;

    /**
     * The time in seconds at which playback was paused
     * @defaultValue `null`
     */
    pausedTime: fields.NumberField<{ min: 0 }>;

    /**
     * Does this sound loop?
     * @defaultValue `false`
     */
    repeat: fields.BooleanField;

    /**
     * The audio volume of the sound, from 0 to 1
     * @defaultValue `1`
     */
    volume: fields.AlphaField<{ initial: 0.5; step: 0.01 }>;

    /**
     * A duration in milliseconds to fade volume transition
     * @defaultValue `null`
     */
    fade: fields.NumberField<{ integer: true; min: 0 }>;

    /**
     * The sort order of the PlaylistSound relative to others in the same collection
     * @defaultValue `0`
     */
    sort: fields.IntegerSortField;

    /**
     * An object of optional key/value flags
     * @defaultValue `{}`
     */
    flags: fields.DocumentFlagsField<Name>;
  }

  namespace Database2 {
    /* ***********************************************
     *                GET OPERATIONS                 *
     *************************************************/

    /**
     * A base (no property omission or optionality changes) {@linkcode DatabaseBackend.GetOperation | GetOperation} interface for
     * `PlaylistSound` documents. Valid for passing to
     * {@linkcode ClientDatabaseBackend._getDocuments | ClientDatabaseBackend#_getDocuments}.
     *
     * The {@linkcode GetDocumentsOperation} and {@linkcode BackendGetOperation} interfaces derive from this one.
     */
    interface GetOperation extends DatabaseBackend.GetOperation<PlaylistSound.Parent> {}

    /**
     * The interface for passing to {@linkcode PlaylistSound.get}.
     * @see {@linkcode Document.Database2.GetDocumentsOperation}
     */
    interface GetDocumentsOperation extends Document.Database2.GetDocumentsOperation<GetOperation> {}

    /**
     * The interface for passing to {@linkcode DatabaseBackend.get | DatabaseBackend#get} for `PlaylistSound` documents.
     * @see {@linkcode Document.Database2.BackendGetOperation}
     */
    interface BackendGetOperation extends Document.Database2.BackendGetOperation<GetOperation> {}

    /* ***********************************************
     *              CREATE OPERATIONS                *
     *************************************************/

    /**
     * A base (no property omission or optionality changes) {@linkcode DatabaseBackend.CreateOperation | DatabaseCreateOperation}
     * interface for `PlaylistSound` documents.
     *
     * See {@linkcode DatabaseBackend.CreateOperation} for more information on this family of interfaces.
     *
     * @remarks This interface was previously typed for passing to {@linkcode PlaylistSound.create}. The new name for that
     * interface is {@linkcode CreateDocumentsOperation}.
     */
    interface CreateOperation<Temporary extends boolean | undefined = boolean | undefined>
      extends DatabaseBackend.CreateOperation<PlaylistSound.CreateInput, PlaylistSound.Parent, Temporary> {}

    /**
     * The interface for passing to {@linkcode PlaylistSound.create} or {@linkcode PlaylistSound.createDocuments}.
     * @see {@linkcode Document.Database2.CreateDocumentsOperation}
     *
     * ---
     *
     * **Declaration Merging Warning**
     *
     * It is very likely incorrect to merge into this interface instead of the base {@linkcode CreateOperation} for this Document or the
     * root {@linkcode DatabaseBackend.CreateOperation} for all documents, for reasons outlined in the latter's remarks. If you have a valid
     * use case for doing so, please let us know.
     */
    interface CreateDocumentsOperation<Temporary extends boolean | undefined = boolean | undefined>
      extends Document.Database2.CreateDocumentsOperation<CreateOperation<Temporary>> {}

    /**
     * The interface for passing to the {@linkcode Document.createEmbeddedDocuments | #createEmbeddedDocuments} method of any Documents that
     * can contain `PlaylistSound` documents. (see {@linkcode PlaylistSound.Parent})
     * @see {@linkcode Document.Database2.CreateEmbeddedOperation}
     *
     * ---
     *
     * **Declaration Merging Warning**
     *
     * It is very likely incorrect to merge into this interface instead of the base {@linkcode CreateOperation} for this Document or the
     * root {@linkcode DatabaseBackend.CreateOperation} for all documents, for reasons outlined in the latter's remarks. If you have a valid
     * use case for doing so, please let us know.
     */
    interface CreateEmbeddedOperation extends Document.Database2.CreateEmbeddedOperation<CreateOperation> {}

    /**
     * The interface for passing to {@linkcode DatabaseBackend.create | DatabaseBackend#create} for `PlaylistSound` documents.
     * @see {@linkcode Document.Database2.BackendCreateOperation}
     *
     * ---
     *
     * **Declaration Merging Warning**
     *
     * It is very likely incorrect to merge into this interface instead of the base {@linkcode CreateOperation} for this Document or the
     * root {@linkcode DatabaseBackend.CreateOperation} for all documents, for reasons outlined in the latter's remarks. If you have a valid
     * use case for doing so, please let us know.
     */
    interface BackendCreateOperation<Temporary extends boolean | undefined = boolean | undefined>
      extends Document.Database2.BackendCreateOperation<CreateOperation<Temporary>> {}

    /**
     * The interface passed to {@linkcode PlaylistSound._preCreate | PlaylistSound#_preCreate} and
     * {@link Hooks.PreCreateDocument | the `preCreatePlaylistSound` hook}.
     * @see {@linkcode Document.Database2.PreCreateOptions}
     *
     * ---
     *
     * **Declaration Merging Warning**
     *
     * It is very likely incorrect to merge into this interface instead of the base {@linkcode CreateOperation} for this Document or the
     * root {@linkcode DatabaseBackend.CreateOperation} for all documents, for reasons outlined in the latter's remarks. If you have a valid
     * use case for doing so, please let us know.
     */
    interface PreCreateOptions<Temporary extends boolean | undefined = boolean | undefined>
      extends Document.Database2.PreCreateOptions<CreateOperation<Temporary>> {}

    /**
     * The interface passed to {@linkcode PlaylistSound._preCreateOperation}.
     * @see {@linkcode Document.Database2.PreCreateOperation}
     *
     * ---
     *
     * **Declaration Merging Warning**
     *
     * It is very likely incorrect to merge into this interface instead of the base {@linkcode CreateOperation} for this Document or the
     * root {@linkcode DatabaseBackend.CreateOperation} for all documents, for reasons outlined in the latter's remarks. If you have a valid
     * use case for doing so, please let us know.
     */
    interface PreCreateOperation<Temporary extends boolean | undefined = boolean | undefined>
      extends Document.Database2.PreCreateOperation<CreateOperation<Temporary>> {}

    /**
     * @deprecated The interface passed to {@linkcode PlaylistSound._onCreateDocuments}. It will be removed in v14 along with the
     * method it is for.
     * @see {@linkcode Document.Database2.OnCreateDocumentsOperation}
     *
     * ---
     *
     * **Declaration Merging Warning**
     *
     * It is very likely incorrect to merge into this interface instead of the base {@linkcode CreateOperation} for this Document or the
     * root {@linkcode DatabaseBackend.CreateOperation} for all documents, for reasons outlined in the latter's remarks. If you have a valid
     * use case for doing so, please let us know.
     */
    interface OnCreateDocumentsOperation<Temporary extends boolean | undefined = boolean | undefined>
      extends Document.Database2.OnCreateDocumentsOperation<CreateOperation<Temporary>> {}

    /**
     * The interface passed to {@linkcode PlaylistSound._onCreate | PlaylistSound#_onCreate} and
     * {@link Hooks.CreateDocument | the `createPlaylistSound` hook}.
     * @see {@linkcode Document.Database2.OnCreateOptions}
     *
     * ---
     *
     * **Declaration Merging Warning**
     *
     * It is very likely incorrect to merge into this interface instead of the base {@linkcode CreateOperation} for this Document or the
     * root {@linkcode DatabaseBackend.CreateOperation} for all documents, for reasons outlined in the latter's remarks. If you have a valid
     * use case for doing so, please let us know.
     */
    interface OnCreateOptions extends Document.Database2.OnCreateOptions<CreateOperation> {}

    /**
     * The interface passed to {@linkcode PlaylistSound._onCreateOperation} and `PlaylistSound`-related collections'
     * `#_onModifyContents` methods.
     * @see {@linkcode Document.Database2.OnCreateOperation}
     *
     * ---
     *
     * **Declaration Merging Warning**
     *
     * It is very likely incorrect to merge into this interface instead of the base {@linkcode CreateOperation} for this Document or the
     * root {@linkcode DatabaseBackend.CreateOperation} for all documents, for reasons outlined in the latter's remarks. If you have a valid
     * use case for doing so, please let us know.
     */
    interface OnCreateOperation extends Document.Database2.OnCreateOperation<CreateOperation> {}

    /* ***********************************************
     *              UPDATE OPERATIONS                *
     *************************************************/

    /**
     * A base (no property omission or optionality changes) {@linkcode DatabaseBackend.UpdateOperation | DatabaseUpdateOperation}
     * interface for `PlaylistSound` documents.
     *
     * See {@linkcode DatabaseBackend.UpdateOperation} for more information on this family of interfaces.
     *
     * @remarks This interface was previously typed for passing to {@linkcode PlaylistSound.update | PlaylistSound#update}.
     * The new name for that interface is {@linkcode UpdateOneDocumentOperation}.
     */
    interface UpdateOperation
      extends DatabaseBackend.UpdateOperation<PlaylistSound.UpdateInput, PlaylistSound.Parent> {}

    /**
     * The interface for passing to {@linkcode PlaylistSound.update | PlaylistSound#update}.
     * @see {@linkcode Document.Database2.UpdateOneDocumentOperation}
     *
     * ---
     *
     * **Declaration Merging Warning**
     *
     * It is very likely incorrect to merge into this interface instead of the base {@linkcode UpdateOperation} for this Document or the
     * root {@linkcode DatabaseBackend.UpdateOperation} for all documents, for reasons outlined in the latter's remarks. If you have a valid
     * use case for doing so, please let us know.
     */
    interface UpdateOneDocumentOperation extends Document.Database2.UpdateOneDocumentOperation<UpdateOperation> {}

    /**
     * The interface for passing to the {@linkcode Document.updateEmbeddedDocuments | #updateEmbeddedDocuments} method of any Documents that
     * can contain `PlaylistSound` documents (see {@linkcode PlaylistSound.Parent}). This interface is just an alias
     * for {@linkcode UpdateOneDocumentOperation}, as the same keys are provided by the method in both cases.
     *
     * ---
     *
     * **Declaration Merging Warning**
     *
     * It is very likely incorrect to merge into this interface instead of the base {@linkcode UpdateOperation} for this Document or the
     * root {@linkcode DatabaseBackend.UpdateOperation} for all documents, for reasons outlined in the latter's remarks. If you have a valid
     * use case for doing so, please let us know.
     */
    interface UpdateEmbeddedOperation extends UpdateOneDocumentOperation {}

    /**
     * The interface for passing to {@linkcode PlaylistSound.updateDocuments}.
     * @see {@linkcode Document.Database2.UpdateManyDocumentsOperation}
     *
     * ---
     *
     * **Declaration Merging Warning**
     *
     * It is very likely incorrect to merge into this interface instead of the base {@linkcode UpdateOperation} for this Document or the
     * root {@linkcode DatabaseBackend.UpdateOperation} for all documents, for reasons outlined in the latter's remarks. If you have a valid
     * use case for doing so, please let us know.
     */
    interface UpdateManyDocumentsOperation extends Document.Database2.UpdateManyDocumentsOperation<UpdateOperation> {}

    /**
     * The interface for passing to {@linkcode DatabaseBackend.update | DatabaseBackend#update} for `PlaylistSound` documents.
     * @see {@linkcode Document.Database2.BackendUpdateOperation}
     *
     * ---
     *
     * **Declaration Merging Warning**
     *
     * It is very likely incorrect to merge into this interface instead of the base {@linkcode UpdateOperation} for this Document or the
     * root {@linkcode DatabaseBackend.UpdateOperation} for all documents, for reasons outlined in the latter's remarks. If you have a valid
     * use case for doing so, please let us know.
     */
    interface BackendUpdateOperation extends Document.Database2.BackendUpdateOperation<UpdateOperation> {}

    /**
     * The interface passed to {@linkcode PlaylistSound._preUpdate | PlaylistSound#_preUpdate} and
     * {@link Hooks.PreUpdateDocument | the `preUpdatePlaylistSound` hook}.
     * @see {@linkcode Document.Database2.PreUpdateOptions}
     *
     * ---
     *
     * **Declaration Merging Warning**
     *
     * It is very likely incorrect to merge into this interface instead of the base {@linkcode UpdateOperation} for this Document or the
     * root {@linkcode DatabaseBackend.UpdateOperation} for all documents, for reasons outlined in the latter's remarks. If you have a valid
     * use case for doing so, please let us know.
     */
    interface PreUpdateOptions extends Document.Database2.PreUpdateOptions<UpdateOperation> {}

    /**
     * The interface passed to {@linkcode PlaylistSound._preUpdateOperation}.
     * @see {@linkcode Document.Database2.PreUpdateOperation}
     *
     * ---
     *
     * **Declaration Merging Warning**
     *
     * It is very likely incorrect to merge into this interface instead of the base {@linkcode UpdateOperation} for this Document or the
     * root {@linkcode DatabaseBackend.UpdateOperation} for all documents, for reasons outlined in the latter's remarks. If you have a valid
     * use case for doing so, please let us know.
     */
    interface PreUpdateOperation extends Document.Database2.PreUpdateOperation<UpdateOperation> {}

    /**
     * @deprecated The interface passed to {@linkcode PlaylistSound._onUpdateDocuments}. It will be removed in v14 along with the
     * method it is for.
     * @see {@linkcode Document.Database2.OnUpdateDocumentsOperation}
     *
     * ---
     *
     * **Declaration Merging Warning**
     *
     * It is very likely incorrect to merge into this interface instead of the base {@linkcode UpdateOperation} for this Document or the
     * root {@linkcode DatabaseBackend.UpdateOperation} for all documents, for reasons outlined in the latter's remarks. If you have a valid
     * use case for doing so, please let us know.
     */
    interface OnUpdateDocumentsOperation extends Document.Database2.OnUpdateDocumentsOperation<UpdateOperation> {}

    /**
     * The interface passed to {@linkcode PlaylistSound._onUpdate | PlaylistSound#_onUpdate} and
     * {@link Hooks.UpdateDocument | the `updatePlaylistSound` hook}.
     * @see {@linkcode Document.Database2.OnUpdateOptions}
     *
     * ---
     *
     * **Declaration Merging Warning**
     *
     * It is very likely incorrect to merge into this interface instead of the base {@linkcode UpdateOperation} for this Document or the
     * root {@linkcode DatabaseBackend.UpdateOperation} for all documents, for reasons outlined in the latter's remarks. If you have a valid
     * use case for doing so, please let us know.
     */
    interface OnUpdateOptions extends Document.Database2.OnUpdateOptions<UpdateOperation> {}

    /**
     * The interface passed to {@linkcode PlaylistSound._onUpdateOperation} and `PlaylistSound`-related collections'
     * `#_onModifyContents` methods.
     * @see {@linkcode Document.Database2.OnUpdateOperation}
     *
     * ---
     *
     * **Declaration Merging Warning**
     *
     * It is very likely incorrect to merge into this interface instead of the base {@linkcode UpdateOperation} for this Document or the
     * root {@linkcode DatabaseBackend.UpdateOperation} for all documents, for reasons outlined in the latter's remarks. If you have a valid
     * use case for doing so, please let us know.
     */
    interface OnUpdateOperation extends Document.Database2.OnUpdateOperation<UpdateOperation> {}

    /* ***********************************************
     *              DELETE OPERATIONS                *
     *************************************************/

    /**
     * A base (no property omission or optionality changes) {@linkcode DatabaseBackend.DeleteOperation | DatabaseDeleteOperation}
     * interface for `PlaylistSound` documents.
     *
     * See {@linkcode DatabaseBackend.DeleteOperation} for more information on this family of interfaces.
     *
     * @remarks This interface was previously typed for passing to {@linkcode PlaylistSound.delete | PlaylistSound#delete}.
     * The new name for that interface is {@linkcode DeleteOneDocumentOperation}.
     */
    interface DeleteOperation extends DatabaseBackend.DeleteOperation<PlaylistSound.Parent> {}

    /**
     * The interface for passing to {@linkcode PlaylistSound.delete | PlaylistSound#delete}.
     * @see {@linkcode Document.Database2.DeleteOneDocumentOperation}
     *
     * ---
     *
     * **Declaration Merging Warning**
     *
     * It is very likely incorrect to merge into this interface instead of the base {@linkcode DeleteOperation} for this Document or the
     * root {@linkcode DatabaseBackend.DeleteOperation} for all documents, for reasons outlined in the latter's remarks. If you have a valid
     * use case for doing so, please let us know.
     */
    interface DeleteOneDocumentOperation extends Document.Database2.DeleteOneDocumentOperation<DeleteOperation> {}

    /**
     * The interface for passing to the {@linkcode Document.deleteEmbeddedDocuments | #deleteEmbeddedDocuments} method of any Documents that
     * can contain `PlaylistSound` documents (see {@linkcode PlaylistSound.Parent}). This interface is just an alias
     * for {@linkcode DeleteOneDocumentOperation}, as the same keys are provided by the method in both cases.
     *
     * ---
     *
     * **Declaration Merging Warning**
     *
     * It is very likely incorrect to merge into this interface instead of the base {@linkcode DeleteOperation} for this Document or the
     * root {@linkcode DatabaseBackend.DeleteOperation} for all documents, for reasons outlined in the latter's remarks. If you have a valid
     * use case for doing so, please let us know.
     */
    interface DeleteEmbeddedOperation extends DeleteOneDocumentOperation {}

    /**
     * The interface for passing to {@linkcode PlaylistSound.deleteDocuments}.
     * @see {@linkcode Document.Database2.DeleteManyDocumentsOperation}
     *
     * ---
     *
     * **Declaration Merging Warning**
     *
     * It is very likely incorrect to merge into this interface instead of the base {@linkcode DeleteOperation} for this Document or the
     * root {@linkcode DatabaseBackend.DeleteOperation} for all documents, for reasons outlined in the latter's remarks. If you have a valid
     * use case for doing so, please let us know.
     */
    interface DeleteManyDocumentsOperation extends Document.Database2.DeleteManyDocumentsOperation<DeleteOperation> {}

    /**
     * The interface for passing to {@linkcode DatabaseBackend.delete | DatabaseBackend#delete} for `PlaylistSound` documents.
     * @see {@linkcode Document.Database2.BackendDeleteOperation}
     *
     * ---
     *
     * **Declaration Merging Warning**
     *
     * It is very likely incorrect to merge into this interface instead of the base {@linkcode DeleteOperation} for this Document or the
     * root {@linkcode DatabaseBackend.DeleteOperation} for all documents, for reasons outlined in the latter's remarks. If you have a valid
     * use case for doing so, please let us know.
     */
    interface BackendDeleteOperation extends Document.Database2.BackendDeleteOperation<DeleteOperation> {}

    /**
     * The interface passed to {@linkcode PlaylistSound._preDelete | PlaylistSound#_preDelete} and
     * {@link Hooks.PreDeleteDocument | the `preDeletePlaylistSound` hook}.
     * @see {@linkcode Document.Database2.PreDeleteOptions}
     *
     * ---
     *
     * **Declaration Merging Warning**
     *
     * It is very likely incorrect to merge into this interface instead of the base {@linkcode DeleteOperation} for this Document or the
     * root {@linkcode DatabaseBackend.DeleteOperation} for all documents, for reasons outlined in the latter's remarks. If you have a valid
     * use case for doing so, please let us know.
     */
    interface PreDeleteOptions extends Document.Database2.PreDeleteOptions<DeleteOperation> {}

    /**
     * The interface passed to {@linkcode PlaylistSound._preDeleteOperation}.
     * @see {@linkcode Document.Database2.PreDeleteOperation}
     *
     * ---
     *
     * **Declaration Merging Warning**
     *
     * It is very likely incorrect to merge into this interface instead of the base {@linkcode DeleteOperation} for this Document or the
     * root {@linkcode DatabaseBackend.DeleteOperation} for all documents, for reasons outlined in the latter's remarks. If you have a valid
     * use case for doing so, please let us know.
     */
    interface PreDeleteOperation extends Document.Database2.PreDeleteOperation<DeleteOperation> {}

    /**
     * @deprecated The interface passed to {@linkcode PlaylistSound._onDeleteDocuments}. It will be removed in v14 along with the
     * method it is for.
     * @see {@linkcode Document.Database2.OnDeleteDocumentsOperation}
     *
     * ---
     *
     * **Declaration Merging Warning**
     *
     * It is very likely incorrect to merge into this interface instead of the base {@linkcode DeleteOperation} for this Document or the
     * root {@linkcode DatabaseBackend.DeleteOperation} for all documents, for reasons outlined in the latter's remarks. If you have a valid
     * use case for doing so, please let us know.
     */
    interface OnDeleteDocumentsOperation extends Document.Database2.OnDeleteDocumentsOperation<DeleteOperation> {}

    /**
     * The interface passed to {@linkcode PlaylistSound._onDelete | PlaylistSound#_onDelete} and
     * {@link Hooks.DeleteDocument | the `deletePlaylistSound` hook}.
     * @see {@linkcode Document.Database2.OnDeleteOptions}
     *
     * ---
     *
     * **Declaration Merging Warning**
     *
     * It is very likely incorrect to merge into this interface instead of the base {@linkcode DeleteOperation} for this Document or the
     * root {@linkcode DatabaseBackend.DeleteOperation} for all documents, for reasons outlined in the latter's remarks. If you have a valid
     * use case for doing so, please let us know.
     */
    interface OnDeleteOptions extends Document.Database2.OnDeleteOptions<DeleteOperation> {}

    /**
     * The interface passed to {@linkcode PlaylistSound._onDeleteOperation} and `PlaylistSound`-related collections'
     * `#_onModifyContents` methods.
     * @see {@linkcode Document.Database2.OnDeleteOperation}
     *
     * ---
     *
     * **Declaration Merging Warning**
     *
     * It is very likely incorrect to merge into this interface instead of the base {@linkcode DeleteOperation} for this Document or the
     * root {@linkcode DatabaseBackend.DeleteOperation} for all documents, for reasons outlined in the latter's remarks. If you have a valid
     * use case for doing so, please let us know.
     */
    interface OnDeleteOperation extends Document.Database2.OnDeleteOperation<DeleteOperation> {}

    namespace Internal {
      interface OperationNameMap<Temporary extends boolean | undefined = boolean | undefined> {
        GetDocumentsOperation: PlaylistSound.Database2.GetDocumentsOperation;
        BackendGetOperation: PlaylistSound.Database2.BackendGetOperation;
        GetOperation: PlaylistSound.Database2.GetOperation;

        CreateDocumentsOperation: PlaylistSound.Database2.CreateDocumentsOperation<Temporary>;
        CreateEmbeddedOperation: PlaylistSound.Database2.CreateEmbeddedOperation;
        BackendCreateOperation: PlaylistSound.Database2.BackendCreateOperation<Temporary>;
        CreateOperation: PlaylistSound.Database2.CreateOperation<Temporary>;
        PreCreateOptions: PlaylistSound.Database2.PreCreateOptions<Temporary>;
        PreCreateOperation: PlaylistSound.Database2.PreCreateOperation<Temporary>;
        // eslint-disable-next-line @typescript-eslint/no-deprecated
        OnCreateDocumentsOperation: PlaylistSound.Database2.OnCreateDocumentsOperation<Temporary>;
        OnCreateOptions: PlaylistSound.Database2.OnCreateOptions;
        OnCreateOperation: PlaylistSound.Database2.OnCreateOperation;

        UpdateOneDocumentOperation: PlaylistSound.Database2.UpdateOneDocumentOperation;
        UpdateEmbeddedOperation: PlaylistSound.Database2.UpdateEmbeddedOperation;
        UpdateManyDocumentsOperation: PlaylistSound.Database2.UpdateManyDocumentsOperation;
        BackendUpdateOperation: PlaylistSound.Database2.BackendUpdateOperation;
        UpdateOperation: PlaylistSound.Database2.UpdateOperation;
        PreUpdateOptions: PlaylistSound.Database2.PreUpdateOptions;
        PreUpdateOperation: PlaylistSound.Database2.PreUpdateOperation;
        // eslint-disable-next-line @typescript-eslint/no-deprecated
        OnUpdateDocumentsOperation: PlaylistSound.Database2.OnUpdateDocumentsOperation;
        OnUpdateOptions: PlaylistSound.Database2.OnUpdateOptions;
        OnUpdateOperation: PlaylistSound.Database2.OnUpdateOperation;

        DeleteOneDocumentOperation: PlaylistSound.Database2.DeleteOneDocumentOperation;
        DeleteEmbeddedOperation: PlaylistSound.Database2.DeleteEmbeddedOperation;
        DeleteManyDocumentsOperation: PlaylistSound.Database2.DeleteManyDocumentsOperation;
        BackendDeleteOperation: PlaylistSound.Database2.BackendDeleteOperation;
        DeleteOperation: PlaylistSound.Database2.DeleteOperation;
        PreDeleteOptions: PlaylistSound.Database2.PreDeleteOptions;
        PreDeleteOperation: PlaylistSound.Database2.PreDeleteOperation;
        // eslint-disable-next-line @typescript-eslint/no-deprecated
        OnDeleteDocumentsOperation: PlaylistSound.Database2.OnDeleteDocumentsOperation;
        OnDeleteOptions: PlaylistSound.Database2.OnDeleteOptions;
        OnDeleteOperation: PlaylistSound.Database2.OnDeleteOperation;
      }
    }

    /* ***********************************************
     *             DocsV2 DEPRECATIONS               *
     *************************************************/

    /** @deprecated Use {@linkcode GetOperation} instead. This type will be removed in v14.  */
    type Get = GetOperation;

    /** @deprecated Use {@linkcode GetDocumentsOperation} instead. This type will be removed in v14.  */
    type GetOptions = GetDocumentsOperation;

    /** @deprecated Use {@linkcode CreateOperation} instead. This type will be removed in v14.  */
    type Create<Temporary extends boolean | undefined> = CreateOperation<Temporary>;

    /** @deprecated Use {@linkcode UpdateOperation} instead. This type will be removed in v14.  */
    type Update = UpdateOperation;

    /** @deprecated Use {@linkcode DeleteOperation} instead. This type will be removed in v14.  */
    type Delete = DeleteOperation;

    // CreateDocumentsOperation didn't change purpose or name

    /** @deprecated Use {@linkcode UpdateManyDocumentsOperation} instead. This type will be removed in v14 */
    type UpdateDocumentsOperation = UpdateManyDocumentsOperation;

    /** @deprecated Use {@linkcode DeleteManyDocumentsOperation} instead. This type will be removed in v14 */
    type DeleteDocumentsOperation = DeleteManyDocumentsOperation;

    // PreCreateOptions didn't change purpose or name

    // OnCreateOptions didn't change purpose or name

    // PreCreateOperation didn't change purpose or name

    // OnCreateOperation didn't change purpose or name

    // PreUpdateOptions didn't change purpose or name

    // OnUpdateOptions didn't change purpose or name

    // PreUpdateOperation didn't change purpose or name

    // OnUpdateOperation didn't change purpose or name

    // PreDeleteOptions didn't change purpose or name

    // OnDeleteOptions didn't change purpose or name

    // PreDeleteOperation didn't change purpose or name

    // OnDeleteOperation didn't change purpose or name

    /** @deprecated Use {@linkcode OnCreateDocumentsOperation} instead. This type will be removed in v14 */
    // eslint-disable-next-line @typescript-eslint/no-deprecated
    type OnCreateDocumentsContext = OnCreateDocumentsOperation;

    /** @deprecated Use {@linkcode OnUpdateDocumentsOperation} instead. This type will be removed in v14 */
    // eslint-disable-next-line @typescript-eslint/no-deprecated
    type OnUpdateDocumentsContext = OnUpdateDocumentsOperation;

    /** @deprecated Use {@linkcode OnDeleteOptions} instead. This type will be removed in v14 */
    type DeleteOptions = OnDeleteOptions;

    /** @deprecated Use {@linkcode OnCreateOptions} instead. This type will be removed in v14 */
    type CreateOptions = OnCreateOptions;

    /** @deprecated Use {@linkcode OnUpdateOptions} instead. This type will be removed in v14 */
    type UpdateOptions = OnUpdateOptions;

    /** @deprecated Use {@linkcode OnDeleteDocumentsOperation} instead. This type will be removed in v14 */
    // eslint-disable-next-line @typescript-eslint/no-deprecated
    type DeleteDocumentsContext = OnDeleteDocumentsOperation;

    /** @deprecated use {@linkcode CreateDocumentsOperation} instead. This type will be removed in v14. */
    type DialogCreateOptions = CreateDocumentsOperation;
  }

  /**
   * If `Temporary` is true then {@linkcode PlaylistSound.Implementation}, otherwise {@linkcode PlaylistSound.Stored}.
   */
  type TemporaryIf<Temporary extends boolean | undefined> =
    true extends Extract<Temporary, true> ? PlaylistSound.Implementation : PlaylistSound.Stored;

  namespace Database {
    /** Options passed along in Get operations for PlaylistSounds */
    interface Get extends foundry.abstract.types.DatabaseGetOperation<PlaylistSound.Parent> {}

    /** Options passed along in Create operations for PlaylistSounds */
    interface Create<Temporary extends boolean | undefined = boolean | undefined> extends foundry.abstract.types
      .DatabaseCreateOperation<PlaylistSound.CreateData, PlaylistSound.Parent, Temporary> {}

    /** Options passed along in Delete operations for PlaylistSounds */
    interface Delete extends foundry.abstract.types.DatabaseDeleteOperation<PlaylistSound.Parent> {}

    /** Options passed along in Update operations for PlaylistSounds */
    interface Update extends foundry.abstract.types.DatabaseUpdateOperation<
      PlaylistSound.UpdateData,
      PlaylistSound.Parent
    > {}

    /** Operation for {@linkcode PlaylistSound.createDocuments} */
<<<<<<< HEAD
    interface CreateDocumentsOperation<Temporary extends boolean | undefined>
      extends Document.Database.CreateDocumentsOperation<PlaylistSound.Database.Create<Temporary>> {}
=======
    interface CreateDocumentsOperation<Temporary extends boolean | undefined> extends Document.Database.CreateOperation<
      PlaylistSound.Database.Create<Temporary>
    > {}
>>>>>>> 8bf5f070

    /** Operation for {@linkcode PlaylistSound.updateDocuments} */
    interface UpdateDocumentsOperation extends Document.Database
      .UpdateDocumentsOperation<PlaylistSound.Database.Update> {}

    /** Operation for {@linkcode PlaylistSound.deleteDocuments} */
    interface DeleteDocumentsOperation extends Document.Database
      .DeleteDocumentsOperation<PlaylistSound.Database.Delete> {}

    /** Operation for {@linkcode PlaylistSound.create} */
<<<<<<< HEAD
    interface CreateOperation<Temporary extends boolean | undefined>
      extends Document.Database.CreateDocumentsOperation<PlaylistSound.Database.Create<Temporary>> {}
=======
    interface CreateOperation<Temporary extends boolean | undefined> extends Document.Database.CreateOperation<
      PlaylistSound.Database.Create<Temporary>
    > {}
>>>>>>> 8bf5f070

    /** Operation for {@link PlaylistSound.update | `PlaylistSound#update`} */
    interface UpdateOperation extends Document.Database.UpdateOperation<Update> {}

    interface DeleteOperation extends Document.Database.DeleteOperation<Delete> {}

    /** Options for {@linkcode PlaylistSound.get} */
    interface GetOptions extends Document.Database.GetOptions {}

    /** Options for {@link PlaylistSound._preCreate | `PlaylistSound#_preCreate`} */
    interface PreCreateOptions extends Document.Database.PreCreateOptions<Create> {}

    /** Options for {@link PlaylistSound._onCreate | `PlaylistSound#_onCreate`} */
    interface OnCreateOptions extends Document.Database.CreateOptions<Create> {}

    /** Operation for {@linkcode PlaylistSound._preCreateOperation} */
    interface PreCreateOperation extends Document.Database.PreCreateOperationStatic<PlaylistSound.Database.Create> {}

    /** Operation for {@link PlaylistSound._onCreateOperation | `PlaylistSound#_onCreateOperation`} */
    interface OnCreateOperation extends PlaylistSound.Database.Create {}

    /** Options for {@link PlaylistSound._preUpdate | `PlaylistSound#_preUpdate`} */
    interface PreUpdateOptions extends Document.Database.PreUpdateOptions<Update> {}

    /** Options for {@link PlaylistSound._onUpdate | `PlaylistSound#_onUpdate`} */
    interface OnUpdateOptions extends Document.Database.UpdateOptions<Update> {}

    /** Operation for {@linkcode PlaylistSound._preUpdateOperation} */
    interface PreUpdateOperation extends PlaylistSound.Database.Update {}

    /** Operation for {@link PlaylistSound._onUpdateOperation | `PlaylistSound._preUpdateOperation`} */
    interface OnUpdateOperation extends PlaylistSound.Database.Update {}

    /** Options for {@link PlaylistSound._preDelete | `PlaylistSound#_preDelete`} */
    interface PreDeleteOptions extends Document.Database.PreDeleteOperationInstance<Delete> {}

    /** Options for {@link PlaylistSound._onDelete | `PlaylistSound#_onDelete`} */
    interface OnDeleteOptions extends Document.Database.DeleteOptions<Delete> {}

    /** Options for {@link PlaylistSound._preDeleteOperation | `PlaylistSound#_preDeleteOperation`} */
    interface PreDeleteOperation extends PlaylistSound.Database.Delete {}

    /** Options for {@link PlaylistSound._onDeleteOperation | `PlaylistSound#_onDeleteOperation`} */
    interface OnDeleteOperation extends PlaylistSound.Database.Delete {}

    /** Context for {@linkcode PlaylistSound._onDeleteOperation} */
    interface OnDeleteDocumentsContext extends Document.ModificationContext<PlaylistSound.Parent> {}

    /** Context for {@linkcode PlaylistSound._onCreateDocuments} */
    interface OnCreateDocumentsContext extends Document.ModificationContext<PlaylistSound.Parent> {}

    /** Context for {@linkcode PlaylistSound._onUpdateDocuments} */
    interface OnUpdateDocumentsContext extends Document.ModificationContext<PlaylistSound.Parent> {}

    /**
     * Options for {@link PlaylistSound._preCreateDescendantDocuments | `PlaylistSound#_preCreateDescendantDocuments`}
     * and {@link PlaylistSound._onCreateDescendantDocuments | `PlaylistSound#_onCreateDescendantDocuments`}
     */
    interface CreateOptions extends Document.Database.CreateOptions<PlaylistSound.Database.Create> {}

    /**
     * Options for {@link PlaylistSound._preUpdateDescendantDocuments | `PlaylistSound#_preUpdateDescendantDocuments`}
     * and {@link PlaylistSound._onUpdateDescendantDocuments | `PlaylistSound#_onUpdateDescendantDocuments`}
     */
    interface UpdateOptions extends Document.Database.UpdateOptions<PlaylistSound.Database.Update> {}

    /**
     * Options for {@link PlaylistSound._preDeleteDescendantDocuments | `PlaylistSound#_preDeleteDescendantDocuments`}
     * and {@link PlaylistSound._onDeleteDescendantDocuments | `PlaylistSound#_onDeleteDescendantDocuments`}
     */
    interface DeleteOptions extends Document.Database.DeleteOptions<PlaylistSound.Database.Delete> {}

    /**
     * Create options for {@linkcode PlaylistSound.createDialog}.
     */
    interface DialogCreateOptions extends InexactPartial<Create> {}
  }

  /**
   * The flags that are available for this document in the form `{ [scope: string]: { [key: string]: unknown } }`.
   */
  interface Flags extends Document.Internal.ConfiguredFlagsForName<Name> {}

  namespace Flags {
    /**
     * The valid scopes for the flags on this document e.g. `"core"` or `"dnd5e"`.
     */
    type Scope = Document.Internal.FlagKeyOf<Flags>;

    /**
     * The valid keys for a certain scope for example if the scope is "core" then a valid key may be `"sheetLock"` or `"viewMode"`.
     */
    type Key<Scope extends Flags.Scope> = Document.Internal.FlagKeyOf<Document.Internal.FlagGetKey<Flags, Scope>>;

    /**
     * Gets the type of a particular flag given a `Scope` and a `Key`.
     */
    type Get<Scope extends Flags.Scope, Key extends Flags.Key<Scope>> = Document.Internal.GetFlag<Flags, Scope, Key>;
  }

  /* ***********************************************
   *       CLIENT DOCUMENT TEMPLATE TYPES          *
   *************************************************/

  /** The interface {@linkcode PlaylistSound.fromDropData} receives */
  interface DropData extends Document.Internal.DropData<Name> {}

  /**
   * @deprecated Foundry prior to v13 had a completely unused `options` parameter in the {@linkcode PlaylistSound.fromDropData}
   * signature that has since been removed. This type will be removed in v14.
   */
  type DropDataOptions = never;

  /**
   * The interface for passing to {@linkcode PlaylistSound.defaultName}
   * @see {@linkcode Document.DefaultNameContext}
   */
  interface DefaultNameContext extends Document.DefaultNameContext<Name, Parent> {}

  /**
   * The interface for passing to {@linkcode PlaylistSound.createDialog}'s first parameter
   * @see {@linkcode Document.CreateDialogData}
   */
  interface CreateDialogData extends Document.CreateDialogData<CreateData> {}

  /**
   * @deprecated This is for a deprecated signature, and will be removed in v15.
   * The interface for passing to {@linkcode PlaylistSound.createDialog}'s second parameter that still includes partial Dialog
   * options, instead of being purely a {@linkcode Database2.CreateDocumentsOperation | CreateDocumentsOperation}.
   */
  interface CreateDialogDeprecatedOptions<Temporary extends boolean | undefined = boolean | undefined>
    extends Database2.CreateDocumentsOperation<Temporary>,
      Document._PartialDialogV1OptionsForCreateDialog {}

  /**
   * The interface for passing to {@linkcode PlaylistSound.createDialog}'s third parameter
   * @see {@linkcode Document.CreateDialogOptions}
   */
  interface CreateDialogOptions extends Document.CreateDialogOptions<Name> {}

  /**
   * The return type for {@linkcode PlaylistSound.createDialog}.
   * @see {@linkcode Document.CreateDialogReturn}
   */
  // TODO: inline .Stored in v14 instead of taking Temporary
  type CreateDialogReturn<
    Temporary extends boolean | undefined,
    PassedConfig extends PlaylistSound.CreateDialogOptions | undefined,
  > = Document.CreateDialogReturn<PlaylistSound.TemporaryIf<Temporary>, PassedConfig>;

  /**
   * The return type for {@linkcode PlaylistSound.deleteDialog | PlaylistSound#deleteDialog}.
   * @see {@linkcode Document.DeleteDialogReturn}
   */
  type DeleteDialogReturn<PassedConfig extends DialogV2.ConfirmConfig | undefined> = Document.DeleteDialogReturn<
    PlaylistSound.Stored,
    PassedConfig
  >;

  /**
   * The arguments to construct the document.
   *
   * @deprecated Writing the signature directly has helped reduce circularities and therefore is
   * now recommended.
   */
  // eslint-disable-next-line @typescript-eslint/no-deprecated
  type ConstructorArgs = Document.ConstructorParameters<CreateData, Parent>;
}

/**
 * The client-side PlaylistSound document which extends the common BasePlaylistSound model.
 * Each PlaylistSound belongs to the sounds collection of a Playlist document.
 *
 * @see {@linkcode Playlist}                       The Playlist document which contains PlaylistSound embedded documents
 * @see {@linkcode PlaylistSoundConfig}   The PlaylistSound configuration application
 * @see {@linkcode Sound}                          The Sound API which manages web audio playback
 *
 */
declare class PlaylistSound extends BasePlaylistSound.Internal.CanvasDocument {
  /**
   * @param data    - Initial data from which to construct the `PlaylistSound`
   * @param context - Construction context options
   */
  constructor(data: PlaylistSound.CreateData, context?: PlaylistSound.ConstructionContext);

  /**
   * The debounce tolerance for processing rapid volume changes into database updates in milliseconds
   * @defaultValue `100`
   */
  static VOLUME_DEBOUNCE_MS: number;

  /**
   * The Sound which manages playback for this playlist sound
   * @remarks Only `undefined` prior to first {@link PlaylistSound._createSound | `PlaylistSound#_createSound`} call
   */
  sound: Sound | null | undefined;

  /**
   * A debounced function, accepting a single volume parameter to adjust the volume of this sound
   * @param volume - The desired volume level
   */
  debounceVolume: (volume: number) => void;

  /**
   * Create a Sound used to play this PlaylistSound document
   */
  protected _createSound(): Sound | null;

  /**
   * Determine the fade-in length:
   * - If the track is not decoded yet, just honor the configured value.
   * - Once we know the real duration, cap the fade to half duration of the track.
   */
  get fadeDuration(): number;

  /**
   * The audio context within which this sound is played.
   * This will be undefined if the audio context is not yet active.
   */
  get context(): AudioContext | undefined;

  /**
   * schedule the fade-out that should occur when repeat is off.
   * Does nothing if the sound is set to repeat or has no finite duration
   */
  protected _scheduleFadeOut(): void;

  /**
   * Cancel any pending fade-out on the current sound.
   */
  protected _cancelFadeOut(): void;

  /**
   * Synchronize playback for this particular PlaylistSound instance
   */
  sync(): void;

  /**
   * Load the audio for this sound for the current client.
   */
  load(): Promise<void>;

  toAnchor(options?: foundry.applications.ux.TextEditor.EnrichmentAnchorOptions): HTMLAnchorElement;

  /**
   * @remarks Returns {@link Playlist.stopSound | `this.parent.stopSound()`} or {@link Playlist.playSound | `this.parent.playSound()`}
   */
  override _onClickDocumentLink(event: MouseEvent): Promise<Playlist.Implementation | undefined>;

  // _preUpdate, _onUpdate, and _onDelete are all overridden but with no signature changes.
  // For type simplicity they are left off. These methods historically have been the source of a large amount of computation from tsc.

  /**
   * Special handling that occurs when playback of a PlaylistSound is started.
   */
  protected _onStart(): Promise<Sound | void>;

  /**
   * Special handling that occurs when a PlaylistSound reaches the natural conclusion of its playback.
   */
  protected _onEnd(): Promise<void | Playlist.Implementation | null | undefined>;

  /**
   * Special handling that occurs when a PlaylistSound is manually stopped before its natural conclusion.
   * @remarks Core's implementation is a no-op, this is soft abstract
   */
  protected _onStop(): Promise<void>;

  /**
   * The effective volume at which this playlist sound is played, incorporating the global playlist volume setting.
   * @deprecated since v12 until v14
   * @remarks "`PlaylistSound#effectiveVolume` is deprecated in favor of using {@link PlaylistSound.volume | `PlaylistSound#volume`} directly"
   */
  get effectiveVolume(): number;

  /*
   * After this point these are not really overridden methods.
   * They are here because Foundry's documents are complex and have lots of edge cases.
   * There are DRY ways of representing this but this ends up being harder to understand
   * for end users extending these functions, especially for static methods. There are also a
   * number of methods that don't make sense to call directly on `Document` like `createDocuments`,
   * as there is no data that can safely construct every possible document. Finally keeping definitions
   * separate like this helps against circularities.
   */

  // ClientDocument overrides

  // Descendant Document operations have been left out because PlaylistSound does not have any descendant documents.

  // Note: `context` is required because otherwise a `collection` cannot be found.
  static override defaultName(context?: PlaylistSound.DefaultNameContext): string;

  // Note: `context` is required because otherwise a `collection` cannot be found.
  static override createDialog<
    Temporary extends boolean | undefined = undefined,
    Options extends PlaylistSound.CreateDialogOptions | undefined = undefined,
  >(
    data?: PlaylistSound.CreateDialogData,
    createOptions?: PlaylistSound.Database2.CreateDocumentsOperation<Temporary>,
    options?: Options,
  ): Promise<PlaylistSound.CreateDialogReturn<Temporary, Options>>;

  /**
   * @deprecated "The `ClientDocument.createDialog` signature has changed. It now accepts database operation options in its second
   * parameter, and options for {@linkcode DialogV2.prompt} in its third parameter." (since v13, until v15)
   *
   * @see {@linkcode PlaylistSound.CreateDialogDeprecatedOptions}
   */
  static override createDialog<
    Temporary extends boolean | undefined = undefined,
    Options extends PlaylistSound.CreateDialogOptions | undefined = undefined,
  >(
    data: PlaylistSound.CreateDialogData,
    // eslint-disable-next-line @typescript-eslint/no-deprecated
    createOptions: PlaylistSound.CreateDialogDeprecatedOptions<Temporary>,
    options?: Options,
  ): Promise<PlaylistSound.CreateDialogReturn<Temporary, Options>>;

  override deleteDialog<Options extends DialogV2.ConfirmConfig | undefined = undefined>(
    options?: Options,
    operation?: PlaylistSound.Database2.DeleteOneDocumentOperation,
  ): Promise<PlaylistSound.DeleteDialogReturn<Options>>;

  /**
   * @deprecated "`options` is now an object containing entries supported by {@linkcode DialogV2.confirm | DialogV2.confirm}."
   * (since v13, until v15)
   *
   * @see {@linkcode Document.DeleteDialogDeprecatedConfig}
   */
  // eslint-disable-next-line @typescript-eslint/no-deprecated
  override deleteDialog<Options extends Document.DeleteDialogDeprecatedConfig | undefined = undefined>(
    options?: Options,
    operation?: PlaylistSound.Database2.DeleteOneDocumentOperation,
  ): Promise<PlaylistSound.DeleteDialogReturn<Options>>;

  static override fromDropData(data: PlaylistSound.DropData): Promise<PlaylistSound.Implementation | undefined>;

  static override fromImport(
    source: PlaylistSound.Source,
    context?: Document.FromImportContext<PlaylistSound.Parent> | null,
  ): Promise<PlaylistSound.Implementation>;

  // Embedded document operations have been left out because PlaylistSound does not have any embedded documents.

  #PlaylistSound: true;
}

export default PlaylistSound;<|MERGE_RESOLUTION|>--- conflicted
+++ resolved
@@ -319,8 +319,9 @@
      * @remarks This interface was previously typed for passing to {@linkcode PlaylistSound.create}. The new name for that
      * interface is {@linkcode CreateDocumentsOperation}.
      */
-    interface CreateOperation<Temporary extends boolean | undefined = boolean | undefined>
-      extends DatabaseBackend.CreateOperation<PlaylistSound.CreateInput, PlaylistSound.Parent, Temporary> {}
+    interface CreateOperation<
+      Temporary extends boolean | undefined = boolean | undefined,
+    > extends DatabaseBackend.CreateOperation<PlaylistSound.CreateInput, PlaylistSound.Parent, Temporary> {}
 
     /**
      * The interface for passing to {@linkcode PlaylistSound.create} or {@linkcode PlaylistSound.createDocuments}.
@@ -334,8 +335,8 @@
      * root {@linkcode DatabaseBackend.CreateOperation} for all documents, for reasons outlined in the latter's remarks. If you have a valid
      * use case for doing so, please let us know.
      */
-    interface CreateDocumentsOperation<Temporary extends boolean | undefined = boolean | undefined>
-      extends Document.Database2.CreateDocumentsOperation<CreateOperation<Temporary>> {}
+    interface CreateDocumentsOperation<Temporary extends boolean | undefined = boolean | undefined> extends Document
+      .Database2.CreateDocumentsOperation<CreateOperation<Temporary>> {}
 
     /**
      * The interface for passing to the {@linkcode Document.createEmbeddedDocuments | #createEmbeddedDocuments} method of any Documents that
@@ -364,8 +365,8 @@
      * root {@linkcode DatabaseBackend.CreateOperation} for all documents, for reasons outlined in the latter's remarks. If you have a valid
      * use case for doing so, please let us know.
      */
-    interface BackendCreateOperation<Temporary extends boolean | undefined = boolean | undefined>
-      extends Document.Database2.BackendCreateOperation<CreateOperation<Temporary>> {}
+    interface BackendCreateOperation<Temporary extends boolean | undefined = boolean | undefined> extends Document
+      .Database2.BackendCreateOperation<CreateOperation<Temporary>> {}
 
     /**
      * The interface passed to {@linkcode PlaylistSound._preCreate | PlaylistSound#_preCreate} and
@@ -380,8 +381,8 @@
      * root {@linkcode DatabaseBackend.CreateOperation} for all documents, for reasons outlined in the latter's remarks. If you have a valid
      * use case for doing so, please let us know.
      */
-    interface PreCreateOptions<Temporary extends boolean | undefined = boolean | undefined>
-      extends Document.Database2.PreCreateOptions<CreateOperation<Temporary>> {}
+    interface PreCreateOptions<Temporary extends boolean | undefined = boolean | undefined> extends Document.Database2
+      .PreCreateOptions<CreateOperation<Temporary>> {}
 
     /**
      * The interface passed to {@linkcode PlaylistSound._preCreateOperation}.
@@ -395,8 +396,8 @@
      * root {@linkcode DatabaseBackend.CreateOperation} for all documents, for reasons outlined in the latter's remarks. If you have a valid
      * use case for doing so, please let us know.
      */
-    interface PreCreateOperation<Temporary extends boolean | undefined = boolean | undefined>
-      extends Document.Database2.PreCreateOperation<CreateOperation<Temporary>> {}
+    interface PreCreateOperation<Temporary extends boolean | undefined = boolean | undefined> extends Document.Database2
+      .PreCreateOperation<CreateOperation<Temporary>> {}
 
     /**
      * @deprecated The interface passed to {@linkcode PlaylistSound._onCreateDocuments}. It will be removed in v14 along with the
@@ -411,8 +412,8 @@
      * root {@linkcode DatabaseBackend.CreateOperation} for all documents, for reasons outlined in the latter's remarks. If you have a valid
      * use case for doing so, please let us know.
      */
-    interface OnCreateDocumentsOperation<Temporary extends boolean | undefined = boolean | undefined>
-      extends Document.Database2.OnCreateDocumentsOperation<CreateOperation<Temporary>> {}
+    interface OnCreateDocumentsOperation<Temporary extends boolean | undefined = boolean | undefined> extends Document
+      .Database2.OnCreateDocumentsOperation<CreateOperation<Temporary>> {}
 
     /**
      * The interface passed to {@linkcode PlaylistSound._onCreate | PlaylistSound#_onCreate} and
@@ -457,8 +458,10 @@
      * @remarks This interface was previously typed for passing to {@linkcode PlaylistSound.update | PlaylistSound#update}.
      * The new name for that interface is {@linkcode UpdateOneDocumentOperation}.
      */
-    interface UpdateOperation
-      extends DatabaseBackend.UpdateOperation<PlaylistSound.UpdateInput, PlaylistSound.Parent> {}
+    interface UpdateOperation extends DatabaseBackend.UpdateOperation<
+      PlaylistSound.UpdateInput,
+      PlaylistSound.Parent
+    > {}
 
     /**
      * The interface for passing to {@linkcode PlaylistSound.update | PlaylistSound#update}.
@@ -880,14 +883,8 @@
     > {}
 
     /** Operation for {@linkcode PlaylistSound.createDocuments} */
-<<<<<<< HEAD
-    interface CreateDocumentsOperation<Temporary extends boolean | undefined>
-      extends Document.Database.CreateDocumentsOperation<PlaylistSound.Database.Create<Temporary>> {}
-=======
-    interface CreateDocumentsOperation<Temporary extends boolean | undefined> extends Document.Database.CreateOperation<
-      PlaylistSound.Database.Create<Temporary>
-    > {}
->>>>>>> 8bf5f070
+    interface CreateDocumentsOperation<Temporary extends boolean | undefined> extends Document.Database
+      .CreateDocumentsOperation<PlaylistSound.Database.Create<Temporary>> {}
 
     /** Operation for {@linkcode PlaylistSound.updateDocuments} */
     interface UpdateDocumentsOperation extends Document.Database
@@ -898,14 +895,9 @@
       .DeleteDocumentsOperation<PlaylistSound.Database.Delete> {}
 
     /** Operation for {@linkcode PlaylistSound.create} */
-<<<<<<< HEAD
-    interface CreateOperation<Temporary extends boolean | undefined>
-      extends Document.Database.CreateDocumentsOperation<PlaylistSound.Database.Create<Temporary>> {}
-=======
-    interface CreateOperation<Temporary extends boolean | undefined> extends Document.Database.CreateOperation<
+    interface CreateOperation<Temporary extends boolean | undefined> extends Document.Database.CreateDocumentsOperation<
       PlaylistSound.Database.Create<Temporary>
     > {}
->>>>>>> 8bf5f070
 
     /** Operation for {@link PlaylistSound.update | `PlaylistSound#update`} */
     interface UpdateOperation extends Document.Database.UpdateOperation<Update> {}
@@ -1037,8 +1029,7 @@
    * options, instead of being purely a {@linkcode Database2.CreateDocumentsOperation | CreateDocumentsOperation}.
    */
   interface CreateDialogDeprecatedOptions<Temporary extends boolean | undefined = boolean | undefined>
-    extends Database2.CreateDocumentsOperation<Temporary>,
-      Document._PartialDialogV1OptionsForCreateDialog {}
+    extends Database2.CreateDocumentsOperation<Temporary>, Document._PartialDialogV1OptionsForCreateDialog {}
 
   /**
    * The interface for passing to {@linkcode PlaylistSound.createDialog}'s third parameter
