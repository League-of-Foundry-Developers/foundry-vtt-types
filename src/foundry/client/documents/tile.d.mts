--- conflicted
+++ resolved
@@ -442,12 +442,11 @@
   interface DropData extends Document.Internal.DropData<Name> {}
   interface DropDataOptions extends Document.DropDataOptions {}
 
-<<<<<<< HEAD
   interface DefaultNameContext extends Document.DefaultNameContext<Name, NonNullable<Parent>> {}
 
   interface CreateDialogData extends Document.CreateDialogData<CreateData> {}
   interface CreateDialogOptions extends Document.CreateDialogOptions<Name> {}
-=======
+
   /**
    * The arguments to construct the document.
    *
@@ -456,7 +455,6 @@
    */
   // eslint-disable-next-line @typescript-eslint/no-deprecated
   type ConstructorArgs = Document.ConstructorParameters<CreateData, Parent>;
->>>>>>> 81124966
 }
 
 /**
