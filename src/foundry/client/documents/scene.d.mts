--- conflicted
+++ resolved
@@ -955,8 +955,9 @@
      * @remarks This interface was previously typed for passing to {@linkcode Scene.create}. The new name for that
      * interface is {@linkcode CreateDocumentsOperation}.
      */
-    interface CreateOperation<Temporary extends boolean | undefined = boolean | undefined>
-      extends DatabaseBackend.CreateOperation<Scene.CreateInput, Scene.Parent, Temporary> {}
+    interface CreateOperation<
+      Temporary extends boolean | undefined = boolean | undefined,
+    > extends DatabaseBackend.CreateOperation<Scene.CreateInput, Scene.Parent, Temporary> {}
 
     /**
      * The interface for passing to {@linkcode Scene.create} or {@linkcode Scene.createDocuments}.
@@ -970,8 +971,8 @@
      * root {@linkcode DatabaseBackend.CreateOperation} for all documents, for reasons outlined in the latter's remarks. If you have a valid
      * use case for doing so, please let us know.
      */
-    interface CreateDocumentsOperation<Temporary extends boolean | undefined = boolean | undefined>
-      extends Document.Database2.CreateDocumentsOperation<CreateOperation<Temporary>> {}
+    interface CreateDocumentsOperation<Temporary extends boolean | undefined = boolean | undefined> extends Document
+      .Database2.CreateDocumentsOperation<CreateOperation<Temporary>> {}
 
     /**
      * @deprecated `Scene` documents are never embedded. This interface exists for consistency with other documents.
@@ -1002,8 +1003,8 @@
      * root {@linkcode DatabaseBackend.CreateOperation} for all documents, for reasons outlined in the latter's remarks. If you have a valid
      * use case for doing so, please let us know.
      */
-    interface BackendCreateOperation<Temporary extends boolean | undefined = boolean | undefined>
-      extends Document.Database2.BackendCreateOperation<CreateOperation<Temporary>> {}
+    interface BackendCreateOperation<Temporary extends boolean | undefined = boolean | undefined> extends Document
+      .Database2.BackendCreateOperation<CreateOperation<Temporary>> {}
 
     /**
      * The interface passed to {@linkcode Scene._preCreate | Scene#_preCreate} and
@@ -1018,8 +1019,8 @@
      * root {@linkcode DatabaseBackend.CreateOperation} for all documents, for reasons outlined in the latter's remarks. If you have a valid
      * use case for doing so, please let us know.
      */
-    interface PreCreateOptions<Temporary extends boolean | undefined = boolean | undefined>
-      extends Document.Database2.PreCreateOptions<CreateOperation<Temporary>> {}
+    interface PreCreateOptions<Temporary extends boolean | undefined = boolean | undefined> extends Document.Database2
+      .PreCreateOptions<CreateOperation<Temporary>> {}
 
     /**
      * The interface passed to {@linkcode Scene._preCreateOperation}.
@@ -1033,8 +1034,8 @@
      * root {@linkcode DatabaseBackend.CreateOperation} for all documents, for reasons outlined in the latter's remarks. If you have a valid
      * use case for doing so, please let us know.
      */
-    interface PreCreateOperation<Temporary extends boolean | undefined = boolean | undefined>
-      extends Document.Database2.PreCreateOperation<CreateOperation<Temporary>> {}
+    interface PreCreateOperation<Temporary extends boolean | undefined = boolean | undefined> extends Document.Database2
+      .PreCreateOperation<CreateOperation<Temporary>> {}
 
     /**
      * @deprecated The interface passed to {@linkcode Scene._onCreateDocuments}. It will be removed in v14 along with the
@@ -1049,8 +1050,8 @@
      * root {@linkcode DatabaseBackend.CreateOperation} for all documents, for reasons outlined in the latter's remarks. If you have a valid
      * use case for doing so, please let us know.
      */
-    interface OnCreateDocumentsOperation<Temporary extends boolean | undefined = boolean | undefined>
-      extends Document.Database2.OnCreateDocumentsOperation<CreateOperation<Temporary>> {}
+    interface OnCreateDocumentsOperation<Temporary extends boolean | undefined = boolean | undefined> extends Document
+      .Database2.OnCreateDocumentsOperation<CreateOperation<Temporary>> {}
 
     /**
      * The interface passed to {@linkcode Scene._onCreate | Scene#_onCreate} and
@@ -1525,30 +1526,19 @@
     }
 
     /** Operation for {@linkcode Scene.createDocuments} */
-<<<<<<< HEAD
-    interface CreateDocumentsOperation<Temporary extends boolean | undefined>
-      extends Document.Database.CreateDocumentsOperation<Scene.Database.Create<Temporary>> {}
-=======
-    interface CreateDocumentsOperation<Temporary extends boolean | undefined> extends Document.Database.CreateOperation<
+    interface CreateDocumentsOperation<Temporary extends boolean | undefined> extends Document.Database
+      .CreateDocumentsOperation<Scene.Database.Create<Temporary>> {}
+
+    /** Operation for {@linkcode Scene.updateDocuments} */
+    interface UpdateDocumentsOperation extends Document.Database.UpdateDocumentsOperation<Scene.Database.Update> {}
+
+    /** Operation for {@linkcode Scene.deleteDocuments} */
+    interface DeleteDocumentsOperation extends Document.Database.DeleteDocumentsOperation<Scene.Database.Delete> {}
+
+    /** Operation for {@linkcode Scene.create} */
+    interface CreateOperation<Temporary extends boolean | undefined> extends Document.Database.CreateDocumentsOperation<
       Scene.Database.Create<Temporary>
     > {}
->>>>>>> 8bf5f070
-
-    /** Operation for {@linkcode Scene.updateDocuments} */
-    interface UpdateDocumentsOperation extends Document.Database.UpdateDocumentsOperation<Scene.Database.Update> {}
-
-    /** Operation for {@linkcode Scene.deleteDocuments} */
-    interface DeleteDocumentsOperation extends Document.Database.DeleteDocumentsOperation<Scene.Database.Delete> {}
-
-    /** Operation for {@linkcode Scene.create} */
-<<<<<<< HEAD
-    interface CreateOperation<Temporary extends boolean | undefined>
-      extends Document.Database.CreateDocumentsOperation<Scene.Database.Create<Temporary>> {}
-=======
-    interface CreateOperation<Temporary extends boolean | undefined> extends Document.Database.CreateOperation<
-      Scene.Database.Create<Temporary>
-    > {}
->>>>>>> 8bf5f070
 
     /** Operation for {@link Scene.update | `Scene#update`} */
     interface UpdateOperation extends Document.Database.UpdateOperation<Update> {}
@@ -1680,8 +1670,7 @@
    * options, instead of being purely a {@linkcode Database2.CreateDocumentsOperation | CreateDocumentsOperation}.
    */
   interface CreateDialogDeprecatedOptions<Temporary extends boolean | undefined = boolean | undefined>
-    extends Database2.CreateDocumentsOperation<Temporary>,
-      Document._PartialDialogV1OptionsForCreateDialog {}
+    extends Database2.CreateDocumentsOperation<Temporary>, Document._PartialDialogV1OptionsForCreateDialog {}
 
   /**
    * The interface for passing to {@linkcode Scene.createDialog}'s third parameter
