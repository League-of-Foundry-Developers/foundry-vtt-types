--- conflicted
+++ resolved
@@ -467,8 +467,9 @@
      * @remarks This interface was previously typed for passing to {@linkcode Actor.create}. The new name for that
      * interface is {@linkcode CreateDocumentsOperation}.
      */
-    interface CreateOperation<Temporary extends boolean | undefined = boolean | undefined>
-      extends DatabaseBackend.CreateOperation<Actor.CreateInput, Actor.Parent, Temporary> {}
+    interface CreateOperation<
+      Temporary extends boolean | undefined = boolean | undefined,
+    > extends DatabaseBackend.CreateOperation<Actor.CreateInput, Actor.Parent, Temporary> {}
 
     /**
      * The interface for passing to {@linkcode Actor.create} or {@linkcode Actor.createDocuments}.
@@ -482,8 +483,8 @@
      * root {@linkcode DatabaseBackend.CreateOperation} for all documents, for reasons outlined in the latter's remarks. If you have a valid
      * use case for doing so, please let us know.
      */
-    interface CreateDocumentsOperation<Temporary extends boolean | undefined = boolean | undefined>
-      extends Document.Database2.CreateDocumentsOperation<CreateOperation<Temporary>> {}
+    interface CreateDocumentsOperation<Temporary extends boolean | undefined = boolean | undefined> extends Document
+      .Database2.CreateDocumentsOperation<CreateOperation<Temporary>> {}
 
     /**
      * @deprecated `Actor` documents are never embedded. This interface exists for consistency with other documents.
@@ -514,8 +515,8 @@
      * root {@linkcode DatabaseBackend.CreateOperation} for all documents, for reasons outlined in the latter's remarks. If you have a valid
      * use case for doing so, please let us know.
      */
-    interface BackendCreateOperation<Temporary extends boolean | undefined = boolean | undefined>
-      extends Document.Database2.BackendCreateOperation<CreateOperation<Temporary>> {}
+    interface BackendCreateOperation<Temporary extends boolean | undefined = boolean | undefined> extends Document
+      .Database2.BackendCreateOperation<CreateOperation<Temporary>> {}
 
     /**
      * The interface passed to {@linkcode Actor._preCreate | Actor#_preCreate} and
@@ -530,8 +531,8 @@
      * root {@linkcode DatabaseBackend.CreateOperation} for all documents, for reasons outlined in the latter's remarks. If you have a valid
      * use case for doing so, please let us know.
      */
-    interface PreCreateOptions<Temporary extends boolean | undefined = boolean | undefined>
-      extends Document.Database2.PreCreateOptions<CreateOperation<Temporary>> {}
+    interface PreCreateOptions<Temporary extends boolean | undefined = boolean | undefined> extends Document.Database2
+      .PreCreateOptions<CreateOperation<Temporary>> {}
 
     /**
      * The interface passed to {@linkcode Actor._preCreateOperation}.
@@ -545,8 +546,8 @@
      * root {@linkcode DatabaseBackend.CreateOperation} for all documents, for reasons outlined in the latter's remarks. If you have a valid
      * use case for doing so, please let us know.
      */
-    interface PreCreateOperation<Temporary extends boolean | undefined = boolean | undefined>
-      extends Document.Database2.PreCreateOperation<CreateOperation<Temporary>> {}
+    interface PreCreateOperation<Temporary extends boolean | undefined = boolean | undefined> extends Document.Database2
+      .PreCreateOperation<CreateOperation<Temporary>> {}
 
     /**
      * @deprecated The interface passed to {@linkcode Actor._onCreateDocuments}. It will be removed in v14 along with the
@@ -561,8 +562,8 @@
      * root {@linkcode DatabaseBackend.CreateOperation} for all documents, for reasons outlined in the latter's remarks. If you have a valid
      * use case for doing so, please let us know.
      */
-    interface OnCreateDocumentsOperation<Temporary extends boolean | undefined = boolean | undefined>
-      extends Document.Database2.OnCreateDocumentsOperation<CreateOperation<Temporary>> {}
+    interface OnCreateDocumentsOperation<Temporary extends boolean | undefined = boolean | undefined> extends Document
+      .Database2.OnCreateDocumentsOperation<CreateOperation<Temporary>> {}
 
     /**
      * The interface passed to {@linkcode Actor._onCreate | Actor#_onCreate} and
@@ -999,30 +1000,19 @@
     interface Update extends foundry.abstract.types.DatabaseUpdateOperation<Actor.UpdateData, Actor.Parent> {}
 
     /** Operation for {@linkcode Actor.createDocuments} */
-<<<<<<< HEAD
-    interface CreateDocumentsOperation<Temporary extends boolean | undefined>
-      extends Document.Database.CreateDocumentsOperation<Actor.Database.Create<Temporary>> {}
-=======
-    interface CreateDocumentsOperation<Temporary extends boolean | undefined> extends Document.Database.CreateOperation<
+    interface CreateDocumentsOperation<Temporary extends boolean | undefined> extends Document.Database
+      .CreateDocumentsOperation<Actor.Database.Create<Temporary>> {}
+
+    /** Operation for {@linkcode Actor.updateDocuments} */
+    interface UpdateDocumentsOperation extends Document.Database.UpdateDocumentsOperation<Actor.Database.Update> {}
+
+    /** Operation for {@linkcode Actor.deleteDocuments} */
+    interface DeleteDocumentsOperation extends Document.Database.DeleteDocumentsOperation<Actor.Database.Delete> {}
+
+    /** Operation for {@linkcode Actor.create} */
+    interface CreateOperation<Temporary extends boolean | undefined> extends Document.Database.CreateDocumentsOperation<
       Actor.Database.Create<Temporary>
     > {}
->>>>>>> 8bf5f070
-
-    /** Operation for {@linkcode Actor.updateDocuments} */
-    interface UpdateDocumentsOperation extends Document.Database.UpdateDocumentsOperation<Actor.Database.Update> {}
-
-    /** Operation for {@linkcode Actor.deleteDocuments} */
-    interface DeleteDocumentsOperation extends Document.Database.DeleteDocumentsOperation<Actor.Database.Delete> {}
-
-    /** Operation for {@linkcode Actor.create} */
-<<<<<<< HEAD
-    interface CreateOperation<Temporary extends boolean | undefined>
-      extends Document.Database.CreateDocumentsOperation<Actor.Database.Create<Temporary>> {}
-=======
-    interface CreateOperation<Temporary extends boolean | undefined> extends Document.Database.CreateOperation<
-      Actor.Database.Create<Temporary>
-    > {}
->>>>>>> 8bf5f070
 
     /** Operation for {@link Actor.update | `Actor#update`} */
     interface UpdateOperation extends Document.Database.UpdateOperation<Update> {}
@@ -1154,8 +1144,7 @@
    * options, instead of being purely a {@linkcode Database2.CreateDocumentsOperation | CreateDocumentsOperation}.
    */
   interface CreateDialogDeprecatedOptions<Temporary extends boolean | undefined = boolean | undefined>
-    extends Database2.CreateDocumentsOperation<Temporary>,
-      Document._PartialDialogV1OptionsForCreateDialog {}
+    extends Database2.CreateDocumentsOperation<Temporary>, Document._PartialDialogV1OptionsForCreateDialog {}
 
   /**
    * The interface for passing to {@linkcode Actor.createDialog}'s third parameter
