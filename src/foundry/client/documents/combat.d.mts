import type { ConfiguredCombat } from "#configuration";
import type { Identity, InexactPartial, MaybeArray, Merge, NullishProps } from "#utils";
import type { documents } from "#client/client.d.mts";
import type { Document, DatabaseBackend } from "#common/abstract/_module.d.mts";
import type { DataSchema } from "#common/data/fields.d.mts";
import type BaseCombat from "#common/documents/combat.d.mts";
import type { Token } from "#client/canvas/placeables/_module.d.mts";
import type { DialogV2 } from "#client/applications/api/_module.d.mts";

/** @privateRemarks `ClientDatabaseBackend` only used for links */
// eslint-disable-next-line @typescript-eslint/no-unused-vars
import type { ClientDatabaseBackend } from "#client/data/_module.d.mts";

/** @privateRemarks `ClientDocumentMixin` and `DocumentCollection` only used for links */
// eslint-disable-next-line @typescript-eslint/no-unused-vars
import type { ClientDocumentMixin } from "#client/documents/abstract/_module.d.mts";

import fields = foundry.data.fields;

declare namespace Combat {
  /**
   * The document's name.
   */
  type Name = "Combat";

  /**
   * The context used to create a `Combat`.
   */
  interface ConstructionContext extends Document.ConstructionContext<Parent> {}

  /**
   * The documents embedded within `Combat`.
   */
  type Hierarchy = Readonly<Document.HierarchyOf<Schema>>;

  /**
   * The implementation of the `Combat` document instance configured through
   * {@linkcode CONFIG.Combat.documentClass} in Foundry and {@linkcode DocumentClassConfig} or
   * {@linkcode ConfiguredCombat | fvtt-types/configuration/ConfiguredCombat} in fvtt-types.
   */
  type Implementation = Document.ImplementationFor<Name>;

  /**
   * The implementation of the `Combat` document configured through
   * {@linkcode CONFIG.Combat.documentClass} in Foundry and {@linkcode DocumentClassConfig} in fvtt-types.
   */
  type ImplementationClass = Document.ImplementationClassFor<Name>;

  /**
   * A document's metadata is special information about the document ranging anywhere from its name,
   * whether it's indexed, or to the permissions a user has over it.
   */
  interface Metadata
    extends Merge<
      Document.Metadata.Default,
      Readonly<{
        name: "Combat";
        collection: "combats";
        label: string;
        labelPlural: string;
        embedded: Metadata.Embedded;
        hasTypeData: true;
        permissions: Metadata.Permissions;
        schemaVersion: string;
      }>
    > {}

  namespace Metadata {
    /**
     * The embedded metadata
     */
    interface Embedded {
      Combatant: "combatants";
      CombatantGroup: "groups";
    }

    /**
     * The permissions for whether a certain user can create, update, or delete this document.
     */
    interface Permissions {
      update(user: User.Internal.Implementation, doc: Implementation, data: UpdateData): boolean;
    }
  }

  /**
   * Allowed subtypes of `Combat`. This is configured through various methods. Modern Foundry
   * recommends registering using [Data Models](https://foundryvtt.com/article/system-data-models/)
   * under {@linkcode CONFIG.Combat.dataModels}. This corresponds to
   * fvtt-type's {@linkcode DataModelConfig}.
   *
   * Subtypes can also be registered through a `template.json` though this is discouraged.
   * The corresponding fvtt-type configs are {@linkcode SourceConfig} and
   * {@linkcode DataConfig}.
   */
  type SubType = foundry.Game.Model.TypeNames<"Combat">;

  /**
   * `ConfiguredSubType` represents the subtypes a user explicitly registered. This excludes
   * subtypes like the Foundry builtin subtype `"base"` and the catch-all subtype for arbitrary
   * module subtypes `${string}.${string}`.
   *
   * @see {@link SubType} for more information.
   */
  type ConfiguredSubType = Document.ConfiguredSubTypeOf<"Combat">;

  /**
   * `Known` represents the types of `Combat` that a user explicitly registered.
   *
   * @see {@link ConfiguredSubType} for more information.
   */
  type Known = Combat.OfType<Combat.ConfiguredSubType>;

  /**
   * `OfType` returns an instance of `Combat` with the corresponding type. This works with both the
   * builtin `Combat` class or a custom subclass if that is set up in
   * {@link ConfiguredCombat | `fvtt-types/configuration/ConfiguredCombat`}.
   */
  type OfType<Type extends SubType> = Document.Internal.DiscriminateSystem<Name, _OfType, Type, ConfiguredSubType>;

  /** @internal */
  interface _OfType
    extends Identity<{
      [Type in SubType]: Type extends unknown
        ? ConfiguredCombat<Type> extends { document: infer Document }
          ? Document
          : // eslint-disable-next-line @typescript-eslint/no-restricted-types
            Combat<Type>
        : never;
    }> {}

  /**
   * `SystemOfType` returns the system property for a specific `Combat` subtype.
   */
  type SystemOfType<Type extends SubType> = Document.Internal.SystemOfType<Name, _SystemMap, Type, ConfiguredSubType>;

  /**
   * @internal
   */
  interface _ModelMap extends Document.Internal.ModelMap<Name> {}

  /**
   * @internal
   */
  interface _SystemMap extends Document.Internal.SystemMap<Name> {}

  /**
   * A document's parent is something that can contain it.
   * For example an `Item` can be contained by an `Actor` which makes `Actor` one of its possible parents.
   */
  type Parent = null;

  /**
   * A document's descendants are any child documents, grandchild documents, etc.
   * This is a union of all instances, or never if the document doesn't have any descendants.
   */
  type DescendantName = "Combatant";

  /**
   * A document's direct descendants are documents that are contained directly within its schema.
   * This is a union of all such instances, or never if the document doesn't have any descendants.
   */
  type DirectDescendantName = "Combatant";

  /**
   * A document's direct descendants are documents that are contained directly within its schema.
   * This is a union of all such instances, or never if the document doesn't have any descendants.
   */
  type DirectDescendant = Combatant.Stored;

  /**
   * A document's direct descendants are documents that are contained directly within its schema.
   * This is a union of all such classes, or never if the document doesn't have any descendants.
   */
  type DirectDescendantClass = Combatant.ImplementationClass;

  /**
   * A document's descendants are any documents that are contained within, either within its schema
   * or its descendant's schemas.
   * This is a union of all such instances, or never if the document doesn't have any descendants.
   */
  type Descendant = DirectDescendant;

  /**
   * A document's descendants are any child documents, grandchild documents, etc.
   * This is a union of all classes, or never if the document doesn't have any descendants.
   */
  type DescendantClass = DirectDescendantClass;

  /**
   * Types of `CompendiumCollection` this document might be contained in.
   * Note that `this.pack` will always return a string; this is the type for `game.packs.get(this.pack)`
   *
   * Will be `never` if cannot be contained in a `CompendiumCollection`.
   */
  // Note: Takes any document in the heritage chain (i.e. itself or any parent, transitive or not) that can be contained in a compendium.
  type Pack = never;

  /**
   * An embedded document is a document contained in another.
   * For example an `Item` can be contained by an `Actor` which means `Item` can be embedded in `Actor`.
   *
   * If this is `never` it is because there are no embeddable documents (or there's a bug!).
   */
  type Embedded = Document.ImplementationFor<Embedded.Name>;

  namespace Embedded {
    /**
     * An embedded document is a document contained in another.
     * For example an `Item` can be contained by an `Actor` which means `Item` can be embedded in `Actor`.
     *
     * If this is `never` it is because there are no embeddable documents (or there's a bug!).
     */
    type Name = keyof Metadata.Embedded;

    /**
     * Gets the collection name for an embedded document.
     */
    type CollectionNameOf<CollectionName extends Embedded.CollectionName> = Document.Embedded.CollectionNameFor<
      Metadata.Embedded,
      CollectionName
    >;

    /**
     * Gets the collection document for an embedded document.
     */
    type DocumentFor<CollectionName extends Embedded.CollectionName> = Document.Embedded.DocumentFor<
      Metadata.Embedded,
      CollectionName
    >;

    /**
     * Gets the collection for an embedded document.
     */
    type CollectionFor<CollectionName extends Embedded.CollectionName> = Document.Embedded.CollectionFor<
      Combat.Implementation,
      Metadata.Embedded,
      CollectionName
    >;

    /**
     * A valid name to refer to a collection embedded in this document. For example an `Actor`
     * has the key `"items"` which contains `Item` instance which would make both `"Item" | "Items"`
     * valid keys (amongst others).
     */
    type CollectionName = Document.Embedded.CollectionName<Metadata.Embedded>;
  }

  /**
   * The name of the world or embedded collection this document can find itself in.
   * For example an `Item` is always going to be inside a collection with a key of `items`.
   * This is a fixed string per document type and is primarily useful for the descendant Document operation methods, e.g
   * {@linkcode ClientDocumentMixin.AnyMixed._preCreateDescendantDocuments | ClientDocument._preCreateDescendantDocuments}.
   */
  type ParentCollectionName = Metadata["collection"];

  /**
   * The world collection that contains `Combat`s. Will be `never` if none exists.
   */
  type CollectionClass = foundry.documents.collections.CombatEncounters.ImplementationClass;

  /**
   * The world collection that contains `Combat`s. Will be `never` if none exists.
   */
  type Collection = foundry.documents.collections.CombatEncounters.Implementation;

  /**
   * An instance of `Combat` that comes from the database but failed validation meaning that
   * its `system` and `_source` could theoretically be anything.
   */
  type Invalid = Document.Internal.Invalid<Implementation>;

  /**
   * An instance of `Combat` that comes from the database.
   */
  type Stored<SubType extends Combat.SubType = Combat.SubType> = Document.Internal.Stored<OfType<SubType>>;

  /**
   * The data put in {@linkcode Combat._source | Combat#_source}. This data is what was
   * persisted to the database and therefore it must be valid JSON.
   *
   * For example a {@linkcode fields.SetField | SetField} is persisted to the database as an array
   * but initialized as a {@linkcode Set}.
   */
  interface Source extends fields.SchemaField.SourceData<Schema> {}

  /**
   * The data necessary to create a document. Used in places like {@linkcode Combat.create}
   * and {@linkcode Combat | new Combat(...)}.
   *
   * For example a {@linkcode fields.SetField | SetField} can accept any {@linkcode Iterable}
   * with the right values. This means you can pass a `Set` instance, an array of values,
   * a generator, or any other iterable.
   */
  interface CreateData<SubType extends Combat.SubType = Combat.SubType> extends fields.SchemaField.CreateData<Schema> {
    type?: SubType | null | undefined;
  }

  /**
   * Used in the {@linkcode Combat.create} and {@linkcode Combat.createDocuments} signatures, and
   * {@linkcode Combat.Database2.CreateOperation} and its derivative interfaces.
   */
  type CreateInput = CreateData | Implementation;

  /**
   * The helper type for the return of {@linkcode Combat.create}, returning (a single | an array of) (temporary | stored)
   * `Combat`s.
   *
   * `| undefined` is included in the non-array branch because if a `.create` call with non-array data is cancelled by the `preCreate`
   * method or hook, `shift`ing the return of `.createDocuments` produces `undefined`
   */
  type CreateReturn<Data extends MaybeArray<CreateInput>, Temporary extends boolean | undefined> =
    Data extends Array<CreateInput> ? Array<Combat.TemporaryIf<Temporary>> : Combat.TemporaryIf<Temporary> | undefined;

  /**
   * The data after a {@linkcode Document} has been initialized, for example
   * {@linkcode Combat.name | Combat#name}.
   *
   * This is data transformed from {@linkcode Combat.Source} and turned into more
   * convenient runtime data structures. For example a {@linkcode fields.SetField | SetField} is
   * persisted to the database as an array of values but at runtime it is a `Set` instance.
   */
  interface InitializedData extends fields.SchemaField.InitializedData<Schema> {}

  /**
   * The data used to update a document, for example {@linkcode Combat.update | Combat#update}.
   * It is a distinct type from {@linkcode Combat.CreateData | DeepPartial<Combat.CreateData>} because
   * it has different rules for `null` and `undefined`.
   */
  interface UpdateData extends fields.SchemaField.UpdateData<Schema> {}

  /**
   * Used in the {@linkcode Combat.update | Combat#update} and
   * {@linkcode Combat.updateDocuments} signatures, and {@linkcode Combat.Database2.UpdateOperation}
   * and its derivative interfaces.
   */
  type UpdateInput = UpdateData | Implementation;

  /**
   * The schema for {@linkcode Combat}. This is the source of truth for how an Combat document
   * must be structured.
   *
   * Foundry uses this schema to validate the structure of the {@linkcode Combat}. For example
   * a {@linkcode fields.StringField | StringField} will enforce that the value is a string. More
   * complex fields like {@linkcode fields.SetField | SetField} goes through various conversions
   * starting as an array in the database, initialized as a set, and allows updates with any
   * iterable.
   */
  interface Schema extends DataSchema {
    /**
     * The _id which uniquely identifies this Combat document
     * @defaultValue `null`
     */
    _id: fields.DocumentIdField;

    type: fields.DocumentTypeField<typeof BaseCombat, { initial: typeof CONST.BASE_DOCUMENT_TYPE }>;

    system: fields.TypeDataField<typeof BaseCombat>;

    /**
     * The _id of a Scene within which this Combat occurs
     * @defaultValue `null`
     */
    scene: fields.ForeignDocumentField<typeof documents.BaseScene>;

    /**
     * A Collection of Documents that represent a grouping of individual Combatants
     * @defaultValue `[]`
     */
    groups: fields.EmbeddedCollectionField<typeof documents.BaseCombatantGroup, Combat.Implementation>;

    /**
     * A Collection of Combatant embedded Documents
     * @defaultValue `[]`
     */
    combatants: fields.EmbeddedCollectionField<typeof documents.BaseCombatant, Combat.Implementation>;

    /**
     * Is the Combat encounter currently active?
     * @defaultValue `false`
     */
    active: fields.BooleanField;

    /**
     * The current round of the Combat encounter
     * @defaultValue `0`
     */
    round: fields.NumberField<{
      required: true;
      nullable: false;
      integer: true;
      min: 0;
      initial: 0;
    }>;

    /**
     * The current turn in the Combat round
     * @defaultValue `null`
     */
    turn: fields.NumberField<{ required: true; integer: true; min: 0; initial: null }>;

    /**
     * The current sort order of this Combat relative to others in the same Scene
     * @defaultValue `0`
     */
    sort: fields.IntegerSortField;

    /**
     * An object of optional key/value flags
     * @defaultValue `{}`
     */
    flags: fields.DocumentFlagsField<Name>;

    /**
     * An object of creation and access information
     * @defaultValue see {@linkcode fields.DocumentStatsField}
     */
    _stats: fields.DocumentStatsField;
  }

  namespace Database2 {
    /* ***********************************************
     *                GET OPERATIONS                 *
     *************************************************/

    /**
     * A base (no property omission or optionality changes) {@linkcode DatabaseBackend.GetOperation | GetOperation} interface for
     * `Combat` documents. Valid for passing to
     * {@linkcode ClientDatabaseBackend._getDocuments | ClientDatabaseBackend#_getDocuments}.
     *
     * The {@linkcode GetDocumentsOperation} and {@linkcode BackendGetOperation} interfaces derive from this one.
     */
    interface GetOperation extends DatabaseBackend.GetOperation<Combat.Parent> {}

    /**
     * The interface for passing to {@linkcode Combat.get}.
     * @see {@linkcode Document.Database2.GetDocumentsOperation}
     */
    interface GetDocumentsOperation extends Document.Database2.GetDocumentsOperation<GetOperation> {}

    /**
     * The interface for passing to {@linkcode DatabaseBackend.get | DatabaseBackend#get} for `Combat` documents.
     * @see {@linkcode Document.Database2.BackendGetOperation}
     */
    interface BackendGetOperation extends Document.Database2.BackendGetOperation<GetOperation> {}

    /* ***********************************************
     *              CREATE OPERATIONS                *
     *************************************************/

    /**
     * A base (no property omission or optionality changes) {@linkcode DatabaseBackend.CreateOperation | DatabaseCreateOperation}
     * interface for `Combat` documents.
     *
     * See {@linkcode DatabaseBackend.CreateOperation} for more information on this family of interfaces.
     *
     * @remarks This interface was previously typed for passing to {@linkcode Combat.create}. The new name for that
     * interface is {@linkcode CreateDocumentsOperation}.
     */
    interface CreateOperation<Temporary extends boolean | undefined = boolean | undefined>
      extends DatabaseBackend.CreateOperation<Combat.CreateInput, Combat.Parent, Temporary> {}

    /**
     * The interface for passing to {@linkcode Combat.create} or {@linkcode Combat.createDocuments}.
     * @see {@linkcode Document.Database2.CreateDocumentsOperation}
     *
     * ---
     *
     * **Declaration Merging Warning**
     *
     * It is very likely incorrect to merge into this interface instead of the base {@linkcode CreateOperation} for this Document or the
     * root {@linkcode DatabaseBackend.CreateOperation} for all documents, for reasons outlined in the latter's remarks. If you have a valid
     * use case for doing so, please let us know.
     */
    interface CreateDocumentsOperation<Temporary extends boolean | undefined = boolean | undefined>
      extends Document.Database2.CreateDocumentsOperation<CreateOperation<Temporary>> {}

    /**
     * @deprecated `Combat` documents are never embedded. This interface exists for consistency with other documents.
     *
     * The interface for passing to the {@linkcode Document.createEmbeddedDocuments | #createEmbeddedDocuments} method of any Documents that
     * can contain `Combat` documents. (see {@linkcode Combat.Parent})
     * @see {@linkcode Document.Database2.CreateEmbeddedOperation}
     *
     * ---
     *
     * **Declaration Merging Warning**
     *
     * It is very likely incorrect to merge into this interface instead of the base {@linkcode CreateOperation} for this Document or the
     * root {@linkcode DatabaseBackend.CreateOperation} for all documents, for reasons outlined in the latter's remarks. If you have a valid
     * use case for doing so, please let us know.
     */
    interface CreateEmbeddedOperation extends Document.Database2.CreateEmbeddedOperation<CreateOperation> {}

    /**
     * The interface for passing to {@linkcode DatabaseBackend.create | DatabaseBackend#create} for `Combat` documents.
     * @see {@linkcode Document.Database2.BackendCreateOperation}
     *
     * ---
     *
     * **Declaration Merging Warning**
     *
     * It is very likely incorrect to merge into this interface instead of the base {@linkcode CreateOperation} for this Document or the
     * root {@linkcode DatabaseBackend.CreateOperation} for all documents, for reasons outlined in the latter's remarks. If you have a valid
     * use case for doing so, please let us know.
     */
    interface BackendCreateOperation<Temporary extends boolean | undefined = boolean | undefined>
      extends Document.Database2.BackendCreateOperation<CreateOperation<Temporary>> {}

    /**
     * The interface passed to {@linkcode Combat._preCreate | Combat#_preCreate} and
     * {@link Hooks.PreCreateDocument | the `preCreateCombat` hook}.
     * @see {@linkcode Document.Database2.PreCreateOptions}
     *
     * ---
     *
     * **Declaration Merging Warning**
     *
     * It is very likely incorrect to merge into this interface instead of the base {@linkcode CreateOperation} for this Document or the
     * root {@linkcode DatabaseBackend.CreateOperation} for all documents, for reasons outlined in the latter's remarks. If you have a valid
     * use case for doing so, please let us know.
     */
    interface PreCreateOptions<Temporary extends boolean | undefined = boolean | undefined>
      extends Document.Database2.PreCreateOptions<CreateOperation<Temporary>> {}

    /**
     * The interface passed to {@linkcode Combat._preCreateOperation}.
     * @see {@linkcode Document.Database2.PreCreateOperation}
     *
     * ---
     *
     * **Declaration Merging Warning**
     *
     * It is very likely incorrect to merge into this interface instead of the base {@linkcode CreateOperation} for this Document or the
     * root {@linkcode DatabaseBackend.CreateOperation} for all documents, for reasons outlined in the latter's remarks. If you have a valid
     * use case for doing so, please let us know.
     */
    interface PreCreateOperation<Temporary extends boolean | undefined = boolean | undefined>
      extends Document.Database2.PreCreateOperation<CreateOperation<Temporary>> {}

    /**
     * @deprecated The interface passed to {@linkcode Combat._onCreateDocuments}. It will be removed in v14 along with the
     * method it is for.
     * @see {@linkcode Document.Database2.OnCreateDocumentsOperation}
     *
     * ---
     *
     * **Declaration Merging Warning**
     *
     * It is very likely incorrect to merge into this interface instead of the base {@linkcode CreateOperation} for this Document or the
     * root {@linkcode DatabaseBackend.CreateOperation} for all documents, for reasons outlined in the latter's remarks. If you have a valid
     * use case for doing so, please let us know.
     */
    interface OnCreateDocumentsOperation<Temporary extends boolean | undefined = boolean | undefined>
      extends Document.Database2.OnCreateDocumentsOperation<CreateOperation<Temporary>> {}

    /**
     * The interface passed to {@linkcode Combat._onCreate | Combat#_onCreate} and
     * {@link Hooks.CreateDocument | the `createCombat` hook}.
     * @see {@linkcode Document.Database2.OnCreateOptions}
     *
     * ---
     *
     * **Declaration Merging Warning**
     *
     * It is very likely incorrect to merge into this interface instead of the base {@linkcode CreateOperation} for this Document or the
     * root {@linkcode DatabaseBackend.CreateOperation} for all documents, for reasons outlined in the latter's remarks. If you have a valid
     * use case for doing so, please let us know.
     */
    interface OnCreateOptions extends Document.Database2.OnCreateOptions<CreateOperation> {}

    /**
     * The interface passed to {@linkcode Combat._onCreateOperation} and `Combat`-related collections'
     * `#_onModifyContents` methods.
     * @see {@linkcode Document.Database2.OnCreateOperation}
     *
     * ---
     *
     * **Declaration Merging Warning**
     *
     * It is very likely incorrect to merge into this interface instead of the base {@linkcode CreateOperation} for this Document or the
     * root {@linkcode DatabaseBackend.CreateOperation} for all documents, for reasons outlined in the latter's remarks. If you have a valid
     * use case for doing so, please let us know.
     */
    interface OnCreateOperation extends Document.Database2.OnCreateOperation<CreateOperation> {}

    /* ***********************************************
     *              UPDATE OPERATIONS                *
     *************************************************/

    /**
     * A base (no property omission or optionality changes) {@linkcode DatabaseBackend.UpdateOperation | DatabaseUpdateOperation}
     * interface for `Combat` documents.
     *
     * See {@linkcode DatabaseBackend.UpdateOperation} for more information on this family of interfaces.
     *
     * @remarks This interface was previously typed for passing to {@linkcode Combat.update | Combat#update}.
     * The new name for that interface is {@linkcode UpdateOneDocumentOperation}.
     */
    interface UpdateOperation extends DatabaseBackend.UpdateOperation<Combat.UpdateInput, Combat.Parent> {}

    /**
     * The interface for passing to {@linkcode Combat.update | Combat#update}.
     * @see {@linkcode Document.Database2.UpdateOneDocumentOperation}
     *
     * ---
     *
     * **Declaration Merging Warning**
     *
     * It is very likely incorrect to merge into this interface instead of the base {@linkcode UpdateOperation} for this Document or the
     * root {@linkcode DatabaseBackend.UpdateOperation} for all documents, for reasons outlined in the latter's remarks. If you have a valid
     * use case for doing so, please let us know.
     */
    interface UpdateOneDocumentOperation extends Document.Database2.UpdateOneDocumentOperation<UpdateOperation> {}

    /**
     * @deprecated `Combat` documents are never embedded. This interface exists for consistency with other documents.
     *
     * The interface for passing to the {@linkcode Document.updateEmbeddedDocuments | #updateEmbeddedDocuments} method of any Documents that
     * can contain `Combat` documents (see {@linkcode Combat.Parent}). This interface is just an alias
     * for {@linkcode UpdateOneDocumentOperation}, as the same keys are provided by the method in both cases.
     *
     * ---
     *
     * **Declaration Merging Warning**
     *
     * It is very likely incorrect to merge into this interface instead of the base {@linkcode UpdateOperation} for this Document or the
     * root {@linkcode DatabaseBackend.UpdateOperation} for all documents, for reasons outlined in the latter's remarks. If you have a valid
     * use case for doing so, please let us know.
     */
    interface UpdateEmbeddedOperation extends UpdateOneDocumentOperation {}

    /**
     * The interface for passing to {@linkcode Combat.updateDocuments}.
     * @see {@linkcode Document.Database2.UpdateManyDocumentsOperation}
     *
     * ---
     *
     * **Declaration Merging Warning**
     *
     * It is very likely incorrect to merge into this interface instead of the base {@linkcode UpdateOperation} for this Document or the
     * root {@linkcode DatabaseBackend.UpdateOperation} for all documents, for reasons outlined in the latter's remarks. If you have a valid
     * use case for doing so, please let us know.
     */
    interface UpdateManyDocumentsOperation extends Document.Database2.UpdateManyDocumentsOperation<UpdateOperation> {}

    /**
     * The interface for passing to {@linkcode DatabaseBackend.update | DatabaseBackend#update} for `Combat` documents.
     * @see {@linkcode Document.Database2.BackendUpdateOperation}
     *
     * ---
     *
     * **Declaration Merging Warning**
     *
     * It is very likely incorrect to merge into this interface instead of the base {@linkcode UpdateOperation} for this Document or the
     * root {@linkcode DatabaseBackend.UpdateOperation} for all documents, for reasons outlined in the latter's remarks. If you have a valid
     * use case for doing so, please let us know.
     */
    interface BackendUpdateOperation extends Document.Database2.BackendUpdateOperation<UpdateOperation> {}

    /**
     * The interface passed to {@linkcode Combat._preUpdate | Combat#_preUpdate} and
     * {@link Hooks.PreUpdateDocument | the `preUpdateCombat` hook}.
     * @see {@linkcode Document.Database2.PreUpdateOptions}
     *
     * ---
     *
     * **Declaration Merging Warning**
     *
     * It is very likely incorrect to merge into this interface instead of the base {@linkcode UpdateOperation} for this Document or the
     * root {@linkcode DatabaseBackend.UpdateOperation} for all documents, for reasons outlined in the latter's remarks. If you have a valid
     * use case for doing so, please let us know.
     */
    interface PreUpdateOptions extends Document.Database2.PreUpdateOptions<UpdateOperation> {}

    /**
     * The interface passed to {@linkcode Combat._preUpdateOperation}.
     * @see {@linkcode Document.Database2.PreUpdateOperation}
     *
     * ---
     *
     * **Declaration Merging Warning**
     *
     * It is very likely incorrect to merge into this interface instead of the base {@linkcode UpdateOperation} for this Document or the
     * root {@linkcode DatabaseBackend.UpdateOperation} for all documents, for reasons outlined in the latter's remarks. If you have a valid
     * use case for doing so, please let us know.
     */
    interface PreUpdateOperation extends Document.Database2.PreUpdateOperation<UpdateOperation> {}

    /**
     * @deprecated The interface passed to {@linkcode Combat._onUpdateDocuments}. It will be removed in v14 along with the
     * method it is for.
     * @see {@linkcode Document.Database2.OnUpdateDocumentsOperation}
     *
     * ---
     *
     * **Declaration Merging Warning**
     *
     * It is very likely incorrect to merge into this interface instead of the base {@linkcode UpdateOperation} for this Document or the
     * root {@linkcode DatabaseBackend.UpdateOperation} for all documents, for reasons outlined in the latter's remarks. If you have a valid
     * use case for doing so, please let us know.
     */
    interface OnUpdateDocumentsOperation extends Document.Database2.OnUpdateDocumentsOperation<UpdateOperation> {}

    /**
     * The interface passed to {@linkcode Combat._onUpdate | Combat#_onUpdate} and
     * {@link Hooks.UpdateDocument | the `updateCombat` hook}.
     * @see {@linkcode Document.Database2.OnUpdateOptions}
     *
     * ---
     *
     * **Declaration Merging Warning**
     *
     * It is very likely incorrect to merge into this interface instead of the base {@linkcode UpdateOperation} for this Document or the
     * root {@linkcode DatabaseBackend.UpdateOperation} for all documents, for reasons outlined in the latter's remarks. If you have a valid
     * use case for doing so, please let us know.
     */
    interface OnUpdateOptions extends Document.Database2.OnUpdateOptions<UpdateOperation> {}

    /**
     * The interface passed to {@linkcode Combat._onUpdateOperation} and `Combat`-related collections'
     * `#_onModifyContents` methods.
     * @see {@linkcode Document.Database2.OnUpdateOperation}
     *
     * ---
     *
     * **Declaration Merging Warning**
     *
     * It is very likely incorrect to merge into this interface instead of the base {@linkcode UpdateOperation} for this Document or the
     * root {@linkcode DatabaseBackend.UpdateOperation} for all documents, for reasons outlined in the latter's remarks. If you have a valid
     * use case for doing so, please let us know.
     */
    interface OnUpdateOperation extends Document.Database2.OnUpdateOperation<UpdateOperation> {}

    /* ***********************************************
     *              DELETE OPERATIONS                *
     *************************************************/

    /**
     * A base (no property omission or optionality changes) {@linkcode DatabaseBackend.DeleteOperation | DatabaseDeleteOperation}
     * interface for `Combat` documents.
     *
     * See {@linkcode DatabaseBackend.DeleteOperation} for more information on this family of interfaces.
     *
     * @remarks This interface was previously typed for passing to {@linkcode Combat.delete | Combat#delete}.
     * The new name for that interface is {@linkcode DeleteOneDocumentOperation}.
     */
    interface DeleteOperation extends DatabaseBackend.DeleteOperation<Combat.Parent> {}

    /**
     * The interface for passing to {@linkcode Combat.delete | Combat#delete}.
     * @see {@linkcode Document.Database2.DeleteOneDocumentOperation}
     *
     * ---
     *
     * **Declaration Merging Warning**
     *
     * It is very likely incorrect to merge into this interface instead of the base {@linkcode DeleteOperation} for this Document or the
     * root {@linkcode DatabaseBackend.DeleteOperation} for all documents, for reasons outlined in the latter's remarks. If you have a valid
     * use case for doing so, please let us know.
     */
    interface DeleteOneDocumentOperation extends Document.Database2.DeleteOneDocumentOperation<DeleteOperation> {}

    /**
     * @deprecated `Combat` documents are never embedded. This interface exists for consistency with other documents.
     *
     * The interface for passing to the {@linkcode Document.deleteEmbeddedDocuments | #deleteEmbeddedDocuments} method of any Documents that
     * can contain `Combat` documents (see {@linkcode Combat.Parent}). This interface is just an alias
     * for {@linkcode DeleteOneDocumentOperation}, as the same keys are provided by the method in both cases.
     *
     * ---
     *
     * **Declaration Merging Warning**
     *
     * It is very likely incorrect to merge into this interface instead of the base {@linkcode DeleteOperation} for this Document or the
     * root {@linkcode DatabaseBackend.DeleteOperation} for all documents, for reasons outlined in the latter's remarks. If you have a valid
     * use case for doing so, please let us know.
     */
    interface DeleteEmbeddedOperation extends DeleteOneDocumentOperation {}

    /**
     * The interface for passing to {@linkcode Combat.deleteDocuments}.
     * @see {@linkcode Document.Database2.DeleteManyDocumentsOperation}
     *
     * ---
     *
     * **Declaration Merging Warning**
     *
     * It is very likely incorrect to merge into this interface instead of the base {@linkcode DeleteOperation} for this Document or the
     * root {@linkcode DatabaseBackend.DeleteOperation} for all documents, for reasons outlined in the latter's remarks. If you have a valid
     * use case for doing so, please let us know.
     */
    interface DeleteManyDocumentsOperation extends Document.Database2.DeleteManyDocumentsOperation<DeleteOperation> {}

    /**
     * The interface for passing to {@linkcode DatabaseBackend.delete | DatabaseBackend#delete} for `Combat` documents.
     * @see {@linkcode Document.Database2.BackendDeleteOperation}
     *
     * ---
     *
     * **Declaration Merging Warning**
     *
     * It is very likely incorrect to merge into this interface instead of the base {@linkcode DeleteOperation} for this Document or the
     * root {@linkcode DatabaseBackend.DeleteOperation} for all documents, for reasons outlined in the latter's remarks. If you have a valid
     * use case for doing so, please let us know.
     */
    interface BackendDeleteOperation extends Document.Database2.BackendDeleteOperation<DeleteOperation> {}

    /**
     * The interface passed to {@linkcode Combat._preDelete | Combat#_preDelete} and
     * {@link Hooks.PreDeleteDocument | the `preDeleteCombat` hook}.
     * @see {@linkcode Document.Database2.PreDeleteOptions}
     *
     * ---
     *
     * **Declaration Merging Warning**
     *
     * It is very likely incorrect to merge into this interface instead of the base {@linkcode DeleteOperation} for this Document or the
     * root {@linkcode DatabaseBackend.DeleteOperation} for all documents, for reasons outlined in the latter's remarks. If you have a valid
     * use case for doing so, please let us know.
     */
    interface PreDeleteOptions extends Document.Database2.PreDeleteOptions<DeleteOperation> {}

    /**
     * The interface passed to {@linkcode Combat._preDeleteOperation}.
     * @see {@linkcode Document.Database2.PreDeleteOperation}
     *
     * ---
     *
     * **Declaration Merging Warning**
     *
     * It is very likely incorrect to merge into this interface instead of the base {@linkcode DeleteOperation} for this Document or the
     * root {@linkcode DatabaseBackend.DeleteOperation} for all documents, for reasons outlined in the latter's remarks. If you have a valid
     * use case for doing so, please let us know.
     */
    interface PreDeleteOperation extends Document.Database2.PreDeleteOperation<DeleteOperation> {}

    /**
     * @deprecated The interface passed to {@linkcode Combat._onDeleteDocuments}. It will be removed in v14 along with the
     * method it is for.
     * @see {@linkcode Document.Database2.OnDeleteDocumentsOperation}
     *
     * ---
     *
     * **Declaration Merging Warning**
     *
     * It is very likely incorrect to merge into this interface instead of the base {@linkcode DeleteOperation} for this Document or the
     * root {@linkcode DatabaseBackend.DeleteOperation} for all documents, for reasons outlined in the latter's remarks. If you have a valid
     * use case for doing so, please let us know.
     */
    interface OnDeleteDocumentsOperation extends Document.Database2.OnDeleteDocumentsOperation<DeleteOperation> {}

    /**
     * The interface passed to {@linkcode Combat._onDelete | Combat#_onDelete} and
     * {@link Hooks.DeleteDocument | the `deleteCombat` hook}.
     * @see {@linkcode Document.Database2.OnDeleteOptions}
     *
     * ---
     *
     * **Declaration Merging Warning**
     *
     * It is very likely incorrect to merge into this interface instead of the base {@linkcode DeleteOperation} for this Document or the
     * root {@linkcode DatabaseBackend.DeleteOperation} for all documents, for reasons outlined in the latter's remarks. If you have a valid
     * use case for doing so, please let us know.
     */
    interface OnDeleteOptions extends Document.Database2.OnDeleteOptions<DeleteOperation> {}

    /**
     * The interface passed to {@linkcode Combat._onDeleteOperation} and `Combat`-related collections'
     * `#_onModifyContents` methods.
     * @see {@linkcode Document.Database2.OnDeleteOperation}
     *
     * ---
     *
     * **Declaration Merging Warning**
     *
     * It is very likely incorrect to merge into this interface instead of the base {@linkcode DeleteOperation} for this Document or the
     * root {@linkcode DatabaseBackend.DeleteOperation} for all documents, for reasons outlined in the latter's remarks. If you have a valid
     * use case for doing so, please let us know.
     */
    interface OnDeleteOperation extends Document.Database2.OnDeleteOperation<DeleteOperation> {}

    namespace Internal {
      interface OperationNameMap<Temporary extends boolean | undefined = boolean | undefined> {
        GetDocumentsOperation: Combat.Database2.GetDocumentsOperation;
        BackendGetOperation: Combat.Database2.BackendGetOperation;
        GetOperation: Combat.Database2.GetOperation;

        CreateDocumentsOperation: Combat.Database2.CreateDocumentsOperation<Temporary>;
        // eslint-disable-next-line @typescript-eslint/no-deprecated
        CreateEmbeddedOperation: Combat.Database2.CreateEmbeddedOperation;
        BackendCreateOperation: Combat.Database2.BackendCreateOperation<Temporary>;
        CreateOperation: Combat.Database2.CreateOperation<Temporary>;
        PreCreateOptions: Combat.Database2.PreCreateOptions<Temporary>;
        PreCreateOperation: Combat.Database2.PreCreateOperation<Temporary>;
        // eslint-disable-next-line @typescript-eslint/no-deprecated
        OnCreateDocumentsOperation: Combat.Database2.OnCreateDocumentsOperation<Temporary>;
        OnCreateOptions: Combat.Database2.OnCreateOptions;
        OnCreateOperation: Combat.Database2.OnCreateOperation;

        UpdateOneDocumentOperation: Combat.Database2.UpdateOneDocumentOperation;
        // eslint-disable-next-line @typescript-eslint/no-deprecated
        UpdateEmbeddedOperation: Combat.Database2.UpdateEmbeddedOperation;
        UpdateManyDocumentsOperation: Combat.Database2.UpdateManyDocumentsOperation;
        BackendUpdateOperation: Combat.Database2.BackendUpdateOperation;
        UpdateOperation: Combat.Database2.UpdateOperation;
        PreUpdateOptions: Combat.Database2.PreUpdateOptions;
        PreUpdateOperation: Combat.Database2.PreUpdateOperation;
        // eslint-disable-next-line @typescript-eslint/no-deprecated
        OnUpdateDocumentsOperation: Combat.Database2.OnUpdateDocumentsOperation;
        OnUpdateOptions: Combat.Database2.OnUpdateOptions;
        OnUpdateOperation: Combat.Database2.OnUpdateOperation;

        DeleteOneDocumentOperation: Combat.Database2.DeleteOneDocumentOperation;
        // eslint-disable-next-line @typescript-eslint/no-deprecated
        DeleteEmbeddedOperation: Combat.Database2.DeleteEmbeddedOperation;
        DeleteManyDocumentsOperation: Combat.Database2.DeleteManyDocumentsOperation;
        BackendDeleteOperation: Combat.Database2.BackendDeleteOperation;
        DeleteOperation: Combat.Database2.DeleteOperation;
        PreDeleteOptions: Combat.Database2.PreDeleteOptions;
        PreDeleteOperation: Combat.Database2.PreDeleteOperation;
        // eslint-disable-next-line @typescript-eslint/no-deprecated
        OnDeleteDocumentsOperation: Combat.Database2.OnDeleteDocumentsOperation;
        OnDeleteOptions: Combat.Database2.OnDeleteOptions;
        OnDeleteOperation: Combat.Database2.OnDeleteOperation;
      }
    }

    /* ***********************************************
     *             DocsV2 DEPRECATIONS               *
     *************************************************/

    /** @deprecated Use {@linkcode GetOperation} instead. This type will be removed in v14.  */
    type Get = GetOperation;

    /** @deprecated Use {@linkcode GetDocumentsOperation} instead. This type will be removed in v14.  */
    type GetOptions = GetDocumentsOperation;

    /** @deprecated Use {@linkcode CreateOperation} instead. This type will be removed in v14.  */
    type Create<Temporary extends boolean | undefined> = CreateOperation<Temporary>;

    /** @deprecated Use {@linkcode UpdateOperation} instead. This type will be removed in v14.  */
    type Update = UpdateOperation;

    /** @deprecated Use {@linkcode DeleteOperation} instead. This type will be removed in v14.  */
    type Delete = DeleteOperation;

    // CreateDocumentsOperation didn't change purpose or name

    /** @deprecated Use {@linkcode UpdateManyDocumentsOperation} instead. This type will be removed in v14 */
    type UpdateDocumentsOperation = UpdateManyDocumentsOperation;

    /** @deprecated Use {@linkcode DeleteManyDocumentsOperation} instead. This type will be removed in v14 */
    type DeleteDocumentsOperation = DeleteManyDocumentsOperation;

    // PreCreateOptions didn't change purpose or name

    // OnCreateOptions didn't change purpose or name

    // PreCreateOperation didn't change purpose or name

    // OnCreateOperation didn't change purpose or name

    // PreUpdateOptions didn't change purpose or name

    // OnUpdateOptions didn't change purpose or name

    // PreUpdateOperation didn't change purpose or name

    // OnUpdateOperation didn't change purpose or name

    // PreDeleteOptions didn't change purpose or name

    // OnDeleteOptions didn't change purpose or name

    // PreDeleteOperation didn't change purpose or name

    // OnDeleteOperation didn't change purpose or name

    /** @deprecated Use {@linkcode OnCreateDocumentsOperation} instead. This type will be removed in v14 */
    // eslint-disable-next-line @typescript-eslint/no-deprecated
    type OnCreateDocumentsContext = OnCreateDocumentsOperation;

    /** @deprecated Use {@linkcode OnUpdateDocumentsOperation} instead. This type will be removed in v14 */
    // eslint-disable-next-line @typescript-eslint/no-deprecated
    type OnUpdateDocumentsContext = OnUpdateDocumentsOperation;

    /** @deprecated Use {@linkcode OnDeleteOptions} instead. This type will be removed in v14 */
    type DeleteOptions = OnDeleteOptions;

    /** @deprecated Use {@linkcode OnCreateOptions} instead. This type will be removed in v14 */
    type CreateOptions = OnCreateOptions;

    /** @deprecated Use {@linkcode OnUpdateOptions} instead. This type will be removed in v14 */
    type UpdateOptions = OnUpdateOptions;

    /** @deprecated Use {@linkcode OnDeleteDocumentsOperation} instead. This type will be removed in v14 */
    // eslint-disable-next-line @typescript-eslint/no-deprecated
    type DeleteDocumentsContext = OnDeleteDocumentsOperation;

    /** @deprecated use {@linkcode CreateDocumentsOperation} instead. This type will be removed in v14. */
    type DialogCreateOptions = CreateDocumentsOperation;
  }

  /**
   * If `Temporary` is true then {@linkcode Combat.Implementation}, otherwise {@linkcode Combat.Stored}.
   */
  type TemporaryIf<Temporary extends boolean | undefined> =
    true extends Extract<Temporary, true> ? Combat.Implementation : Combat.Stored;

  namespace Database {
    /** Options passed along in Get operations for Combats */
    interface Get extends foundry.abstract.types.DatabaseGetOperation<Combat.Parent> {}

    /** Options passed along in Create operations for Combats */
    interface Create<Temporary extends boolean | undefined = boolean | undefined>
      extends foundry.abstract.types.DatabaseCreateOperation<Combat.CreateData, Combat.Parent, Temporary> {}

    /** Options passed along in Delete operations for Combats */
    interface Delete extends foundry.abstract.types.DatabaseDeleteOperation<Combat.Parent> {}

    /** Options passed along in Update operations for Combats */
    interface Update extends foundry.abstract.types.DatabaseUpdateOperation<Combat.UpdateData, Combat.Parent> {
      direction: -1 | 1;
      worldTime: { delta: number };
      turnEvents: boolean;
    }

    /** Operation for {@linkcode Combat.createDocuments} */
    interface CreateDocumentsOperation<Temporary extends boolean | undefined>
      extends Document.Database.CreateDocumentsOperation<Combat.Database.Create<Temporary>> {}

    /** Operation for {@linkcode Combat.updateDocuments} */
    interface UpdateDocumentsOperation extends Document.Database.UpdateDocumentsOperation<Combat.Database.Update> {}

    /** Operation for {@linkcode Combat.deleteDocuments} */
    interface DeleteDocumentsOperation extends Document.Database.DeleteDocumentsOperation<Combat.Database.Delete> {}

    /** Operation for {@linkcode Combat.create} */
    interface CreateOperation<Temporary extends boolean | undefined>
      extends Document.Database.CreateDocumentsOperation<Combat.Database.Create<Temporary>> {}

    /** Operation for {@link Combat.update | `Combat#update`} */
    interface UpdateOperation extends Document.Database.UpdateOperation<Update> {}

    interface DeleteOperation extends Document.Database.DeleteOperation<Delete> {}

    /** Options for {@linkcode Combat.get} */
    interface GetOptions extends Document.Database.GetOptions {}

    /** Options for {@link Combat._preCreate | `Combat#_preCreate`} */
    interface PreCreateOptions extends Document.Database.PreCreateOptions<Create> {}

    /** Options for {@link Combat._onCreate | `Combat#_onCreate`} */
    interface OnCreateOptions extends Document.Database.CreateOptions<Create> {}

    /** Operation for {@linkcode Combat._preCreateOperation} */
    interface PreCreateOperation extends Document.Database.PreCreateOperationStatic<Combat.Database.Create> {}

    /** Operation for {@link Combat._onCreateOperation | `Combat#_onCreateOperation`} */
    interface OnCreateOperation extends Combat.Database.Create {}

    /** Options for {@link Combat._preUpdate | `Combat#_preUpdate`} */
    interface PreUpdateOptions extends Document.Database.PreUpdateOptions<Update> {}

    /** Options for {@link Combat._onUpdate | `Combat#_onUpdate`} */
    interface OnUpdateOptions extends Document.Database.UpdateOptions<Update> {}

    /** Operation for {@linkcode Combat._preUpdateOperation} */
    interface PreUpdateOperation extends Combat.Database.Update {}

    /** Operation for {@link Combat._onUpdateOperation | `Combat._preUpdateOperation`} */
    interface OnUpdateOperation extends Combat.Database.Update {}

    /** Options for {@link Combat._preDelete | `Combat#_preDelete`} */
    interface PreDeleteOptions extends Document.Database.PreDeleteOperationInstance<Delete> {}

    /** Options for {@link Combat._onDelete | `Combat#_onDelete`} */
    interface OnDeleteOptions extends Document.Database.DeleteOptions<Delete> {}

    /** Options for {@link Combat._preDeleteOperation | `Combat#_preDeleteOperation`} */
    interface PreDeleteOperation extends Combat.Database.Delete {}

    /** Options for {@link Combat._onDeleteOperation | `Combat#_onDeleteOperation`} */
    interface OnDeleteOperation extends Combat.Database.Delete {}

    /** Context for {@linkcode Combat._onDeleteOperation} */
    interface OnDeleteDocumentsContext extends Document.ModificationContext<Combat.Parent> {}

    /** Context for {@linkcode Combat._onCreateDocuments} */
    interface OnCreateDocumentsContext extends Document.ModificationContext<Combat.Parent> {}

    /** Context for {@linkcode Combat._onUpdateDocuments} */
    interface OnUpdateDocumentsContext extends Document.ModificationContext<Combat.Parent> {}

    /**
     * Options for {@link Combat._preCreateDescendantDocuments | `Combat#_preCreateDescendantDocuments`}
     * and {@link Combat._onCreateDescendantDocuments | `Combat#_onCreateDescendantDocuments`}
     */
    interface CreateOptions extends Document.Database.CreateOptions<Combat.Database.Create> {}

    /**
     * Options for {@link Combat._preUpdateDescendantDocuments | `Combat#_preUpdateDescendantDocuments`}
     * and {@link Combat._onUpdateDescendantDocuments | `Combat#_onUpdateDescendantDocuments`}
     */
    interface UpdateOptions extends Document.Database.UpdateOptions<Combat.Database.Update> {}

    /**
     * Options for {@link Combat._preDeleteDescendantDocuments | `Combat#_preDeleteDescendantDocuments`}
     * and {@link Combat._onDeleteDescendantDocuments | `Combat#_onDeleteDescendantDocuments`}
     */
    interface DeleteOptions extends Document.Database.DeleteOptions<Combat.Database.Delete> {}

    /**
     * Create options for {@linkcode Combat.createDialog}.
     */
    interface DialogCreateOptions extends InexactPartial<Create> {}
  }

  /**
   * The flags that are available for this document in the form `{ [scope: string]: { [key: string]: unknown } }`.
   */
  interface Flags extends Document.Internal.ConfiguredFlagsForName<Name> {}

  namespace Flags {
    /**
     * The valid scopes for the flags on this document e.g. `"core"` or `"dnd5e"`.
     */
    type Scope = Document.Internal.FlagKeyOf<Flags>;

    /**
     * The valid keys for a certain scope for example if the scope is "core" then a valid key may be `"sheetLock"` or `"viewMode"`.
     */
    type Key<Scope extends Flags.Scope> = Document.Internal.FlagKeyOf<Document.Internal.FlagGetKey<Flags, Scope>>;

    /**
     * Gets the type of a particular flag given a `Scope` and a `Key`.
     */
    type Get<Scope extends Flags.Scope, Key extends Flags.Key<Scope>> = Document.Internal.GetFlag<Flags, Scope, Key>;
  }

  /* ***********************************************
   *       CLIENT DOCUMENT TEMPLATE TYPES          *
   *************************************************/

  /** The interface {@linkcode Combat.fromDropData} receives */
  interface DropData extends Document.Internal.DropData<Name> {}

  /**
   * @deprecated Foundry prior to v13 had a completely unused `options` parameter in the {@linkcode Combat.fromDropData}
   * signature that has since been removed. This type will be removed in v14.
   */
  type DropDataOptions = never;

  /**
   * The interface for passing to {@linkcode Combat.defaultName}
   * @see {@linkcode Document.DefaultNameContext}
   */
  interface DefaultNameContext extends Document.DefaultNameContext<Name, Parent> {}

  /**
   * The interface for passing to {@linkcode Combat.createDialog}'s first parameter
   * @see {@linkcode Document.CreateDialogData}
   */
  interface CreateDialogData extends Document.CreateDialogData<CreateData> {}

  /**
   * @deprecated This is for a deprecated signature, and will be removed in v15.
   * The interface for passing to {@linkcode Combat.createDialog}'s second parameter that still includes partial Dialog
   * options, instead of being purely a {@linkcode Database2.CreateDocumentsOperation | CreateDocumentsOperation}.
   */
  interface CreateDialogDeprecatedOptions<Temporary extends boolean | undefined = boolean | undefined>
    extends Database2.CreateDocumentsOperation<Temporary>,
      Document._PartialDialogV1OptionsForCreateDialog {}

  /**
   * The interface for passing to {@linkcode Combat.createDialog}'s third parameter
   * @see {@linkcode Document.CreateDialogOptions}
   */
  interface CreateDialogOptions extends Document.CreateDialogOptions<Name> {}

<<<<<<< HEAD
  /**
   * The return type for {@linkcode Combat.createDialog}.
   * @see {@linkcode Document.CreateDialogReturn}
   */
  // TODO: inline .Stored in v14 instead of taking Temporary
  type CreateDialogReturn<
    Temporary extends boolean | undefined,
    PassedConfig extends Combat.CreateDialogOptions | undefined,
  > = Document.CreateDialogReturn<Combat.TemporaryIf<Temporary>, PassedConfig>;

  /**
   * The return type for {@linkcode Combat.deleteDialog | Combat#deleteDialog}.
   * @see {@linkcode Document.DeleteDialogReturn}
   */
  type DeleteDialogReturn<PassedConfig extends DialogV2.ConfirmConfig | undefined> = Document.DeleteDialogReturn<
    Combat.Stored,
    PassedConfig
  >;

  type PreCreateDescendantDocumentsArgs = Document.PreCreateDescendantDocumentsArgs<
=======
  type PreCreateDescendantDocumentsArgs = Document.Internal.PreCreateDescendantDocumentsArgs<
>>>>>>> 12412f66
    Combat.Stored,
    Combat.DirectDescendantName,
    Combat.Metadata.Embedded
  >;

  type OnCreateDescendantDocumentsArgs = Document.Internal.OnCreateDescendantDocumentsArgs<
    Combat.Stored,
    Combat.DirectDescendantName,
    Combat.Metadata.Embedded
  >;

  type PreUpdateDescendantDocumentsArgs = Document.Internal.PreUpdateDescendantDocumentsArgs<
    Combat.Stored,
    Combat.DirectDescendantName,
    Combat.Metadata.Embedded
  >;

  type OnUpdateDescendantDocumentsArgs = Document.Internal.OnUpdateDescendantDocumentsArgs<
    Combat.Stored,
    Combat.DirectDescendantName,
    Combat.Metadata.Embedded
  >;

  type PreDeleteDescendantDocumentsArgs = Document.Internal.PreDeleteDescendantDocumentsArgs<
    Combat.Stored,
    Combat.DirectDescendantName,
    Combat.Metadata.Embedded
  >;

  type OnDeleteDescendantDocumentsArgs = Document.Internal.OnDeleteDescendantDocumentsArgs<
    Combat.Stored,
    Combat.DirectDescendantName,
    Combat.Metadata.Embedded
  >;

  /* ***********************************************
   *             COMBAT-SPECIFIC TYPES             *
   *************************************************/

  /** @internal */
  type _InitiativeOptions = NullishProps<{
    /**
     * A non-default initiative formula to roll. Otherwise the system default is used.
     * @defaultValue `null`
     */
    formula: string;

    /**
     * Update the Combat turn after adding new initiative scores to keep the turn on the same Combatant.
     * @defaultValue `true`
     */
    updateTurn: boolean;
  }> &
    InexactPartial<{
      /**
       * Additional options with which to customize created Chat Messages
       * @defaultValue `{}`
       * @remarks Can't be `null` as it only has a parameter default
       */
      messageOptions: ChatMessage.CreateData;
    }>;

  interface InitiativeOptions extends _InitiativeOptions {}

  interface HistoryData {
    round: number | null;
    turn: number | null;
    tokenId: string | null;
    combatantId: string | null;
  }

  interface TurnEventContext {
    round: number;
    turn: number;
    skipped: boolean;
  }

  interface RoundEventContext extends Omit<TurnEventContext, "turn"> {}

  type CONFIG_SETTING = "combatTrackerConfig";

  /**
   * The arguments to construct the document.
   *
   * @deprecated Writing the signature directly has helped reduce circularities and therefore is
   * now recommended.
   */
  // eslint-disable-next-line @typescript-eslint/no-deprecated
  type ConstructorArgs = Document.ConstructorParameters<CreateData, Parent>;

  /**
   * @deprecated Replaced with {@linkcode Combat.ConfiguredSubType} (will be removed in v14).
   */
  type ConfiguredSubTypes = ConfiguredSubType;
}

/**
 * The client-side Combat document which extends the common BaseCombat model.
 *
 * @see {@linkcode Combats}                       The world-level collection of Combat documents
 * @see {@linkcode Combatant}                     The Combatant embedded document which exists within a Combat document
 * @see {@linkcode CombatConfig}                  The Combat configuration application
 */
declare class Combat<out SubType extends Combat.SubType = Combat.SubType> extends BaseCombat.Internal
  .ClientDocument<SubType> {
  /**
   * @param data    - Initial data from which to construct the `Combat`
   * @param context - Construction context options
   */
  // Note(LukeAbby): Optional as there are currently no required properties on `CreateData`.
  constructor(data?: Combat.CreateData<SubType>, context?: Combat.ConstructionContext);

  /** Track the sorted turn order of this combat encounter */
  turns: Combatant.Implementation[];

  /** Record the current round, turn, and tokenId to understand changes in the encounter state */
  current: Combat.HistoryData;

  /**
   * Track the previous round, turn, and tokenId to understand changes in the encounter state
   * @remarks Only `undefined` prior to first {@link Combat._onUpdate | `Combat#_onUpdate`} or {@link Combat.setupTurns | `Combat#setupTurns`} (which is called in
   * {@link Combat.prepareDerivedData | `Combat#prepareDerivedData`}) call
   */
  previous: Combat.HistoryData | undefined;

  /**
   * The configuration setting used to record Combat preferences
   * @defaultValue `"combatTrackerConfig"`
   * @privateRemarks Right now it doesn't make sense to make this not a literal, as `type CONFIG_SETTING` is static, so changing this would
   * just make {@link Combat.settings | `Combat#settings`} and {@linkcode CombatEncounters.settings} incorrect
   */
  // TODO: Make the setting name configurable?
  static CONFIG_SETTING: "combatTrackerConfig";

  /** Get the Combatant who has the current turn. */
  get combatant(): Combatant.Implementation | undefined | null;

  /**
   * Get the Combatant who has the next turn.
   */
  get nextCombatant(): Combatant.Implementation | undefined;

  /** Return the object of settings which modify the Combat Tracker behavior */
  // Type is copied here to avoid recursion issue
  // TODO: Make the setting name configurable?
  get settings(): foundry.helpers.ClientSettings.SettingInitializedType<"core", Combat.CONFIG_SETTING>;

  /** Has this combat encounter been started? */
  get started(): boolean;

  /** @remarks Foundry's implementation in {@linkcode Combat} always returns `true` */
  override get visible(): boolean;

  /** Is this combat active in the current scene? */
  get isActive(): boolean;

  /**
   * Is this Combat currently being viewed?
   */
  get isView(): boolean;

  /**
   * Set the current Combat encounter as active within the Scene.
   * Deactivate all other Combat encounters within the viewed Scene and set this one as active
   * @param options - Additional context to customize the update workflow
   */
  activate(options?: Combat.Database.UpdateOperation): Promise<Combat.Implementation[]>;

  /** @remarks Calls {@link Combat.setupTurns | `Combat#setupTurns`} if there is at least one Combatant and `this.turns` is empty */
  override prepareDerivedData(): void;

  /**
   * Get a Combatant using its Token id
   * @param token - A Token ID or a TokenDocument instance
   * @returns An array of Combatants which represent the Token.
   */
  getCombatantsByToken(token: string | TokenDocument.Implementation): Combatant.Implementation[];

  /**
   * Get a Combatant that represents the given Actor or Actor ID.
   * @param actorOrId - An Actor ID or an Actor instance.
   */
  getCombatantsByActor(actorOrId: string | Actor.Implementation): Combatant.Implementation[];

  /**
   * Calculate the time delta between two turns.
   * @param fromRound - The from-round
   * @param fromTurn  - The from-turn
   * @param toRound   - The to-round
   * @param toTurn    - The to-turn
   */
  getTimeDelta(fromRound: number, fromTurn: number | null, toRound: number, toTurn: number | null): number;

  /** Begin the combat encounter, advancing to round 1 and turn 1 */
  startCombat(): Promise<this>;

  /** Advance the combat to the next round */
  nextRound(): Promise<this>;

  /** Rewind the combat to the previous round */
  previousRound(): Promise<this>;

  /** Advance the combat to the next turn */
  nextTurn(): Promise<this>;

  /** Rewind the combat to the previous turn */
  previousTurn(): Promise<this>;

  /** Display a dialog querying the GM whether they wish to end the combat encounter and empty the tracker */
  endCombat(): Promise<this>;

  /** Toggle whether this combat is linked to the scene or globally available. */
  toggleSceneLink(): Promise<this>;

  /** Reset all combatant initiative scores, setting the turn back to zero */
  resetAll(): Promise<this | undefined>;

  /**
   * Roll initiative for one or multiple Combatants within the Combat document
   * @param ids     - A Combatant id or Array of ids for which to roll
   * @param options - Additional options which modify how initiative rolls are created or presented. (default: `{}`)
   * @returns A promise which resolves to the updated Combat document once updates are complete.
   */
  rollInitiative(ids: MaybeArray<string>, options?: Combat.InitiativeOptions): Promise<this>;

  /**
   * Roll initiative for all combatants which have not already rolled
   * @param options - Additional options forwarded to the Combat.rollInitiative method (default: `{}`)
   */
  rollAll(options?: Combat.InitiativeOptions): Promise<this>;

  /**
   * Roll initiative for all non-player actors who have not already rolled
   * @param options - Additional options forwarded to the Combat.rollInitiative method (default: `{}`)
   */
  rollNPC(options?: Combat.InitiativeOptions): Promise<this>;

  /**
   * Assign initiative for a single Combatant within the Combat encounter.
   * Update the Combat turn order to maintain the same combatant as the current turn.
   * @param id    - The combatant ID for which to set initiative
   * @param value - A specific initiative value to set
   */
  setInitiative(id: string, value: number): Promise<void>;

  /** Return the Array of combatants sorted into initiative order, breaking ties alphabetically by name. */
  setupTurns(): Combatant.Implementation[];

  /**
   * Debounce changes to the composition of the Combat encounter to de-duplicate multiple concurrent Combatant changes.
   * If this is the currently viewed encounter, re-render the CombatTracker application.
   */
  debounceSetup: () => void;

  /**
   * Update active effect durations for all actors present in this Combat encounter.
   */
  updateCombatantActors(): void;

  /**
   * Loads the registered Combat Theme (if any) and plays the requested type of sound.
   * If multiple exist for that type, one is chosen at random.
   * @param announcement - The announcement that should be played: "startEncounter", "nextUp", or "yourTurn".
   */
  protected _playCombatSound(announcement: CONST.COMBAT_ANNOUNCEMENTS): void;

  /**
   * Define how the array of Combatants is sorted in the displayed list of the tracker.
   * This method can be overridden by a system or module which needs to display combatants in an alternative order.
   * The default sorting rules sort in descending order of initiative using combatant IDs for tiebreakers.
   * @param  a - Some combatant
   * @param  b - Some other combatant
   */
  protected _sortCombatants(a: Combatant.Implementation, b: Combatant.Implementation): number;

  /**
   * Refresh the Token HUD under certain circumstances.
   * @param documents - A list of Combatant documents that were added or removed.
   */
  protected _refreshTokenHUD(documents: Combatant.Implementation[]): void;

  /**
   * Clear the movement history of all Tokens within this Combat.
   * or
   * Clear the movement history of the Combatants' Tokens.
   * @param combatants - The combatants whose movement history is cleared
   */
  clearMovementHistories(combatants?: Iterable<Combatant.Implementation>): Promise<void>;

  // _onCreate, _onUpdate, and _onDelete  are all overridden but with no signature changes from BaseCombat.

  protected override _onCreateDescendantDocuments(...args: Combat.OnCreateDescendantDocumentsArgs): void;

  protected override _onUpdateDescendantDocuments(...args: Combat.OnUpdateDescendantDocumentsArgs): void;

  protected override _onDeleteDescendantDocuments(...args: Combat.OnDeleteDescendantDocumentsArgs): void;

  /**
   * This workflow occurs after a Combatant is added to the Combat.
   * This can be overridden to implement system-specific combat tracking behaviors.
   * The default implementation of this function does nothing.
   * This method only executes for one designated GM user. If no GM users are present this method will not be called.
   * @param combatant - The Combatant that entered the Combat
   */
  protected _onEnter(combatant: Combatant.Implementation): Promise<void>;

  /**
   * This workflow occurs after a Combatant is removed from the Combat.
   * This can be overridden to implement system-specific combat tracking behaviors.
   * The default implementation of this function does nothing.
   * This method only executes for one designated GM user. If no GM users are present this method will not be called.
   * @param combatant - The Combatant that exited the Combat
   */
  protected _onExit(combatant: Combatant.Implementation): Promise<void>;

  /**
   * Called after {@link Combat#_onExit} and takes care of clearing the movement history of the
   * Combatant's Token.
   * This function is not called for Combatants that don't have a Token.
   * The default implementation clears the movement history always.
   * @param combatant - The Combatant that exited the Combat
   */
  protected _clearMovementHistoryOnExit(combatant: Combatant.Implementation): Promise<void>;

  /**
   * Get the current history state of the Combat encounter.
   * @param combatant - The new active combatant (default: `this.combatant`)
   */
  protected _getCurrentState(combatant?: Combatant.Implementation): Combat.HistoryData;

  /**
   * Update display of Token combat turn markers.
   */
  protected _updateTurnMarkers(): void;

  /**
   * Manage the execution of Combat lifecycle events.
   * This method orchestrates the execution of four events in the following order, as applicable:
   * 1. End Turn
   * 2. End Round
   * 3. Begin Round
   * 4. Begin Turn
   * Each lifecycle event is an async method, and each is awaited before proceeding.
   */
  protected _manageTurnEvents(): Promise<void>;

  /**
   * A workflow that occurs at the end of each Combat Turn.
   * This workflow occurs after the Combat document update.
   * This can be overridden to implement system-specific combat tracking behaviors.
   * The default implementation of this function does nothing.
   * This method only executes for one designated GM user. If no GM users are present this method will not be called.
   * @param combatant - The Combatant whose turn just ended
   * @param context   - The context of the turn tat just ended
   */
  protected _onEndTurn(combatant: Combatant.Implementation, context: Combat.TurnEventContext): Promise<void>;

  /**
   * A workflow that occurs at the end of each Combat Round.
   * This workflow occurs after the Combat document update.
   * This can be overridden to implement system-specific combat tracking behaviors.
   * The default implementation of this function does nothing.
   * This method only executes for one designated GM user. If no GM users are present this method will not be called.
   * @param context - The context of the round that just ended
   */
  protected _onEndRound(context: Combat.RoundEventContext): Promise<void>;

  /**
   * A workflow that occurs at the start of each Combat Round.
   * This workflow occurs after the Combat document update.
   * This can be overridden to implement system-specific combat tracking behaviors.
   * The default implementation of this function does nothing.
   * This method only executes for one designated GM user. If no GM users are present this method will not be called.
   * @param context - The context of the round that just started
   */
  protected _onStartRound(context: Combat.RoundEventContext): Promise<void>;

  /**
   * A workflow that occurs at the start of each Combat Turn.
   * This workflow occurs after the Combat document update.
   * This can be overridden to implement system-specific combat tracking behaviors.
   * The default implementation of this function does nothing.
   * This method only executes for one designated GM user. If no GM users are present this method will not be called.
   * @param combatant - The Combatant whose turn just started
   * @param context   - The context of the turn that just started
   */
  protected _onStartTurn(combatant: Combatant.Implementation, context: Combat.TurnEventContext): Promise<void>;

  /**
   * Called after {@link Combat#_onStartTurn} and takes care of clearing the movement history of the
   * Combatant's Token.
   * This function is not called for Combatants that don't have a Token.
   * The default implementation clears the movement history always.
   * @param combatant - The Combatant whose turn just started
   * @param context   - The context of the turn that just started
   */
  protected _clearMovementHistoryOnStartTurn(
    combatant: Combatant.Implementation,
    context: Combat.TurnEventContext,
  ): Promise<void>;

  /**
   * When Tokens are deleted, handle actions to update/delete Combatants of these Tokens.
   * @param tokens    - An array of Tokens which have been deleted
   * @param operation - The operation that deleted the Tokens
   * @param user      - The User that deleted the Tokens
   */
  protected static _onDeleteTokens(
    tokens: TokenDocument.Implementation[],
    operation: Combat.Database.DeleteOperation,
    user: User.Implementation,
  ): void;

  /**
   * @deprecated Since v12, no stated end
   * @remarks Foundry provides no deprecation warning; use {@link Combat.getCombatantsByActor | `Combat#getCombatantsByActor`} instead.
   */
  getCombatantByActor(actor: string | Actor.Implementation): Combatant.Implementation | null;

  /**
   * @deprecated Since v12, no stated end
   * @remarks Foundry provides no deprecation warning; use {@link Combat.getCombatantsByActor | `Combat#getCombatantsByActor`} instead.
   */
  getCombatantByToken(token: string | Token.Implementation): Combatant.Implementation | null;

  /*
   * After this point these are not really overridden methods.
   * They are here because Foundry's documents are complex and have lots of edge cases.
   * There are DRY ways of representing this but this ends up being harder to understand
   * for end users extending these functions, especially for static methods. There are also a
   * number of methods that don't make sense to call directly on `Document` like `createDocuments`,
   * as there is no data that can safely construct every possible document. Finally keeping definitions
   * separate like this helps against circularities.
   */

  // ClientDocument overrides

  protected override _preCreateDescendantDocuments(...args: Combat.PreCreateDescendantDocumentsArgs): void;

  protected override _preUpdateDescendantDocuments(...args: Combat.PreUpdateDescendantDocumentsArgs): void;

  protected override _preDeleteDescendantDocuments(...args: Combat.PreDeleteDescendantDocumentsArgs): void;

  static override defaultName(context?: Combat.DefaultNameContext): string;

  static override createDialog<
    Temporary extends boolean | undefined = boolean | undefined,
    Options extends Combat.CreateDialogOptions | undefined = undefined,
  >(
    data?: Combat.CreateDialogData,
    createOptions?: Combat.Database2.CreateDocumentsOperation<Temporary>,
    options?: Options,
  ): Promise<Combat.CreateDialogReturn<Temporary, Options>>;

  /**
   * @deprecated "The `ClientDocument.createDialog` signature has changed. It now accepts database operation options in its second
   * parameter, and options for {@linkcode DialogV2.prompt} in its third parameter." (since v13, until v15)
   *
   * @see {@linkcode Combat.CreateDialogDeprecatedOptions}
   */
  static override createDialog<
    Temporary extends boolean | undefined = boolean | undefined,
    Options extends Combat.CreateDialogOptions | undefined = undefined,
  >(
    data: Combat.CreateDialogData,
    // eslint-disable-next-line @typescript-eslint/no-deprecated
    createOptions: Combat.CreateDialogDeprecatedOptions<Temporary>,
    options?: Options,
  ): Promise<Combat.CreateDialogReturn<Temporary, Options>>;

  override deleteDialog<Options extends DialogV2.ConfirmConfig | undefined = undefined>(
    options?: Options,
    operation?: Combat.Database2.DeleteOneDocumentOperation,
  ): Promise<Combat.DeleteDialogReturn<Options>>;

  /**
   * @deprecated "`options` is now an object containing entries supported by {@linkcode DialogV2.confirm | DialogV2.confirm}."
   * (since v13, until v15)
   *
   * @see {@linkcode Document.DeleteDialogDeprecatedConfig}
   */
  // eslint-disable-next-line @typescript-eslint/no-deprecated
  override deleteDialog<Options extends Document.DeleteDialogDeprecatedConfig | undefined = undefined>(
    options?: Options,
    operation?: Combat.Database2.DeleteOneDocumentOperation,
  ): Promise<Combat.DeleteDialogReturn<Options>>;

  static override fromDropData(data: Combat.DropData): Promise<Combat.Implementation | undefined>;

  static override fromImport(
    source: Combat.Source,
    context?: Document.FromImportContext<Combat.Parent> | null,
  ): Promise<Combat.Implementation>;

  override _onClickDocumentLink(event: MouseEvent): ClientDocument.OnClickDocumentLinkReturn;

  #Combat: true;
}

export default Combat;<|MERGE_RESOLUTION|>--- conflicted
+++ resolved
@@ -1178,7 +1178,6 @@
    */
   interface CreateDialogOptions extends Document.CreateDialogOptions<Name> {}
 
-<<<<<<< HEAD
   /**
    * The return type for {@linkcode Combat.createDialog}.
    * @see {@linkcode Document.CreateDialogReturn}
@@ -1198,10 +1197,7 @@
     PassedConfig
   >;
 
-  type PreCreateDescendantDocumentsArgs = Document.PreCreateDescendantDocumentsArgs<
-=======
   type PreCreateDescendantDocumentsArgs = Document.Internal.PreCreateDescendantDocumentsArgs<
->>>>>>> 12412f66
     Combat.Stored,
     Combat.DirectDescendantName,
     Combat.Metadata.Embedded
