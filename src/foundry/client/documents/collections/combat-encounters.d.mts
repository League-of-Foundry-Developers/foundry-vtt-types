import type { Identity } from "#utils";
import type Document from "#common/abstract/document.d.mts";
import type { WorldCollection } from "#client/documents/abstract/_module.d.mts";
<<<<<<< HEAD
=======
import type { ClientSettings } from "#client/helpers/_module.d.mts";
>>>>>>> b9422589

/**
 * The singleton collection of Combat documents which exist within the active World.
 * This Collection is accessible within the Game object as game.combats.
 *
 * @see {@linkcode foundry.documents.Combat}: The Combat document
 * @see {@linkcode foundry.applications.sidebar.tabs.CombatTracker}: The CombatTracker sidebar directory
 */
<<<<<<< HEAD
declare class CombatEncounters extends WorldCollection<"Combat", "CombatEncounters"> {
=======
declare class CombatEncounters extends WorldCollection<"Combat"> {
>>>>>>> b9422589
  static override documentName: "Combat";

  /** @privateRemarks Fake type override */
  static override get instance(): CombatEncounters.Implementation;

  /** Provide the settings object which configures the Combat document */
  static get settings(): ClientSettings.SettingInitializedType<"core", Combat.CONFIG_SETTING>;

  override get directory(): typeof ui.combat;

  /**
   * Get an Array of Combat instances which apply to the current canvas scene
   */
  get combats(): Combat.Stored[];

  /**
   * The currently active Combat instance
   */
  get active(): Combat.Stored | undefined;

  /**
   * The currently viewed Combat encounter
   */
  get viewed(): Combat.Stored | null;

  /** @deprecated Removed without replacement in v13. This warning will be removed in v14. */
  protected _onDeleteToken(...args: never): never;
}

declare namespace CombatEncounters {
  /**
   * @deprecated There should only be a single implementation of this class in use at one time,
   * use {@linkcode CombatEncounters.Implementation} instead. This will be removed in v15.
   */
  type Any = Internal.Any;

  /**
   * @deprecated There should only be a single implementation of this class in use at one time,
   * use {@linkcode CombatEncounters.ImplementationClass} instead. This will be removed in v15.
   */ type AnyConstructor = Internal.AnyConstructor;

  namespace Internal {
    interface Any extends AnyCombatEncounters {}
    interface AnyConstructor extends Identity<typeof AnyCombatEncounters> {}
  }

  interface ImplementationClass extends Document.Internal.ConfiguredCollectionClass<"Combat"> {}
  interface Implementation extends Document.Internal.ConfiguredCollection<"Combat"> {}

<<<<<<< HEAD
  /** @deprecated Replaced by {@linkcode CombatEncounters.ImplementationClass}. */
  type ConfiguredClass = ImplementationClass;

  /** @deprecated Replaced by {@linkcode CombatEncounters.Implementation}. */
=======
  /** @deprecated Replaced by {@linkcode CombatEncounters.ImplementationClass}. Will be removed in v15. */
  type ConfiguredClass = ImplementationClass;

  /** @deprecated Replaced by {@linkcode CombatEncounters.Implementation}. Will be removed in v15. */
>>>>>>> b9422589
  type Configured = Implementation;
}

export default CombatEncounters;

declare abstract class AnyCombatEncounters extends CombatEncounters {
  constructor(...args: never);
}<|MERGE_RESOLUTION|>--- conflicted
+++ resolved
@@ -1,10 +1,7 @@
 import type { Identity } from "#utils";
 import type Document from "#common/abstract/document.d.mts";
 import type { WorldCollection } from "#client/documents/abstract/_module.d.mts";
-<<<<<<< HEAD
-=======
 import type { ClientSettings } from "#client/helpers/_module.d.mts";
->>>>>>> b9422589
 
 /**
  * The singleton collection of Combat documents which exist within the active World.
@@ -13,11 +10,7 @@
  * @see {@linkcode foundry.documents.Combat}: The Combat document
  * @see {@linkcode foundry.applications.sidebar.tabs.CombatTracker}: The CombatTracker sidebar directory
  */
-<<<<<<< HEAD
-declare class CombatEncounters extends WorldCollection<"Combat", "CombatEncounters"> {
-=======
 declare class CombatEncounters extends WorldCollection<"Combat"> {
->>>>>>> b9422589
   static override documentName: "Combat";
 
   /** @privateRemarks Fake type override */
@@ -67,17 +60,10 @@
   interface ImplementationClass extends Document.Internal.ConfiguredCollectionClass<"Combat"> {}
   interface Implementation extends Document.Internal.ConfiguredCollection<"Combat"> {}
 
-<<<<<<< HEAD
-  /** @deprecated Replaced by {@linkcode CombatEncounters.ImplementationClass}. */
-  type ConfiguredClass = ImplementationClass;
-
-  /** @deprecated Replaced by {@linkcode CombatEncounters.Implementation}. */
-=======
   /** @deprecated Replaced by {@linkcode CombatEncounters.ImplementationClass}. Will be removed in v15. */
   type ConfiguredClass = ImplementationClass;
 
   /** @deprecated Replaced by {@linkcode CombatEncounters.Implementation}. Will be removed in v15. */
->>>>>>> b9422589
   type Configured = Implementation;
 }
 
