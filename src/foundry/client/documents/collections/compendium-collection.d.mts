--- conflicted
+++ resolved
@@ -1,23 +1,13 @@
 import type {
   Coalesce,
   DeepPartial,
-<<<<<<< HEAD
-  DotKeys,
-=======
->>>>>>> b9422589
   EmptyObject,
   GetKey,
   Identity,
   InexactPartial,
-<<<<<<< HEAD
-  PrettifyType,
-  SimpleMerge,
-=======
   IntentionalPartial,
   PrettifyType,
   SimpleMerge,
-  UnionToIntersection,
->>>>>>> b9422589
 } from "#utils";
 import type { fields } from "#client/data/_module.d.mts";
 import type Document from "#common/abstract/document.d.mts";
@@ -31,15 +21,11 @@
 
 /** @privateRemarks `AllHooks` only used for links */
 // eslint-disable-next-line @typescript-eslint/no-unused-vars
-<<<<<<< HEAD
-import type { AllHooks } from "#client/hooks.mjs";
-=======
 import type { AllHooks } from "#client/hooks.d.mts";
 
 /** @privateRemarks `ClientDocumentMixin` only used for links */
 // eslint-disable-next-line @typescript-eslint/no-unused-vars
 import type ClientDocumentMixin from "#client/documents/abstract/client-document.d.mts";
->>>>>>> b9422589
 
 /**
  * A collection of Document objects contained within a specific compendium pack.
@@ -50,11 +36,7 @@
 declare class CompendiumCollection<
   DocumentName extends CompendiumCollection.DocumentName,
 > extends DirectoryCollectionMixin(DocumentCollection)<DocumentName> {
-<<<<<<< HEAD
-  /** @param metadata - The compendium metadata, an object provided by {@linkcode foundry.Game.data | game.data} */
-=======
   /** @param metadata - The compendium metadata, an object provided by {@linkcode Game.data | game.data} */
->>>>>>> b9422589
   constructor(metadata: CompendiumCollection.ConstructorMetadata<DocumentName>);
 
   /** The compendium metadata which defines the compendium content and location */
@@ -104,11 +86,7 @@
   get folders(): CompendiumFolderCollection<DocumentName>;
 
   /**
-<<<<<<< HEAD
-   * @remarks 1 less than in-world, to allow importing a whole compendium under one root folder in the world collection.
-=======
    * @remarks One less than in-world, to allow importing a whole compendium under one root folder in the world collection.
->>>>>>> b9422589
    * @defaultValue {@linkcode CONST.FOLDER_MAX_DEPTH}`- 1`
    */
   get maxFolderDepth(): number;
@@ -116,12 +94,7 @@
   /**
    * Get the Folder that this Compendium is displayed within
    */
-<<<<<<< HEAD
-  // TODO: StoredOfType
-  get folder(): Folder.OfType<"Compendium"> | null;
-=======
   get folder(): Folder.Stored<"Compendium"> | null;
->>>>>>> b9422589
 
   /**
    * Assign this CompendiumCollection to be organized within a specific Folder.
@@ -129,12 +102,7 @@
    * @returns A promise which resolves once the transaction is complete
    * @remarks Can either pass a `Folder` instance or the ID of one in {@linkcode foundry.Game.folders | game.folders}
    */
-<<<<<<< HEAD
-  // TODO: StoredOfType
-  setFolder(folder: Folder.OfType<"Compendium"> | string | null): Promise<void>;
-=======
   setFolder(folder: Folder.Stored<"Compendium"> | string | null): Promise<void>;
->>>>>>> b9422589
 
   /**
    * Get the sort order for this Compendium
@@ -146,11 +114,7 @@
   /** Access the compendium configuration data for this pack */
   get config(): CompendiumCollection.StoredConfiguration | EmptyObject;
 
-<<<<<<< HEAD
-  get documentName(): DocumentName;
-=======
   override get documentName(): DocumentName;
->>>>>>> b9422589
 
   /** Track whether the Compendium Collection is locked for editing */
   get locked(): boolean;
@@ -158,11 +122,7 @@
   /**
    * The visibility configuration of this compendium pack.
    * @remarks Foundry wants this to be {@linkcode CompendiumCollection.OwnershipData} (omitting the `NONE` key),
-<<<<<<< HEAD
-   * but due to {@link https://github.com/foundryvtt/foundryvtt/issues/13354} it's not.
-=======
    * but due to {@link https://github.com/foundryvtt/foundryvtt/issues/13354}, it's not, currently.
->>>>>>> b9422589
    */
   get ownership(): BasePackage.OwnershipRecord;
 
@@ -192,11 +152,7 @@
 
   /**
    * @remarks Since all documents will get flushed at the end of the cache timer anyway, this doesn't clear documents with currently
-<<<<<<< HEAD
-   * rendered sheets in {@linkcode foundry.documents.abstract.ClientDocumentMixin.AnyMixed.apps | #apps}
-=======
    * rendered sheets in their {@linkcode ClientDocumentMixin.AnyMixed.apps | #apps}
->>>>>>> b9422589
    */
   override clear(): void;
 
@@ -204,22 +160,14 @@
    * Load the Compendium index and cache it as the keys and values of the Collection.
    * @param options - Options which customize how the index is created
    */
-<<<<<<< HEAD
-  getIndex(options?: CompendiumCollection.GetIndexOptions<DocumentName>): Promise<this["index"]>;
-=======
   getIndex(options?: CompendiumCollection.GetIndexOptions): Promise<this["index"]>;
->>>>>>> b9422589
 
   /**
    * Get a single Document from this Compendium by ID.
    * The document may already be locally cached, otherwise it is retrieved from the server.
    * @param id - The requested Document `id`
    * @returns The retrieved Document instance
-<<<<<<< HEAD
-   * @remarks Only returns `undefined` if passed a falsey `id`, `null` is for document not found.
-=======
    * @remarks A return of `undefined` is only possible if passing a falsey `id`. If the retrieval fails, returns `null`.
->>>>>>> b9422589
    */
   getDocument(id: string): Promise<Document.StoredForName<DocumentName> | undefined | null>;
 
@@ -250,11 +198,7 @@
 
   /**
    * Get the ownership level that a User has for this Compendium pack.
-<<<<<<< HEAD
-   * @param user - The user being tested (default: {@linkcode foundry.Game.user | game.user})
-=======
    * @param user - The user being tested (default: {@linkcode Game.user | game.user})
->>>>>>> b9422589
    * @returns The ownership level in {@linkcode CONST.DOCUMENT_OWNERSHIP_LEVELS}
    */
   getUserLevel(user?: User.Implementation): CONST.DOCUMENT_OWNERSHIP_LEVELS;
@@ -276,16 +220,6 @@
    * Import a Document into this Compendium Collection.
    * @param document - The existing Document you wish to import
    * @param options  - Additional options which modify how the data is imported.
-<<<<<<< HEAD
-   * See {@linkcode foundry.documents.abstract.ClientDocumentMixin.AnyMixed.toCompendium | ClientDocument#toCompendium} (default: `{}`)
-   * @returns The imported Document instance
-   * @remarks Takes either the primary document type of this compendium or a `Folder` of the appropriate type.
-   */
-  importDocument(
-    document: Document.ImplementationFor<DocumentName> | Folder.OfType<DocumentName>,
-    options?: ClientDocument.ToCompendiumOptions,
-  ): Promise<Document.StoredForName<DocumentName> | undefined>;
-=======
    * See {@linkcode ClientDocumentMixin.AnyMixed.toCompendium | ClientDocument#toCompendium} (default: `{}`)
    * @returns The imported Document instance
    * @remarks Takes either the primary document type of this compendium or a `Folder` of the appropriate type.
@@ -294,18 +228,13 @@
     document: Doc,
     options?: ClientDocument.ToCompendiumOptions,
   ): Promise<CompendiumCollection.ImportDocumentReturn<Doc> | undefined>;
->>>>>>> b9422589
 
   /**
    * Import a Folder into this Compendium Collection.
    * @param folder  - The existing Folder you wish to import
    * @param options - Additional options which modify how the data is imported.
    */
-<<<<<<< HEAD
-  importFolder(folder: Folder.OfType<DocumentName>, options?: CompendiumCollection.ImportFolderOptions): Promise<void>;
-=======
   importFolder(folder: Folder.Stored<DocumentName>, options?: CompendiumCollection.ImportFolderOptions): Promise<void>;
->>>>>>> b9422589
 
   /**
    * Import an array of Folders into this Compendium Collection.
@@ -313,11 +242,7 @@
    * @param options - Additional options which modify how the data is imported.
    */
   importFolders(
-<<<<<<< HEAD
-    folders: Folder.OfType<DocumentName>[],
-=======
     folders: Folder.Stored<DocumentName>[],
->>>>>>> b9422589
     options?: CompendiumCollection.ImportFoldersOptions,
   ): Promise<void>;
 
@@ -336,15 +261,9 @@
    * @returns A promise which resolves in the following ways: an array of imported Documents if the "yes" button was pressed,
    * false if the "no" button was pressed, or null if the dialog was closed without making a choice.
    */
-<<<<<<< HEAD
-  importDialog<Options extends CompendiumCollection.ImportDialogOptions>(
-    options?: Options,
-  ): Promise<CompendiumCollection.ImportDialogReturn<DocumentName, Options> | null | false>;
-=======
   importDialog<Options extends CompendiumCollection.ImportDialogOptions | undefined = undefined>(
     options?: Options,
   ): Promise<CompendiumCollection.ImportDialogReturn<DocumentName, Options>>;
->>>>>>> b9422589
 
   /**
    * Add a Document to the index, capturing it's relevant index attributes
@@ -355,10 +274,7 @@
   /**
    * Prompt the gamemaster with a dialog to configure ownership of this Compendium pack.
    * @returns The configured ownership for the pack
-<<<<<<< HEAD
-=======
    * @privateRemarks Always returns `this.ownership`, not the dialog return
->>>>>>> b9422589
    */
   configureOwnershipDialog(): Promise<BasePackage.OwnershipRecord>;
 
@@ -374,19 +290,11 @@
    * @param metadata - The compendium metadata used to create the new pack
    * @param options  - Additional options which modify the Compendium creation request (default: `{}`)
    */
-<<<<<<< HEAD
-  static createCompendium<DocumentName extends CompendiumCollection.DocumentName>(
-    // this: abstract new (...args: never) => CompendiumCollection<NoInfer<T>>,
-    metadata: CompendiumCollection.CreateCompendiumMetadata<DocumentName>,
-    options?: CompendiumCollection.ManageCompendiumSocketOptions,
-  ): Promise<CompendiumCollection<DocumentName>>;
-=======
   static createCompendium<Type extends CompendiumCollection.DocumentName>(
     this: abstract new (...args: never) => CompendiumCollection<NoInfer<Type>>,
     metadata: CompendiumCollection.CreateCompendiumMetadata<Type>,
     options?: CompendiumCollection.ManageCompendiumSocketOptions,
   ): Promise<CompendiumCollection<Type>>;
->>>>>>> b9422589
 
   /**
    * Generate a UUID for a given primary document ID within this Compendium pack
@@ -423,11 +331,8 @@
    */
   migrate(options?: CompendiumCollection.MigrateOptions): Promise<this>;
 
-<<<<<<< HEAD
   override updateAll(
-    transformation:
-      | Document.UpdateDataForName<DocumentName>
-      | ((doc: Document.StoredForName<DocumentName>) => Document.UpdateDataForName<DocumentName>),
+    transformation: DocumentCollection.Transformation<DocumentName>,
     condition?: ((obj: Document.StoredForName<DocumentName>) => boolean) | null,
     options?: DocumentCollection.UpdateAllOperation<DocumentName>,
   ): Promise<Document.StoredForName<DocumentName>[]>;
@@ -442,18 +347,6 @@
     operation: Collection.OnModifyContentsOperation<DocumentName, Action>,
     user: User.Stored,
   ): void;
-=======
-  // TODO: `updateAll` and `_onModifyContents` are working on the db-ops branch
-
-  /** @privateRemarks Fake type override, see {@linkcode DocumentCollection.search | DocumentCollection#search} */
-  override search(search: DocumentCollection.SearchOptions): CompendiumCollection.IndexEntry<DocumentName>[];
-
-  /**
-   * @remarks Calls {@linkcode DocumentCollection.render | super}, and, if the right `renderContext` is passed in `options`, calls
-   * {@linkcode ClientDocumentMixin.AnyMixed.render | ClientDocument#render} for all contained Documents.
-   */
-  override render(force?: boolean, options?: DocumentCollection.RenderOptions): void;
->>>>>>> b9422589
 
   /**
    * Handle changes to the world compendium configuration setting.
@@ -462,17 +355,17 @@
    */
   protected static _onConfigure(config: CompendiumCollection.SettingData): void;
 
+  /** @privateRemarks Fake type override, see {@linkcode DocumentCollection.search | DocumentCollection#search} */
+  override search(search: DocumentCollection.SearchOptions): CompendiumCollection.IndexEntry<DocumentName>[];
+
   #CompendiumCollection: true;
 }
 
 declare namespace CompendiumCollection {
   interface Any extends AnyCompendiumCollection {}
   interface AnyConstructor extends Identity<typeof AnyCompendiumCollection> {}
-<<<<<<< HEAD
-=======
 
   // No `Implementation`, packs are always created by direct calls to `new CompendiumCollection`
->>>>>>> b9422589
 
   type DocumentName = CONST.COMPENDIUM_DOCUMENT_TYPES;
 
@@ -492,13 +385,8 @@
 
   interface ConfigSettingElementSchema extends fields.DataSchema {
     /**
-<<<<<<< HEAD
-     * @defaultValue `undefined`
-     * @remarks The `id` of the folder this is in in the
-=======
      * @defaultValue `null`
      *  @remarks The `id` of the folder this is in in the
->>>>>>> b9422589
      * {@linkcode foundry.applications.sidebar.tabs.CompendiumDirectory | Compendium directory}. `undefined` and `null` should behave
      * identically.
      */
@@ -531,17 +419,10 @@
   interface StoredConfiguration extends fields.SchemaField.InitializedData<ConfigSettingElementSchema> {}
 
   /**
-<<<<<<< HEAD
-   * The partialed interface for passing to {@linkcode CompendiumCollection.configure}, if you want the stored interface see
-   * {@linkcode CompendiumCollection.StoredConfiguration}
-   */
-  interface Configuration extends InexactPartial<StoredConfiguration> {}
-=======
    * @remarks The partialed interface for passing to {@linkcode CompendiumCollection.configure | CompendiumCollection#configure},
    * if you want the stored interface see {@linkcode CompendiumCollection.StoredConfiguration}
    */
   interface Configuration extends DeepPartial<StoredConfiguration> {}
->>>>>>> b9422589
 
   type SettingFieldElement = fields.SchemaField<ConfigSettingElementSchema>;
 
@@ -550,11 +431,7 @@
   interface SettingData
     extends fields.TypedObjectField.InitializedType<SettingFieldElement, fields.TypedObjectField.DefaultOptions> {}
 
-<<<<<<< HEAD
-  /** @remarks Currently (13.350) unused due to {@link https://github.com/foundryvtt/foundryvtt/issues/13354} */
-=======
   /** @remarks Currently (13.351) unused due to {@link https://github.com/foundryvtt/foundryvtt/issues/13354} */
->>>>>>> b9422589
   type OwnershipData = NonNullable<SettingData["ownership"]>;
 
   /**
@@ -570,16 +447,6 @@
       Pick<IntentionalPartial<Metadata<Type>>, "name" | "flags" | "ownership"> {}
 
   /**
-<<<<<<< HEAD
-   * The type that appears in `compendium.metadata` after initialization.
-   * @privateRemarks Note that the `Omit` is because `delete metadata.index` and `delete metadata.folder` is called.
-   * This also deletes in `game.data` since its passed uncloned.
-   */
-  interface Metadata<Type extends CompendiumCollection.DocumentName = CompendiumCollection.DocumentName>
-    extends Omit<Game.Data.Pack, "index" | "folder"> {
-    type: Type;
-    label: string;
-=======
    * The type that's passed to `new CompendiumCollection(...)`
    *
    * @privateRemarks Construction technically doesn't error with only `type`, `index`, and `folders`, but that doesn't produce an actually
@@ -594,7 +461,6 @@
      * See {@linkcode Game.Data.Pack.index}.
      */
     index: CompendiumCollection.IndexEntry<Type>[];
->>>>>>> b9422589
 
     /**
      * Source data for any folders inside the `CompendiumCollection`
@@ -602,13 +468,6 @@
      * @privateRemarks Removed in {@linkcode Metadata} and re-added here in lieu of larger refactor.
      * See {@linkcode Game.Data.Pack.folders}.
      */
-<<<<<<< HEAD
-    banner?: string | null | undefined;
-    name: string;
-    flags: Record<string, never>; // created by the server, but always empty and no way to change it in a way that is s
-    ownership: BasePackage.OwnershipRecord;
-    path: string;
-=======
     // TODO: Should eventually be `Folder.StoredSource<Type>[]`
     folders: Folder.Source[];
   }
@@ -621,7 +480,6 @@
   interface Metadata<Type extends CompendiumCollection.DocumentName = CompendiumCollection.DocumentName>
     extends Omit<Game.Data.Pack, "index" | "folders"> {
     type: Type;
->>>>>>> b9422589
   }
 
   interface GetIndexOptions {
@@ -629,13 +487,9 @@
      * An array of fields to return as part of the index
      * @defaultValue `[]`
      */
-<<<<<<< HEAD
-    fields?: DotKeys<Document.SourceForName<Type>>[] | undefined;
-=======
     // TODO: Should really be `DotKeys<keyof Document.SourceForName<Type>>[]` here but that explodes the class with errors about union size,
     // TODO: so for now we just allow anything.
     fields?: string[] | undefined;
->>>>>>> b9422589
   }
 
   // TODO: Improve automatic index properties based on document type
@@ -656,14 +510,6 @@
 
   type ManageCompendiumAction = "create" | "delete" | "migrate";
 
-<<<<<<< HEAD
-  interface ManageCompendiumRequest extends SocketInterface.SocketRequest {
-    /** The request action. */
-    action: ManageCompendiumAction;
-
-    /** The compendium creation data, or the ID of the compendium to delete. */
-    data: PackageCompendiumData | string;
-=======
   type ManageCompendiumData<
     Action extends ManageCompendiumAction,
     Type extends CompendiumCollection.DocumentName = CompendiumCollection.DocumentName,
@@ -683,24 +529,11 @@
      * @remarks Also the ID for `migrate` actions, not just `delete`.
      */
     data: ManageCompendiumData<Action, Type>;
->>>>>>> b9422589
 
     /** Additional options. */
     options?: ManageCompendiumSocketOptions;
   }
 
-<<<<<<< HEAD
-  interface ManageCompendiumResponse extends SocketInterface.SocketResponse {
-    /** The original request. */
-    request: ManageCompendiumRequest;
-
-    /** The compendium creation data, or the collection name of the deleted compendium. */
-    result: PackageCompendiumData | string;
-  }
-
-  /** @internal */
-  type _ManageCompendiumSocketOptions = InexactPartial<{
-=======
   type ManageCompendiumResult<Action extends ManageCompendiumAction, Type extends CompendiumCollection.DocumentName> =
     | (Action extends "create" ? ConstructorMetadata<Type> : never)
     | (Action extends "delete" | "migrate" ? string : never);
@@ -729,7 +562,6 @@
    * @internal
    */
   type _ManageCompendiumSocketOptions = IntentionalPartial<{
->>>>>>> b9422589
     /**
      * @remarks {@linkcode CompendiumCollection.duplicateCompendium | CompendiumCollection#duplicateCompendium} passes
      * {@linkcode CompendiumCollection.collection | this.collection} when calling {@linkcode CompendiumCollection.createCompendium}.
@@ -741,11 +573,7 @@
    * The interface for {@linkcode ManageCompendiumRequest.options}.
    *
    * @remarks If this were more complicated on the server side, we'd split this up into `CreateOptions`, `DeleteOptions`, and
-<<<<<<< HEAD
-   * `MigrateOptions` (one for each {@linkcode ManageCompendiumAction}), but as of 13.350 the only valid `options` key for any operation is
-=======
    * `MigrateOptions` (one for each {@linkcode ManageCompendiumAction}), but as of 13.351 the only valid `options` key for any operation is
->>>>>>> b9422589
    * {@linkcode ManageCompendiumSocketOptions.source | source} for `create`, with `delete` using no options and `migrate` only taking an
    * `onProgress` function that wouldn't survive the socket and {@linkcode MigrateOptions.notify | notify} which, since `migrate` operations
    * don't return a response (inferred by reading the {@linkcode CompendiumCollection._activateSocketListeners} body), and it has no effect
@@ -771,16 +599,8 @@
 
   interface ImportFoldersOptions extends _ImportParents {}
 
-<<<<<<< HEAD
   /** @internal */
   interface _ImportAllOptions {
-=======
-  // TODO: this is updated on the db-ops branch
-  type ImportAllOptions<Type extends CompendiumCollection.DocumentName> = SimpleMerge<
-    UnionToIntersection<Document.Database.CreateOperationForName<Type>>,
-    foundry.documents.abstract.WorldCollection.FromCompendiumOptions
-  > & {
->>>>>>> b9422589
     /**
      * An existing Folder _id to use.
      * @defaultValue `null`
@@ -791,7 +611,6 @@
      * A new Folder name to create.
      * @defaultValue `""`
      */
-<<<<<<< HEAD
     folderName: string;
   }
 
@@ -845,49 +664,7 @@
     /** A new Compendium label */
     label?: string | undefined;
   }
-=======
-    folderName?: string | undefined;
-  };
-
-  /** @internal */
-  type _ImportDialogOptions = InexactPartial<{
-    /**
-     * @remarks Should the `Keep ID` checkbox start checked or not ?
-     * @defaultValue `false`
-     */
-    keepId: boolean;
-  }>;
-
-  interface ImportDialogOptions extends DialogV2.ConfirmConfig, _ImportDialogOptions {}
-
-  type ImportDialogReturn<
-    DocumentName extends CompendiumCollection.DocumentName,
-    PassedConfig extends DialogV2.ConfirmConfig | undefined,
-    // eslint-disable-next-line @typescript-eslint/no-empty-object-type
-  > = _ImportDialogReturn<DocumentName, Coalesce<PassedConfig, {}>>;
-
-  type _ImportDialogReturn<
-    DocumentName extends CompendiumCollection.DocumentName,
-    PassedConfig extends DialogV2.ConfirmConfig,
-  > = DialogV2.ConfirmReturn<
-    SimpleMerge<
-      PassedConfig,
-      {
-        yes: SimpleMerge<
-          { callback: (event: Event) => Promise<Document.StoredForName<DocumentName>[]> },
-          // eslint-disable-next-line @typescript-eslint/no-empty-object-type
-          GetKey<PassedConfig, "yes", {}>
-        >;
-      }
-    >
-  >;
-
-  interface DuplicateCompendiumOptions {
-    /** A new Compendium label */
-    label?: string | undefined;
-  }
-
->>>>>>> b9422589
+
   /** @internal */
   type _MigrateOptions = InexactPartial<{
     /**
@@ -938,10 +715,4 @@
 
 declare abstract class AnyCompendiumCollection extends CompendiumCollection<CompendiumCollection.DocumentName> {
   constructor(...args: never);
-<<<<<<< HEAD
-}
-
-export default CompendiumCollection;
-=======
-}
->>>>>>> b9422589
+}