--- conflicted
+++ resolved
@@ -9,16 +9,11 @@
  * @see {@linkcode foundry.documents.Item}: The Item document
  * @see {@linkcode foundry.applications.sidebar.tabs.ItemDirectory}: The ItemDirectory sidebar directory
  */
-<<<<<<< HEAD
-declare class Items extends foundry.documents.abstract.WorldCollection<"Item", "Items"> {
-  static override documentName: "Item";
-=======
 declare class Items extends WorldCollection<"Item"> {
   static override documentName: "Item";
 
   /** @privateRemarks Fake type override */
   static override get instance(): Items.Implementation;
->>>>>>> b9422589
 }
 
 declare namespace Items {
@@ -42,17 +37,10 @@
   interface ImplementationClass extends Document.Internal.ConfiguredCollectionClass<"Item"> {}
   interface Implementation extends Document.Internal.ConfiguredCollection<"Item"> {}
 
-<<<<<<< HEAD
-  /** @deprecated Replaced by {@linkcode Items.ImplementationClass}. */
-  type ConfiguredClass = ImplementationClass;
-
-  /** @deprecated Replaced by {@linkcode Items.Implementation}. */
-=======
   /** @deprecated Replaced by {@linkcode Items.ImplementationClass}. Will be removed in v15. */
   type ConfiguredClass = ImplementationClass;
 
   /** @deprecated Replaced by {@linkcode Items.Implementation}. Will be removed in v15. */
->>>>>>> b9422589
   type Configured = Implementation;
 }
 
