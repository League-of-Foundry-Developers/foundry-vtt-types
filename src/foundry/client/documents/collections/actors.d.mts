import type { Identity } from "#utils";
import type Document from "#common/abstract/document.d.mts";
import type { WorldCollection } from "#client/documents/abstract/_module.d.mts";

/**
 * The singleton collection of Actor documents which exist within the active World.
 * This Collection is accessible within the Game object as {@linkcode foundry.Game.actors | game.actors}.
 *
 * @see {@linkcode foundry.documents.Actor} The Actor document
 * @see {@linkcode foundry.applications.sidebar.tabs.ActorDirectory} The ActorDirectory sidebar directory
 *
 * @example
 * Retrieve an existing Actor by its `id`
 * ```ts
 * let actor = game.actors.get(actorId);
 * ```
 */
<<<<<<< HEAD
declare class Actors extends WorldCollection<"Actor", "Actors"> {
=======
declare class Actors extends WorldCollection<"Actor"> {
>>>>>>> b9422589
  /**
   * A mapping of synthetic Token Actors which are currently active within the viewed Scene.
   * Each Actor is referenced by the Token.id.
   */
  get tokens(): Record<string, Actor.Stored>;

  static override documentName: "Actor";

<<<<<<< HEAD
  override fromCompendium<Options extends WorldCollection.FromCompendiumOptions | undefined>(
=======
  /** @privateRemarks Fake type override */
  static override get instance(): Actors.Implementation;

  /**
   * @remarks This override doesn't change the type at all, just updates {@link ActiveEffect.origin | `ActiveEffect` origins} if
   * {@linkcode WorldCollection.FromCompendiumOptions.keepId | keepId} is `true`
   */
  override fromCompendium<Options extends WorldCollection.FromCompendiumOptions | undefined = undefined>(
>>>>>>> b9422589
    document: Actor.Implementation | Actor.CreateData,
    options?: Options,
  ): WorldCollection.FromCompendiumReturnType<"Actor", Options>;
}

declare namespace Actors {
  /**
   * @deprecated There should only be a single implementation of this class in use at one time,
   * use {@linkcode Actors.Implementation} instead. This will be removed in v15.
   */
  type Any = Internal.Any;

  /**
   * @deprecated There should only be a single implementation of this class in use at one time,
   * use {@linkcode Actors.ImplementationClass} instead. This will be removed in v15.
   */
  type AnyConstructor = Internal.AnyConstructor;

  namespace Internal {
    interface Any extends AnyActors {}
    interface AnyConstructor extends Identity<typeof AnyActors> {}
  }

  interface ImplementationClass extends Document.Internal.ConfiguredCollectionClass<"Actor"> {}
  interface Implementation extends Document.Internal.ConfiguredCollection<"Actor"> {}

  interface FromCompendiumOptions extends WorldCollection.FromCompendiumOptions {
    /** @deprecated Removed without replacement in v13. This warning will be removed in v14. */
    clearPrototypeToken?: never;
  }

<<<<<<< HEAD
  /** @deprecated Replaced by {@linkcode Actors.ImplementationClass}. */
  type ConfiguredClass = ImplementationClass;

  /** @deprecated Replaced by {@linkcode Actors.Implementation}. */
=======
  /** @deprecated Replaced by {@linkcode Actors.ImplementationClass}. Will be removed in v15. */
  type ConfiguredClass = ImplementationClass;

  /** @deprecated Replaced by {@linkcode Actors.Implementation}. Will be removed in v15. */
>>>>>>> b9422589
  type Configured = Implementation;
}

export default Actors;

declare abstract class AnyActors extends Actors {
  constructor(...args: never);
}<|MERGE_RESOLUTION|>--- conflicted
+++ resolved
@@ -15,11 +15,7 @@
  * let actor = game.actors.get(actorId);
  * ```
  */
-<<<<<<< HEAD
-declare class Actors extends WorldCollection<"Actor", "Actors"> {
-=======
 declare class Actors extends WorldCollection<"Actor"> {
->>>>>>> b9422589
   /**
    * A mapping of synthetic Token Actors which are currently active within the viewed Scene.
    * Each Actor is referenced by the Token.id.
@@ -28,9 +24,6 @@
 
   static override documentName: "Actor";
 
-<<<<<<< HEAD
-  override fromCompendium<Options extends WorldCollection.FromCompendiumOptions | undefined>(
-=======
   /** @privateRemarks Fake type override */
   static override get instance(): Actors.Implementation;
 
@@ -39,7 +32,6 @@
    * {@linkcode WorldCollection.FromCompendiumOptions.keepId | keepId} is `true`
    */
   override fromCompendium<Options extends WorldCollection.FromCompendiumOptions | undefined = undefined>(
->>>>>>> b9422589
     document: Actor.Implementation | Actor.CreateData,
     options?: Options,
   ): WorldCollection.FromCompendiumReturnType<"Actor", Options>;
@@ -71,17 +63,10 @@
     clearPrototypeToken?: never;
   }
 
-<<<<<<< HEAD
-  /** @deprecated Replaced by {@linkcode Actors.ImplementationClass}. */
-  type ConfiguredClass = ImplementationClass;
-
-  /** @deprecated Replaced by {@linkcode Actors.Implementation}. */
-=======
   /** @deprecated Replaced by {@linkcode Actors.ImplementationClass}. Will be removed in v15. */
   type ConfiguredClass = ImplementationClass;
 
   /** @deprecated Replaced by {@linkcode Actors.Implementation}. Will be removed in v15. */
->>>>>>> b9422589
   type Configured = Implementation;
 }
 
