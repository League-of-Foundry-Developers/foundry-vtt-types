import type { DirectoryCollectionMixin } from "#client/documents/abstract/_module.d.mts";
import type { CompendiumCollection } from "#client/documents/collections/_module.d.mts";

declare class CompendiumPacks extends DirectoryCollectionMixin(Collection)<CompendiumCollection.Any> {
  /**
   * The Collection class name
   */
  get name(): string;

  /**
   * Get a Collection of Folders which contain Compendium Packs
   */
  get folders(): Collection<Folder.Stored<"Compendium">>;

<<<<<<< HEAD
=======
  /** @remarks Filters packs by {@linkcode CompendiumCollection.visible | #visible} */
>>>>>>> b9422589
  protected override _getVisibleTreeContents(): this["contents"];

  protected static override _sortAlphabetical<
    Sortable extends DirectoryCollectionMixin.AlphabeticalSortEntry | CompendiumPacks.AlphabeticalSortEntry,
  >(a: Sortable, b: Sortable): number;
}

declare namespace CompendiumPacks {
<<<<<<< HEAD
  // No `Implementation`/`ImplementationClass`, as the `Game` constructor names the class directly, there's no `CONFIG` property.

  interface AlphabeticalSortEntry extends DirectoryCollectionMixin.AlphabeticalSortEntry {
    metadata?: {
=======
  // No `Any`s/`Implementation`s as there's no generics, the `Game` constructor names the class directly, and there's no `CONFIG` property.

  /**
   * This does not extend {@linkcode DirectoryCollectionMixin.AlphabeticalSortEntry}, as the objects passed to
   * {@linkcode CompendiumPacks._sortAlphabetical} need to both be of one type or the other.
   */
  interface AlphabeticalSortEntry {
    metadata: {
>>>>>>> b9422589
      label: string;
    };
  }
}

export default CompendiumPacks;<|MERGE_RESOLUTION|>--- conflicted
+++ resolved
@@ -12,10 +12,7 @@
    */
   get folders(): Collection<Folder.Stored<"Compendium">>;
 
-<<<<<<< HEAD
-=======
   /** @remarks Filters packs by {@linkcode CompendiumCollection.visible | #visible} */
->>>>>>> b9422589
   protected override _getVisibleTreeContents(): this["contents"];
 
   protected static override _sortAlphabetical<
@@ -24,12 +21,6 @@
 }
 
 declare namespace CompendiumPacks {
-<<<<<<< HEAD
-  // No `Implementation`/`ImplementationClass`, as the `Game` constructor names the class directly, there's no `CONFIG` property.
-
-  interface AlphabeticalSortEntry extends DirectoryCollectionMixin.AlphabeticalSortEntry {
-    metadata?: {
-=======
   // No `Any`s/`Implementation`s as there's no generics, the `Game` constructor names the class directly, and there's no `CONFIG` property.
 
   /**
@@ -38,7 +29,6 @@
    */
   interface AlphabeticalSortEntry {
     metadata: {
->>>>>>> b9422589
       label: string;
     };
   }
