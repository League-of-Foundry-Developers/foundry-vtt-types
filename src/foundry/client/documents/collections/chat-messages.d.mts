import type { Identity } from "#utils";
import type Document from "#common/abstract/document.d.mts";
import type { WorldCollection } from "#client/documents/abstract/_module.d.mts";
import type { DialogV2 } from "#client/applications/api/_module.d.mts";

/**
 * The singleton collection of ChatMessage documents which exist within the active World.
 * This Collection is accessible within the Game object as {@linkcode foundry.Game.messages | game.messages}.
 *
 * @see {@linkcode foundry.documents.ChatMessage}: The ChatMessage document
 * @see {@linkcode foundry.applications.sidebar.tabs.ChatLog}: The ChatLog sidebar directory
 */
<<<<<<< HEAD
declare class ChatMessages extends WorldCollection<"ChatMessage", "Messages"> {
  static override documentName: "ChatMessage";
=======
declare class ChatMessages extends WorldCollection<"ChatMessage"> {
  static override documentName: "ChatMessage";

  /** @privateRemarks Fake type override */
  static override get instance(): ChatMessages.Implementation;
>>>>>>> b9422589

  override get directory(): typeof ui.chat;

  /** @remarks This is a no-op in {@linkcode ChatMessages} */
  override render(force?: boolean): void;

  /**
   * If requested, dispatch a Chat Bubble UI for the newly created message
   * @param message - The ChatMessage document to say
   */
  sayBubble(message: ChatMessage.Implementation): void;

  /**
   * Handle export of the chat log to a text file
   */
  export(): void;

  /**
   * Allow for bulk deletion of all chat messages, confirm first with a yes/no dialog.
   */
  flush(): Promise<ChatMessages.FlushDialogReturn>;
}

declare namespace ChatMessages {
  /**
   * @deprecated There should only be a single implementation of this class in use at one time,
   * use {@linkcode ChatMessages.Implementation} instead. This will be removed in v15.
   */
  type Any = Internal.Any;

  /**
   * @deprecated There should only be a single implementation of this class in use at one time,
   * use {@linkcode ChatMessages.ImplementationClass} instead. This will be removed in v15.
   */
  type AnyConstructor = Internal.AnyConstructor;

  namespace Internal {
    interface Any extends AnyChatMessages {}
    interface AnyConstructor extends Identity<typeof AnyChatMessages> {}
  }

  interface ImplementationClass extends Document.Internal.ConfiguredCollectionClass<"ChatMessage"> {}
  interface Implementation extends Document.Internal.ConfiguredCollection<"ChatMessage"> {}

  type FlushDialogReturn = DialogV2.ConfirmReturn<{ yes: { callback: () => Promise<void> } }>;

<<<<<<< HEAD
  /** @deprecated Replaced by {@linkcode ChatMessages.ImplementationClass}. */
  type ConfiguredClass = ImplementationClass;

  /** @deprecated Replaced by {@linkcode ChatMessages.Implementation}. */
=======
  /** @deprecated Replaced by {@linkcode ChatMessages.ImplementationClass}. Will be removed in v15. */
  type ConfiguredClass = ImplementationClass;

  /** @deprecated Replaced by {@linkcode ChatMessages.Implementation}. Will be removed in v15. */
>>>>>>> b9422589
  type Configured = Implementation;
}

export default ChatMessages;

declare abstract class AnyChatMessages extends ChatMessages {
  constructor(...args: never);
}<|MERGE_RESOLUTION|>--- conflicted
+++ resolved
@@ -10,16 +10,11 @@
  * @see {@linkcode foundry.documents.ChatMessage}: The ChatMessage document
  * @see {@linkcode foundry.applications.sidebar.tabs.ChatLog}: The ChatLog sidebar directory
  */
-<<<<<<< HEAD
-declare class ChatMessages extends WorldCollection<"ChatMessage", "Messages"> {
-  static override documentName: "ChatMessage";
-=======
 declare class ChatMessages extends WorldCollection<"ChatMessage"> {
   static override documentName: "ChatMessage";
 
   /** @privateRemarks Fake type override */
   static override get instance(): ChatMessages.Implementation;
->>>>>>> b9422589
 
   override get directory(): typeof ui.chat;
 
@@ -66,17 +61,10 @@
 
   type FlushDialogReturn = DialogV2.ConfirmReturn<{ yes: { callback: () => Promise<void> } }>;
 
-<<<<<<< HEAD
-  /** @deprecated Replaced by {@linkcode ChatMessages.ImplementationClass}. */
-  type ConfiguredClass = ImplementationClass;
-
-  /** @deprecated Replaced by {@linkcode ChatMessages.Implementation}. */
-=======
   /** @deprecated Replaced by {@linkcode ChatMessages.ImplementationClass}. Will be removed in v15. */
   type ConfiguredClass = ImplementationClass;
 
   /** @deprecated Replaced by {@linkcode ChatMessages.Implementation}. Will be removed in v15. */
->>>>>>> b9422589
   type Configured = Implementation;
 }
 
