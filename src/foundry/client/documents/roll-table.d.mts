import type { InexactPartial, MaybeArray, Merge } from "#utils";
import type { documents } from "#client/client.d.mts";
import type { Document, DatabaseBackend } from "#common/abstract/_module.d.mts";
import type { DataSchema } from "#common/data/fields.d.mts";
import type BaseRollTable from "#common/documents/roll-table.mjs";
import type TextEditor from "#client/applications/ux/text-editor.mjs";
import type { DialogV2 } from "#client/applications/api/_module.d.mts";

/** @privateRemarks `ClientDatabaseBackend` only used for links */
// eslint-disable-next-line @typescript-eslint/no-unused-vars
import type { ClientDatabaseBackend } from "#client/data/_module.d.mts";

/** @privateRemarks `ClientDocumentMixin` and `DocumentCollection` only used for links */
// eslint-disable-next-line @typescript-eslint/no-unused-vars
import type { ClientDocumentMixin } from "#client/documents/abstract/_module.d.mts";

import fields = foundry.data.fields;

declare namespace RollTable {
  /**
   * The document's name.
   */
  type Name = "RollTable";

  /**
   * The context used to create a `RollTable`.
   */
  interface ConstructionContext extends Document.ConstructionContext<Parent> {}

  /**
   * The documents embedded within `RollTable`.
   */
  type Hierarchy = Readonly<Document.HierarchyOf<Schema>>;

  /**
   * The implementation of the `RollTable` document instance configured through
   * {@linkcode CONFIG.RollTable.documentClass} in Foundry and {@linkcode DocumentClassConfig} in fvtt-types.
   */
  type Implementation = Document.ImplementationFor<Name>;

  /**
   * The implementation of the `RollTable` document configured through
   * {@linkcode CONFIG.RollTable.documentClass} in Foundry and {@linkcode DocumentClassConfig} in fvtt-types.
   */
  type ImplementationClass = Document.ImplementationClassFor<Name>;

  /**
   * A document's metadata is special information about the document ranging anywhere from its name,
   * whether it's indexed, or to the permissions a user has over it.
   */
  interface Metadata extends Merge<
    Document.Metadata.Default,
    Readonly<{
      name: "RollTable";
      collection: "tables";
      indexed: true;
      compendiumIndexFields: ["_id", "name", "img", "sort", "folder"];
      embedded: Metadata.Embedded;
      label: string;
      labelPlural: string;
      schemaVersion: string;
    }>
  > {}

  namespace Metadata {
    /**
     * The embedded metadata
     */
    interface Embedded {
      TableResult: "results";
    }
  }

  /**
   * A document's parent is something that can contain it.
   * For example an `Item` can be contained by an `Actor` which makes `Actor` one of its possible parents.
   */
  type Parent = null;

  /**
   * A document's direct descendants are documents that are contained directly within its schema.
   * This is a union of all such instances, or never if the document doesn't have any descendants.
   */
  type DirectDescendantName = "TableResult";

  /**
   * A document's direct descendants are documents that are contained directly within its schema.
   * This is a union of all such instances, or never if the document doesn't have any descendants.
   */
  type DirectDescendant = TableResult.Stored;

  /**
   * A document's direct descendants are documents that are contained directly within its schema.
   * This is a union of all such classes, or never if the document doesn't have any descendants.
   */
  type DirectDescendantClass = TableResult.ImplementationClass;

  /**
   * A document's descendants are any documents that are contained within, either within its schema
   * or its descendant's schemas.
   * This is a union of all such instances, or never if the document doesn't have any descendants.
   */
  type Descendant = DirectDescendant;

  /**
   * A document's descendants are any child documents, grandchild documents, etc.
   * This is a union of all classes, or never if the document doesn't have any descendants.
   */
  type DescendantClass = DirectDescendantClass;

  /**
   * Types of `CompendiumCollection` this document might be contained in.
   * Note that `this.pack` will always return a string; this is the type for `game.packs.get(this.pack)`
   *
   * Will be `never` if cannot be contained in a `CompendiumCollection`.
   */
  // Note: Takes any document in the heritage chain (i.e. itself or any parent, transitive or not) that can be contained in a compendium.
  type Pack = foundry.documents.collections.CompendiumCollection.ForDocument<Name>;

  /**
   * An embedded document is a document contained in another.
   * For example an `Item` can be contained by an `Actor` which means `Item` can be embedded in `Actor`.
   *
   * If this is `never` it is because there are no embeddable documents (or there's a bug!).
   */
  type Embedded = Document.ImplementationFor<Embedded.Name>;

  namespace Embedded {
    /**
     * An embedded document is a document contained in another.
     * For example an `Item` can be contained by an `Actor` which means `Item` can be embedded in `Actor`.
     *
     * If this is `never` it is because there are no embeddable documents (or there's a bug!).
     */
    type Name = keyof Metadata.Embedded;

    /**
     * Gets the collection name for an embedded document.
     */
    type CollectionNameOf<CollectionName extends Embedded.CollectionName> = Document.Embedded.CollectionNameFor<
      Metadata.Embedded,
      CollectionName
    >;

    /**
     * Gets the collection document for an embedded document.
     */
    type DocumentFor<CollectionName extends Embedded.CollectionName> = Document.Embedded.DocumentFor<
      Metadata.Embedded,
      CollectionName
    >;

    /**
     * Gets the collection for an embedded document.
     */
    type CollectionFor<CollectionName extends Embedded.CollectionName> = Document.Embedded.CollectionFor<
      RollTable.Implementation,
      Metadata.Embedded,
      CollectionName
    >;

    /**
     * A valid name to refer to a collection embedded in this document. For example an `Actor`
     * has the key `"items"` which contains `Item` instance which would make both `"Item" | "Items"`
     * valid keys (amongst others).
     */
    type CollectionName = Document.Embedded.CollectionName<Metadata.Embedded>;
  }

  /**
   * The name of the world or embedded collection this document can find itself in.
   * For example an `Item` is always going to be inside a collection with a key of `items`.
   * This is a fixed string per document type and is primarily useful for the descendant Document operation methods, e.g
   * {@linkcode ClientDocumentMixin.AnyMixed._preCreateDescendantDocuments | ClientDocument._preCreateDescendantDocuments}.
   */
  type ParentCollectionName = Metadata["collection"];

  /**
   * The world collection that contains `RollTable`s. Will be `never` if none exists.
   */
  type CollectionClass = foundry.documents.collections.RollTables.ImplementationClass;

  /**
   * The world collection that contains `RollTable`s. Will be `never` if none exists.
   */
  type Collection = foundry.documents.collections.RollTables.Implementation;

  /**
   * An instance of `RollTable` that comes from the database but failed validation meaning that
   * its `system` and `_source` could theoretically be anything.
   */
  type Invalid = Document.Internal.Invalid<Implementation>;

  /**
   * An instance of `RollTable` that comes from the database.
   */
  type Stored = Document.Internal.Stored<RollTable.Implementation>;

  /**
   * The data put in {@linkcode RollTable._source | RollTable#_source}. This data is what was
   * persisted to the database and therefore it must be valid JSON.
   *
   * For example a {@linkcode fields.SetField | SetField} is persisted to the database as an array
   * but initialized as a {@linkcode Set}.
   */
  interface Source extends fields.SchemaField.SourceData<Schema> {}

  /**
   * The data necessary to create a document. Used in places like {@linkcode RollTable.create}
   * and {@linkcode RollTable | new RollTable(...)}.
   *
   * For example a {@linkcode fields.SetField | SetField} can accept any {@linkcode Iterable}
   * with the right values. This means you can pass a `Set` instance, an array of values,
   * a generator, or any other iterable.
   */
  interface CreateData extends fields.SchemaField.CreateData<Schema> {}

  /**
   * Used in the {@linkcode RollTable.create} and {@linkcode RollTable.createDocuments} signatures, and
   * {@linkcode RollTable.Database2.CreateOperation} and its derivative interfaces.
   */
  type CreateInput = CreateData | Implementation;

  /**
   * The helper type for the return of {@linkcode RollTable.create}, returning (a single | an array of) (temporary | stored)
   * `RollTable`s.
   *
   * `| undefined` is included in the non-array branch because if a `.create` call with non-array data is cancelled by the `preCreate`
   * method or hook, `shift`ing the return of `.createDocuments` produces `undefined`
   */
  type CreateReturn<Data extends MaybeArray<CreateInput>, Temporary extends boolean | undefined> =
    Data extends Array<CreateInput>
      ? Array<RollTable.TemporaryIf<Temporary>>
      : RollTable.TemporaryIf<Temporary> | undefined;

  /**
   * The data after a {@linkcode Document} has been initialized, for example
   * {@linkcode RollTable.name | RollTable#name}.
   *
   * This is data transformed from {@linkcode RollTable.Source} and turned into more
   * convenient runtime data structures. For example a {@linkcode fields.SetField | SetField} is
   * persisted to the database as an array of values but at runtime it is a `Set` instance.
   */
  interface InitializedData extends fields.SchemaField.InitializedData<Schema> {}

  /**
   * The data used to update a document, for example {@linkcode RollTable.update | RollTable#update}.
   * It is a distinct type from {@linkcode RollTable.CreateData | DeepPartial<RollTable.CreateData>} because
   * it has different rules for `null` and `undefined`.
   */
  interface UpdateData extends fields.SchemaField.UpdateData<Schema> {}

  /**
   * Used in the {@linkcode RollTable.update | RollTable#update} and
   * {@linkcode RollTable.updateDocuments} signatures, and {@linkcode RollTable.Database2.UpdateOperation}
   * and its derivative interfaces.
   */
  type UpdateInput = UpdateData | Implementation;

  /**
   * The schema for {@linkcode RollTable}. This is the source of truth for how an RollTable document
   * must be structured.
   *
   * Foundry uses this schema to validate the structure of the {@linkcode RollTable}. For example
   * a {@linkcode fields.StringField | StringField} will enforce that the value is a string. More
   * complex fields like {@linkcode fields.SetField | SetField} goes through various conversions
   * starting as an array in the database, initialized as a set, and allows updates with any
   * iterable.
   */
  interface Schema extends DataSchema {
    /**
     * The _id which uniquely identifies this RollTable document
     * @defaultValue `null`
     */
    _id: fields.DocumentIdField;

    /**
     * The name of this RollTable
     * @defaultValue `""`
     */
    name: fields.StringField<{ required: true; blank: false; textSearch: true }>;

    /**
     * An image file path which provides the thumbnail artwork for this RollTable
     * @defaultValue `BaseRollTable.DEFAULT_ICON`
     */
    img: fields.FilePathField<{
      categories: ["IMAGE"];
      initial: () => typeof documents.BaseRollTable.DEFAULT_ICON;
    }>;

    /**
     * The HTML text description for this RollTable document
     * @defaultValue `""`
     */
    description: fields.StringField<{ textSearch: true }>;

    /**
     * A Collection of TableResult embedded documents which belong to this RollTable
     * @defaultValue `[]`
     */
    results: fields.EmbeddedCollectionField<typeof documents.BaseTableResult, RollTable.Implementation>;

    /**
     * The Roll formula which determines the results chosen from the table
     * @defaultValue `""`
     */
    formula: fields.StringField;

    /**
     * Are results from this table drawn with replacement?
     * @defaultValue `true`
     */
    replacement: fields.BooleanField<{ initial: true }>;

    /**
     * Is the Roll result used to draw from this RollTable displayed in chat?
     * @defaultValue `true`
     */
    displayRoll: fields.BooleanField<{ initial: true }>;

    /**
     * The _id of a Folder which contains this RollTable
     * @defaultValue `null`
     */
    folder: fields.ForeignDocumentField<typeof documents.BaseFolder>;

    /**
     * The numeric sort value which orders this RollTable relative to its siblings
     * @defaultValue `0`
     */
    sort: fields.IntegerSortField;

    /**
     * An object which configures ownership of this RollTable
     * @defaultValue see {@linkcode fields.DocumentOwnershipField}
     */
    ownership: fields.DocumentOwnershipField;

    /**
     * An object of optional key/value flags
     * @defaultValue `{}`
     */
    flags: fields.DocumentFlagsField<Name>;

    /**
     * An object of creation and access information
     * @defaultValue see {@linkcode fields.DocumentStatsField}
     */
    _stats: fields.DocumentStatsField;
  }

  namespace Database2 {
    /* ***********************************************
     *                GET OPERATIONS                 *
     *************************************************/

    /**
     * A base (no property omission or optionality changes) {@linkcode DatabaseBackend.GetOperation | GetOperation} interface for
     * `RollTable` documents. Valid for passing to
     * {@linkcode ClientDatabaseBackend._getDocuments | ClientDatabaseBackend#_getDocuments}.
     *
     * The {@linkcode GetDocumentsOperation} and {@linkcode BackendGetOperation} interfaces derive from this one.
     */
    interface GetOperation extends DatabaseBackend.GetOperation<RollTable.Parent> {}

    /**
     * The interface for passing to {@linkcode RollTable.get}.
     * @see {@linkcode Document.Database2.GetDocumentsOperation}
     */
    interface GetDocumentsOperation extends Document.Database2.GetDocumentsOperation<GetOperation> {}

    /**
     * The interface for passing to {@linkcode DatabaseBackend.get | DatabaseBackend#get} for `RollTable` documents.
     * @see {@linkcode Document.Database2.BackendGetOperation}
     */
    interface BackendGetOperation extends Document.Database2.BackendGetOperation<GetOperation> {}

    /* ***********************************************
     *              CREATE OPERATIONS                *
     *************************************************/

    /**
     * A base (no property omission or optionality changes) {@linkcode DatabaseBackend.CreateOperation | DatabaseCreateOperation}
     * interface for `RollTable` documents.
     *
     * See {@linkcode DatabaseBackend.CreateOperation} for more information on this family of interfaces.
     *
     * @remarks This interface was previously typed for passing to {@linkcode RollTable.create}. The new name for that
     * interface is {@linkcode CreateDocumentsOperation}.
     */
    interface CreateOperation<Temporary extends boolean | undefined = boolean | undefined>
      extends DatabaseBackend.CreateOperation<RollTable.CreateInput, RollTable.Parent, Temporary> {}

    /**
     * The interface for passing to {@linkcode RollTable.create} or {@linkcode RollTable.createDocuments}.
     * @see {@linkcode Document.Database2.CreateDocumentsOperation}
     *
     * ---
     *
     * **Declaration Merging Warning**
     *
     * It is very likely incorrect to merge into this interface instead of the base {@linkcode CreateOperation} for this Document or the
     * root {@linkcode DatabaseBackend.CreateOperation} for all documents, for reasons outlined in the latter's remarks. If you have a valid
     * use case for doing so, please let us know.
     */
    interface CreateDocumentsOperation<Temporary extends boolean | undefined = boolean | undefined>
      extends Document.Database2.CreateDocumentsOperation<CreateOperation<Temporary>> {}

    /**
     * @deprecated `RollTable` documents are never embedded. This interface exists for consistency with other documents.
     *
     * The interface for passing to the {@linkcode Document.createEmbeddedDocuments | #createEmbeddedDocuments} method of any Documents that
     * can contain `RollTable` documents. (see {@linkcode RollTable.Parent})
     * @see {@linkcode Document.Database2.CreateEmbeddedOperation}
     *
     * ---
     *
     * **Declaration Merging Warning**
     *
     * It is very likely incorrect to merge into this interface instead of the base {@linkcode CreateOperation} for this Document or the
     * root {@linkcode DatabaseBackend.CreateOperation} for all documents, for reasons outlined in the latter's remarks. If you have a valid
     * use case for doing so, please let us know.
     */
    interface CreateEmbeddedOperation extends Document.Database2.CreateEmbeddedOperation<CreateOperation> {}

    /**
     * The interface for passing to {@linkcode DatabaseBackend.create | DatabaseBackend#create} for `RollTable` documents.
     * @see {@linkcode Document.Database2.BackendCreateOperation}
     *
     * ---
     *
     * **Declaration Merging Warning**
     *
     * It is very likely incorrect to merge into this interface instead of the base {@linkcode CreateOperation} for this Document or the
     * root {@linkcode DatabaseBackend.CreateOperation} for all documents, for reasons outlined in the latter's remarks. If you have a valid
     * use case for doing so, please let us know.
     */
    interface BackendCreateOperation<Temporary extends boolean | undefined = boolean | undefined>
      extends Document.Database2.BackendCreateOperation<CreateOperation<Temporary>> {}

    /**
     * The interface passed to {@linkcode RollTable._preCreate | RollTable#_preCreate} and
     * {@link Hooks.PreCreateDocument | the `preCreateRollTable` hook}.
     * @see {@linkcode Document.Database2.PreCreateOptions}
     *
     * ---
     *
     * **Declaration Merging Warning**
     *
     * It is very likely incorrect to merge into this interface instead of the base {@linkcode CreateOperation} for this Document or the
     * root {@linkcode DatabaseBackend.CreateOperation} for all documents, for reasons outlined in the latter's remarks. If you have a valid
     * use case for doing so, please let us know.
     */
    interface PreCreateOptions<Temporary extends boolean | undefined = boolean | undefined>
      extends Document.Database2.PreCreateOptions<CreateOperation<Temporary>> {}

    /**
     * The interface passed to {@linkcode RollTable._preCreateOperation}.
     * @see {@linkcode Document.Database2.PreCreateOperation}
     *
     * ---
     *
     * **Declaration Merging Warning**
     *
     * It is very likely incorrect to merge into this interface instead of the base {@linkcode CreateOperation} for this Document or the
     * root {@linkcode DatabaseBackend.CreateOperation} for all documents, for reasons outlined in the latter's remarks. If you have a valid
     * use case for doing so, please let us know.
     */
    interface PreCreateOperation<Temporary extends boolean | undefined = boolean | undefined>
      extends Document.Database2.PreCreateOperation<CreateOperation<Temporary>> {}

    /**
     * @deprecated The interface passed to {@linkcode RollTable._onCreateDocuments}. It will be removed in v14 along with the
     * method it is for.
     * @see {@linkcode Document.Database2.OnCreateDocumentsOperation}
     *
     * ---
     *
     * **Declaration Merging Warning**
     *
     * It is very likely incorrect to merge into this interface instead of the base {@linkcode CreateOperation} for this Document or the
     * root {@linkcode DatabaseBackend.CreateOperation} for all documents, for reasons outlined in the latter's remarks. If you have a valid
     * use case for doing so, please let us know.
     */
    interface OnCreateDocumentsOperation<Temporary extends boolean | undefined = boolean | undefined>
      extends Document.Database2.OnCreateDocumentsOperation<CreateOperation<Temporary>> {}

    /**
     * The interface passed to {@linkcode RollTable._onCreate | RollTable#_onCreate} and
     * {@link Hooks.CreateDocument | the `createRollTable` hook}.
     * @see {@linkcode Document.Database2.OnCreateOptions}
     *
     * ---
     *
     * **Declaration Merging Warning**
     *
     * It is very likely incorrect to merge into this interface instead of the base {@linkcode CreateOperation} for this Document or the
     * root {@linkcode DatabaseBackend.CreateOperation} for all documents, for reasons outlined in the latter's remarks. If you have a valid
     * use case for doing so, please let us know.
     */
    interface OnCreateOptions extends Document.Database2.OnCreateOptions<CreateOperation> {}

    /**
     * The interface passed to {@linkcode RollTable._onCreateOperation} and `RollTable`-related collections'
     * `#_onModifyContents` methods.
     * @see {@linkcode Document.Database2.OnCreateOperation}
     *
     * ---
     *
     * **Declaration Merging Warning**
     *
     * It is very likely incorrect to merge into this interface instead of the base {@linkcode CreateOperation} for this Document or the
     * root {@linkcode DatabaseBackend.CreateOperation} for all documents, for reasons outlined in the latter's remarks. If you have a valid
     * use case for doing so, please let us know.
     */
    interface OnCreateOperation extends Document.Database2.OnCreateOperation<CreateOperation> {}

    /* ***********************************************
     *              UPDATE OPERATIONS                *
     *************************************************/

    /**
     * A base (no property omission or optionality changes) {@linkcode DatabaseBackend.UpdateOperation | DatabaseUpdateOperation}
     * interface for `RollTable` documents.
     *
     * See {@linkcode DatabaseBackend.UpdateOperation} for more information on this family of interfaces.
     *
     * @remarks This interface was previously typed for passing to {@linkcode RollTable.update | RollTable#update}.
     * The new name for that interface is {@linkcode UpdateOneDocumentOperation}.
     */
    interface UpdateOperation extends DatabaseBackend.UpdateOperation<RollTable.UpdateInput, RollTable.Parent> {}

    /**
     * The interface for passing to {@linkcode RollTable.update | RollTable#update}.
     * @see {@linkcode Document.Database2.UpdateOneDocumentOperation}
     *
     * ---
     *
     * **Declaration Merging Warning**
     *
     * It is very likely incorrect to merge into this interface instead of the base {@linkcode UpdateOperation} for this Document or the
     * root {@linkcode DatabaseBackend.UpdateOperation} for all documents, for reasons outlined in the latter's remarks. If you have a valid
     * use case for doing so, please let us know.
     */
    interface UpdateOneDocumentOperation extends Document.Database2.UpdateOneDocumentOperation<UpdateOperation> {}

    /**
     * @deprecated `RollTable` documents are never embedded. This interface exists for consistency with other documents.
     *
     * The interface for passing to the {@linkcode Document.updateEmbeddedDocuments | #updateEmbeddedDocuments} method of any Documents that
     * can contain `RollTable` documents (see {@linkcode RollTable.Parent}). This interface is just an alias
     * for {@linkcode UpdateOneDocumentOperation}, as the same keys are provided by the method in both cases.
     *
     * ---
     *
     * **Declaration Merging Warning**
     *
     * It is very likely incorrect to merge into this interface instead of the base {@linkcode UpdateOperation} for this Document or the
     * root {@linkcode DatabaseBackend.UpdateOperation} for all documents, for reasons outlined in the latter's remarks. If you have a valid
     * use case for doing so, please let us know.
     */
    interface UpdateEmbeddedOperation extends UpdateOneDocumentOperation {}

    /**
     * The interface for passing to {@linkcode RollTable.updateDocuments}.
     * @see {@linkcode Document.Database2.UpdateManyDocumentsOperation}
     *
     * ---
     *
     * **Declaration Merging Warning**
     *
     * It is very likely incorrect to merge into this interface instead of the base {@linkcode UpdateOperation} for this Document or the
     * root {@linkcode DatabaseBackend.UpdateOperation} for all documents, for reasons outlined in the latter's remarks. If you have a valid
     * use case for doing so, please let us know.
     */
    interface UpdateManyDocumentsOperation extends Document.Database2.UpdateManyDocumentsOperation<UpdateOperation> {}

    /**
     * The interface for passing to {@linkcode DatabaseBackend.update | DatabaseBackend#update} for `RollTable` documents.
     * @see {@linkcode Document.Database2.BackendUpdateOperation}
     *
     * ---
     *
     * **Declaration Merging Warning**
     *
     * It is very likely incorrect to merge into this interface instead of the base {@linkcode UpdateOperation} for this Document or the
     * root {@linkcode DatabaseBackend.UpdateOperation} for all documents, for reasons outlined in the latter's remarks. If you have a valid
     * use case for doing so, please let us know.
     */
    interface BackendUpdateOperation extends Document.Database2.BackendUpdateOperation<UpdateOperation> {}

    /**
     * The interface passed to {@linkcode RollTable._preUpdate | RollTable#_preUpdate} and
     * {@link Hooks.PreUpdateDocument | the `preUpdateRollTable` hook}.
     * @see {@linkcode Document.Database2.PreUpdateOptions}
     *
     * ---
     *
     * **Declaration Merging Warning**
     *
     * It is very likely incorrect to merge into this interface instead of the base {@linkcode UpdateOperation} for this Document or the
     * root {@linkcode DatabaseBackend.UpdateOperation} for all documents, for reasons outlined in the latter's remarks. If you have a valid
     * use case for doing so, please let us know.
     */
    interface PreUpdateOptions extends Document.Database2.PreUpdateOptions<UpdateOperation> {}

    /**
     * The interface passed to {@linkcode RollTable._preUpdateOperation}.
     * @see {@linkcode Document.Database2.PreUpdateOperation}
     *
     * ---
     *
     * **Declaration Merging Warning**
     *
     * It is very likely incorrect to merge into this interface instead of the base {@linkcode UpdateOperation} for this Document or the
     * root {@linkcode DatabaseBackend.UpdateOperation} for all documents, for reasons outlined in the latter's remarks. If you have a valid
     * use case for doing so, please let us know.
     */
    interface PreUpdateOperation extends Document.Database2.PreUpdateOperation<UpdateOperation> {}

    /**
     * @deprecated The interface passed to {@linkcode RollTable._onUpdateDocuments}. It will be removed in v14 along with the
     * method it is for.
     * @see {@linkcode Document.Database2.OnUpdateDocumentsOperation}
     *
     * ---
     *
     * **Declaration Merging Warning**
     *
     * It is very likely incorrect to merge into this interface instead of the base {@linkcode UpdateOperation} for this Document or the
     * root {@linkcode DatabaseBackend.UpdateOperation} for all documents, for reasons outlined in the latter's remarks. If you have a valid
     * use case for doing so, please let us know.
     */
    interface OnUpdateDocumentsOperation extends Document.Database2.OnUpdateDocumentsOperation<UpdateOperation> {}

    /**
     * The interface passed to {@linkcode RollTable._onUpdate | RollTable#_onUpdate} and
     * {@link Hooks.UpdateDocument | the `updateRollTable` hook}.
     * @see {@linkcode Document.Database2.OnUpdateOptions}
     *
     * ---
     *
     * **Declaration Merging Warning**
     *
     * It is very likely incorrect to merge into this interface instead of the base {@linkcode UpdateOperation} for this Document or the
     * root {@linkcode DatabaseBackend.UpdateOperation} for all documents, for reasons outlined in the latter's remarks. If you have a valid
     * use case for doing so, please let us know.
     */
    interface OnUpdateOptions extends Document.Database2.OnUpdateOptions<UpdateOperation> {}

    /**
     * The interface passed to {@linkcode RollTable._onUpdateOperation} and `RollTable`-related collections'
     * `#_onModifyContents` methods.
     * @see {@linkcode Document.Database2.OnUpdateOperation}
     *
     * ---
     *
     * **Declaration Merging Warning**
     *
     * It is very likely incorrect to merge into this interface instead of the base {@linkcode UpdateOperation} for this Document or the
     * root {@linkcode DatabaseBackend.UpdateOperation} for all documents, for reasons outlined in the latter's remarks. If you have a valid
     * use case for doing so, please let us know.
     */
    interface OnUpdateOperation extends Document.Database2.OnUpdateOperation<UpdateOperation> {}

    /* ***********************************************
     *              DELETE OPERATIONS                *
     *************************************************/

    /**
     * A base (no property omission or optionality changes) {@linkcode DatabaseBackend.DeleteOperation | DatabaseDeleteOperation}
     * interface for `RollTable` documents.
     *
     * See {@linkcode DatabaseBackend.DeleteOperation} for more information on this family of interfaces.
     *
     * @remarks This interface was previously typed for passing to {@linkcode RollTable.delete | RollTable#delete}.
     * The new name for that interface is {@linkcode DeleteOneDocumentOperation}.
     */
    interface DeleteOperation extends DatabaseBackend.DeleteOperation<RollTable.Parent> {}

    /**
     * The interface for passing to {@linkcode RollTable.delete | RollTable#delete}.
     * @see {@linkcode Document.Database2.DeleteOneDocumentOperation}
     *
     * ---
     *
     * **Declaration Merging Warning**
     *
     * It is very likely incorrect to merge into this interface instead of the base {@linkcode DeleteOperation} for this Document or the
     * root {@linkcode DatabaseBackend.DeleteOperation} for all documents, for reasons outlined in the latter's remarks. If you have a valid
     * use case for doing so, please let us know.
     */
    interface DeleteOneDocumentOperation extends Document.Database2.DeleteOneDocumentOperation<DeleteOperation> {}

    /**
     * @deprecated `RollTable` documents are never embedded. This interface exists for consistency with other documents.
     *
     * The interface for passing to the {@linkcode Document.deleteEmbeddedDocuments | #deleteEmbeddedDocuments} method of any Documents that
     * can contain `RollTable` documents (see {@linkcode RollTable.Parent}). This interface is just an alias
     * for {@linkcode DeleteOneDocumentOperation}, as the same keys are provided by the method in both cases.
     *
     * ---
     *
     * **Declaration Merging Warning**
     *
     * It is very likely incorrect to merge into this interface instead of the base {@linkcode DeleteOperation} for this Document or the
     * root {@linkcode DatabaseBackend.DeleteOperation} for all documents, for reasons outlined in the latter's remarks. If you have a valid
     * use case for doing so, please let us know.
     */
    interface DeleteEmbeddedOperation extends DeleteOneDocumentOperation {}

    /**
     * The interface for passing to {@linkcode RollTable.deleteDocuments}.
     * @see {@linkcode Document.Database2.DeleteManyDocumentsOperation}
     *
     * ---
     *
     * **Declaration Merging Warning**
     *
     * It is very likely incorrect to merge into this interface instead of the base {@linkcode DeleteOperation} for this Document or the
     * root {@linkcode DatabaseBackend.DeleteOperation} for all documents, for reasons outlined in the latter's remarks. If you have a valid
     * use case for doing so, please let us know.
     */
    interface DeleteManyDocumentsOperation extends Document.Database2.DeleteManyDocumentsOperation<DeleteOperation> {}

    /**
     * The interface for passing to {@linkcode DatabaseBackend.delete | DatabaseBackend#delete} for `RollTable` documents.
     * @see {@linkcode Document.Database2.BackendDeleteOperation}
     *
     * ---
     *
     * **Declaration Merging Warning**
     *
     * It is very likely incorrect to merge into this interface instead of the base {@linkcode DeleteOperation} for this Document or the
     * root {@linkcode DatabaseBackend.DeleteOperation} for all documents, for reasons outlined in the latter's remarks. If you have a valid
     * use case for doing so, please let us know.
     */
    interface BackendDeleteOperation extends Document.Database2.BackendDeleteOperation<DeleteOperation> {}

    /**
     * The interface passed to {@linkcode RollTable._preDelete | RollTable#_preDelete} and
     * {@link Hooks.PreDeleteDocument | the `preDeleteRollTable` hook}.
     * @see {@linkcode Document.Database2.PreDeleteOptions}
     *
     * ---
     *
     * **Declaration Merging Warning**
     *
     * It is very likely incorrect to merge into this interface instead of the base {@linkcode DeleteOperation} for this Document or the
     * root {@linkcode DatabaseBackend.DeleteOperation} for all documents, for reasons outlined in the latter's remarks. If you have a valid
     * use case for doing so, please let us know.
     */
    interface PreDeleteOptions extends Document.Database2.PreDeleteOptions<DeleteOperation> {}

    /**
     * The interface passed to {@linkcode RollTable._preDeleteOperation}.
     * @see {@linkcode Document.Database2.PreDeleteOperation}
     *
     * ---
     *
     * **Declaration Merging Warning**
     *
     * It is very likely incorrect to merge into this interface instead of the base {@linkcode DeleteOperation} for this Document or the
     * root {@linkcode DatabaseBackend.DeleteOperation} for all documents, for reasons outlined in the latter's remarks. If you have a valid
     * use case for doing so, please let us know.
     */
    interface PreDeleteOperation extends Document.Database2.PreDeleteOperation<DeleteOperation> {}

    /**
     * @deprecated The interface passed to {@linkcode RollTable._onDeleteDocuments}. It will be removed in v14 along with the
     * method it is for.
     * @see {@linkcode Document.Database2.OnDeleteDocumentsOperation}
     *
     * ---
     *
     * **Declaration Merging Warning**
     *
     * It is very likely incorrect to merge into this interface instead of the base {@linkcode DeleteOperation} for this Document or the
     * root {@linkcode DatabaseBackend.DeleteOperation} for all documents, for reasons outlined in the latter's remarks. If you have a valid
     * use case for doing so, please let us know.
     */
    interface OnDeleteDocumentsOperation extends Document.Database2.OnDeleteDocumentsOperation<DeleteOperation> {}

    /**
     * The interface passed to {@linkcode RollTable._onDelete | RollTable#_onDelete} and
     * {@link Hooks.DeleteDocument | the `deleteRollTable` hook}.
     * @see {@linkcode Document.Database2.OnDeleteOptions}
     *
     * ---
     *
     * **Declaration Merging Warning**
     *
     * It is very likely incorrect to merge into this interface instead of the base {@linkcode DeleteOperation} for this Document or the
     * root {@linkcode DatabaseBackend.DeleteOperation} for all documents, for reasons outlined in the latter's remarks. If you have a valid
     * use case for doing so, please let us know.
     */
    interface OnDeleteOptions extends Document.Database2.OnDeleteOptions<DeleteOperation> {}

    /**
     * The interface passed to {@linkcode RollTable._onDeleteOperation} and `RollTable`-related collections'
     * `#_onModifyContents` methods.
     * @see {@linkcode Document.Database2.OnDeleteOperation}
     *
     * ---
     *
     * **Declaration Merging Warning**
     *
     * It is very likely incorrect to merge into this interface instead of the base {@linkcode DeleteOperation} for this Document or the
     * root {@linkcode DatabaseBackend.DeleteOperation} for all documents, for reasons outlined in the latter's remarks. If you have a valid
     * use case for doing so, please let us know.
     */
    interface OnDeleteOperation extends Document.Database2.OnDeleteOperation<DeleteOperation> {}

    namespace Internal {
      interface OperationNameMap<Temporary extends boolean | undefined = boolean | undefined> {
        GetDocumentsOperation: RollTable.Database2.GetDocumentsOperation;
        BackendGetOperation: RollTable.Database2.BackendGetOperation;
        GetOperation: RollTable.Database2.GetOperation;

        CreateDocumentsOperation: RollTable.Database2.CreateDocumentsOperation<Temporary>;
        // eslint-disable-next-line @typescript-eslint/no-deprecated
        CreateEmbeddedOperation: RollTable.Database2.CreateEmbeddedOperation;
        BackendCreateOperation: RollTable.Database2.BackendCreateOperation<Temporary>;
        CreateOperation: RollTable.Database2.CreateOperation<Temporary>;
        PreCreateOptions: RollTable.Database2.PreCreateOptions<Temporary>;
        PreCreateOperation: RollTable.Database2.PreCreateOperation<Temporary>;
        // eslint-disable-next-line @typescript-eslint/no-deprecated
        OnCreateDocumentsOperation: RollTable.Database2.OnCreateDocumentsOperation<Temporary>;
        OnCreateOptions: RollTable.Database2.OnCreateOptions;
        OnCreateOperation: RollTable.Database2.OnCreateOperation;

        UpdateOneDocumentOperation: RollTable.Database2.UpdateOneDocumentOperation;
        // eslint-disable-next-line @typescript-eslint/no-deprecated
        UpdateEmbeddedOperation: RollTable.Database2.UpdateEmbeddedOperation;
        UpdateManyDocumentsOperation: RollTable.Database2.UpdateManyDocumentsOperation;
        BackendUpdateOperation: RollTable.Database2.BackendUpdateOperation;
        UpdateOperation: RollTable.Database2.UpdateOperation;
        PreUpdateOptions: RollTable.Database2.PreUpdateOptions;
        PreUpdateOperation: RollTable.Database2.PreUpdateOperation;
        // eslint-disable-next-line @typescript-eslint/no-deprecated
        OnUpdateDocumentsOperation: RollTable.Database2.OnUpdateDocumentsOperation;
        OnUpdateOptions: RollTable.Database2.OnUpdateOptions;
        OnUpdateOperation: RollTable.Database2.OnUpdateOperation;

        DeleteOneDocumentOperation: RollTable.Database2.DeleteOneDocumentOperation;
        // eslint-disable-next-line @typescript-eslint/no-deprecated
        DeleteEmbeddedOperation: RollTable.Database2.DeleteEmbeddedOperation;
        DeleteManyDocumentsOperation: RollTable.Database2.DeleteManyDocumentsOperation;
        BackendDeleteOperation: RollTable.Database2.BackendDeleteOperation;
        DeleteOperation: RollTable.Database2.DeleteOperation;
        PreDeleteOptions: RollTable.Database2.PreDeleteOptions;
        PreDeleteOperation: RollTable.Database2.PreDeleteOperation;
        // eslint-disable-next-line @typescript-eslint/no-deprecated
        OnDeleteDocumentsOperation: RollTable.Database2.OnDeleteDocumentsOperation;
        OnDeleteOptions: RollTable.Database2.OnDeleteOptions;
        OnDeleteOperation: RollTable.Database2.OnDeleteOperation;
      }
    }

    /* ***********************************************
     *             DocsV2 DEPRECATIONS               *
     *************************************************/

    /** @deprecated Use {@linkcode GetOperation} instead. This type will be removed in v14.  */
    type Get = GetOperation;

    /** @deprecated Use {@linkcode GetDocumentsOperation} instead. This type will be removed in v14.  */
    type GetOptions = GetDocumentsOperation;

    /** @deprecated Use {@linkcode CreateOperation} instead. This type will be removed in v14.  */
    type Create<Temporary extends boolean | undefined> = CreateOperation<Temporary>;

    /** @deprecated Use {@linkcode UpdateOperation} instead. This type will be removed in v14.  */
    type Update = UpdateOperation;

    /** @deprecated Use {@linkcode DeleteOperation} instead. This type will be removed in v14.  */
    type Delete = DeleteOperation;

    // CreateDocumentsOperation didn't change purpose or name

    /** @deprecated Use {@linkcode UpdateManyDocumentsOperation} instead. This type will be removed in v14 */
    type UpdateDocumentsOperation = UpdateManyDocumentsOperation;

    /** @deprecated Use {@linkcode DeleteManyDocumentsOperation} instead. This type will be removed in v14 */
    type DeleteDocumentsOperation = DeleteManyDocumentsOperation;

    // PreCreateOptions didn't change purpose or name

    // OnCreateOptions didn't change purpose or name

    // PreCreateOperation didn't change purpose or name

    // OnCreateOperation didn't change purpose or name

    // PreUpdateOptions didn't change purpose or name

    // OnUpdateOptions didn't change purpose or name

    // PreUpdateOperation didn't change purpose or name

    // OnUpdateOperation didn't change purpose or name

    // PreDeleteOptions didn't change purpose or name

    // OnDeleteOptions didn't change purpose or name

    // PreDeleteOperation didn't change purpose or name

    // OnDeleteOperation didn't change purpose or name

    /** @deprecated Use {@linkcode OnCreateDocumentsOperation} instead. This type will be removed in v14 */
    // eslint-disable-next-line @typescript-eslint/no-deprecated
    type OnCreateDocumentsContext = OnCreateDocumentsOperation;

    /** @deprecated Use {@linkcode OnUpdateDocumentsOperation} instead. This type will be removed in v14 */
    // eslint-disable-next-line @typescript-eslint/no-deprecated
    type OnUpdateDocumentsContext = OnUpdateDocumentsOperation;

    /** @deprecated Use {@linkcode OnDeleteOptions} instead. This type will be removed in v14 */
    type DeleteOptions = OnDeleteOptions;

    /** @deprecated Use {@linkcode OnCreateOptions} instead. This type will be removed in v14 */
    type CreateOptions = OnCreateOptions;

    /** @deprecated Use {@linkcode OnUpdateOptions} instead. This type will be removed in v14 */
    type UpdateOptions = OnUpdateOptions;

    /** @deprecated Use {@linkcode OnDeleteDocumentsOperation} instead. This type will be removed in v14 */
    // eslint-disable-next-line @typescript-eslint/no-deprecated
    type DeleteDocumentsContext = OnDeleteDocumentsOperation;

    /** @deprecated use {@linkcode CreateDocumentsOperation} instead. This type will be removed in v14. */
    type DialogCreateOptions = CreateDocumentsOperation;
  }

  /**
   * If `Temporary` is true then {@linkcode RollTable.Implementation}, otherwise {@linkcode RollTable.Stored}.
   */
  type TemporaryIf<Temporary extends boolean | undefined> =
    true extends Extract<Temporary, true> ? RollTable.Implementation : RollTable.Stored;

  namespace Database {
    /** Options passed along in Get operations for RollTables */
    interface Get extends foundry.abstract.types.DatabaseGetOperation<RollTable.Parent> {}

    /** Options passed along in Create operations for RollTables */
    interface Create<Temporary extends boolean | undefined = boolean | undefined> extends foundry.abstract.types
      .DatabaseCreateOperation<RollTable.CreateData, RollTable.Parent, Temporary> {}

    /** Options passed along in Delete operations for RollTables */
    interface Delete extends foundry.abstract.types.DatabaseDeleteOperation<RollTable.Parent> {}

    /** Options passed along in Update operations for RollTables */
    interface Update extends foundry.abstract.types.DatabaseUpdateOperation<RollTable.UpdateData, RollTable.Parent> {}

    /** Operation for {@linkcode RollTable.createDocuments} */
<<<<<<< HEAD
    interface CreateDocumentsOperation<Temporary extends boolean | undefined>
      extends Document.Database.CreateDocumentsOperation<RollTable.Database.Create<Temporary>> {}
=======
    interface CreateDocumentsOperation<Temporary extends boolean | undefined> extends Document.Database.CreateOperation<
      RollTable.Database.Create<Temporary>
    > {}
>>>>>>> 8bf5f070

    /** Operation for {@linkcode RollTable.updateDocuments} */
    interface UpdateDocumentsOperation extends Document.Database.UpdateDocumentsOperation<RollTable.Database.Update> {}

    /** Operation for {@linkcode RollTable.deleteDocuments} */
    interface DeleteDocumentsOperation extends Document.Database.DeleteDocumentsOperation<RollTable.Database.Delete> {}

    /** Operation for {@linkcode RollTable.create} */
<<<<<<< HEAD
    interface CreateOperation<Temporary extends boolean | undefined>
      extends Document.Database.CreateDocumentsOperation<RollTable.Database.Create<Temporary>> {}
=======
    interface CreateOperation<Temporary extends boolean | undefined> extends Document.Database.CreateOperation<
      RollTable.Database.Create<Temporary>
    > {}
>>>>>>> 8bf5f070

    /** Operation for {@link RollTable.update | `RollTable#update`} */
    interface UpdateOperation extends Document.Database.UpdateOperation<Update> {}

    interface DeleteOperation extends Document.Database.DeleteOperation<Delete> {}

    /** Options for {@linkcode RollTable.get} */
    interface GetOptions extends Document.Database.GetOptions {}

    /** Options for {@link RollTable._preCreate | `RollTable#_preCreate`} */
    interface PreCreateOptions extends Document.Database.PreCreateOptions<Create> {}

    /** Options for {@link RollTable._onCreate | `RollTable#_onCreate`} */
    interface OnCreateOptions extends Document.Database.CreateOptions<Create> {}

    /** Operation for {@linkcode RollTable._preCreateOperation} */
    interface PreCreateOperation extends Document.Database.PreCreateOperationStatic<RollTable.Database.Create> {}

    /** Operation for {@link RollTable._onCreateOperation | `RollTable#_onCreateOperation`} */
    interface OnCreateOperation extends RollTable.Database.Create {}

    /** Options for {@link RollTable._preUpdate | `RollTable#_preUpdate`} */
    interface PreUpdateOptions extends Document.Database.PreUpdateOptions<Update> {}

    /** Options for {@link RollTable._onUpdate | `RollTable#_onUpdate`} */
    interface OnUpdateOptions extends Document.Database.UpdateOptions<Update> {}

    /** Operation for {@linkcode RollTable._preUpdateOperation} */
    interface PreUpdateOperation extends RollTable.Database.Update {}

    /** Operation for {@link RollTable._onUpdateOperation | `RollTable._preUpdateOperation`} */
    interface OnUpdateOperation extends RollTable.Database.Update {}

    /** Options for {@link RollTable._preDelete | `RollTable#_preDelete`} */
    interface PreDeleteOptions extends Document.Database.PreDeleteOperationInstance<Delete> {}

    /** Options for {@link RollTable._onDelete | `RollTable#_onDelete`} */
    interface OnDeleteOptions extends Document.Database.DeleteOptions<Delete> {}

    /** Options for {@link RollTable._preDeleteOperation | `RollTable#_preDeleteOperation`} */
    interface PreDeleteOperation extends RollTable.Database.Delete {}

    /** Options for {@link RollTable._onDeleteOperation | `RollTable#_onDeleteOperation`} */
    interface OnDeleteOperation extends RollTable.Database.Delete {}

    /** Context for {@linkcode RollTable._onDeleteOperation} */
    interface OnDeleteDocumentsContext extends Document.ModificationContext<RollTable.Parent> {}

    /** Context for {@linkcode RollTable._onCreateDocuments} */
    interface OnCreateDocumentsContext extends Document.ModificationContext<RollTable.Parent> {}

    /** Context for {@linkcode RollTable._onUpdateDocuments} */
    interface OnUpdateDocumentsContext extends Document.ModificationContext<RollTable.Parent> {}

    /**
     * Options for {@link RollTable._preCreateDescendantDocuments | `RollTable#_preCreateDescendantDocuments`}
     * and {@link RollTable._onCreateDescendantDocuments | `RollTable#_onCreateDescendantDocuments`}
     */
    interface CreateOptions extends Document.Database.CreateOptions<RollTable.Database.Create> {}

    /**
     * Options for {@link RollTable._preUpdateDescendantDocuments | `RollTable#_preUpdateDescendantDocuments`}
     * and {@link RollTable._onUpdateDescendantDocuments | `RollTable#_onUpdateDescendantDocuments`}
     */
    interface UpdateOptions extends Document.Database.UpdateOptions<RollTable.Database.Update> {}

    /**
     * Options for {@link RollTable._preDeleteDescendantDocuments | `RollTable#_preDeleteDescendantDocuments`}
     * and {@link RollTable._onDeleteDescendantDocuments | `RollTable#_onDeleteDescendantDocuments`}
     */
    interface DeleteOptions extends Document.Database.DeleteOptions<RollTable.Database.Delete> {}

    /**
     * Create options for {@linkcode RollTable.createDialog}.
     */
    interface DialogCreateOptions extends InexactPartial<Create> {}
  }

  /**
   * The flags that are available for this document in the form `{ [scope: string]: { [key: string]: unknown } }`.
   */
  interface Flags extends Document.Internal.ConfiguredFlagsForName<Name> {}

  namespace Flags {
    /**
     * The valid scopes for the flags on this document e.g. `"core"` or `"dnd5e"`.
     */
    type Scope = Document.Internal.FlagKeyOf<Flags>;

    /**
     * The valid keys for a certain scope for example if the scope is "core" then a valid key may be `"sheetLock"` or `"viewMode"`.
     */
    type Key<Scope extends Flags.Scope> = Document.Internal.FlagKeyOf<Document.Internal.FlagGetKey<Flags, Scope>>;

    /**
     * Gets the type of a particular flag given a `Scope` and a `Key`.
     */
    type Get<Scope extends Flags.Scope, Key extends Flags.Key<Scope>> = Document.Internal.GetFlag<Flags, Scope, Key>;
  }

  /* ***********************************************
   *       CLIENT DOCUMENT TEMPLATE TYPES          *
   *************************************************/

  /** The interface {@linkcode RollTable.fromDropData} receives */
  interface DropData extends Document.Internal.DropData<Name> {}

  /**
   * @deprecated Foundry prior to v13 had a completely unused `options` parameter in the {@linkcode RollTable.fromDropData}
   * signature that has since been removed. This type will be removed in v14.
   */
  type DropDataOptions = never;

  /**
   * The interface for passing to {@linkcode RollTable.defaultName}
   * @see {@linkcode Document.DefaultNameContext}
   */
  interface DefaultNameContext extends Document.DefaultNameContext<Name, Parent> {}

  /**
   * The interface for passing to {@linkcode RollTable.createDialog}'s first parameter
   * @see {@linkcode Document.CreateDialogData}
   */
  interface CreateDialogData extends Document.CreateDialogData<CreateData> {}

  /**
   * @deprecated This is for a deprecated signature, and will be removed in v15.
   * The interface for passing to {@linkcode RollTable.createDialog}'s second parameter that still includes partial Dialog
   * options, instead of being purely a {@linkcode Database2.CreateDocumentsOperation | CreateDocumentsOperation}.
   */
  interface CreateDialogDeprecatedOptions<Temporary extends boolean | undefined = boolean | undefined>
    extends Database2.CreateDocumentsOperation<Temporary>,
      Document._PartialDialogV1OptionsForCreateDialog {}

  /**
   * The interface for passing to {@linkcode RollTable.createDialog}'s third parameter
   * @see {@linkcode Document.CreateDialogOptions}
   */
  interface CreateDialogOptions extends Document.CreateDialogOptions<Name> {}

  /**
   * The return type for {@linkcode RollTable.createDialog}.
   * @see {@linkcode Document.CreateDialogReturn}
   */
  // TODO: inline .Stored in v14 instead of taking Temporary
  type CreateDialogReturn<
    Temporary extends boolean | undefined,
    PassedConfig extends RollTable.CreateDialogOptions | undefined,
  > = Document.CreateDialogReturn<RollTable.TemporaryIf<Temporary>, PassedConfig>;

  /**
   * The return type for {@linkcode RollTable.deleteDialog | RollTable#deleteDialog}.
   * @see {@linkcode Document.DeleteDialogReturn}
   */
  type DeleteDialogReturn<PassedConfig extends DialogV2.ConfirmConfig | undefined> = Document.DeleteDialogReturn<
    RollTable.Stored,
    PassedConfig
  >;

  type PreCreateDescendantDocumentsArgs = Document.Internal.PreCreateDescendantDocumentsArgs<
    RollTable.Stored,
    RollTable.DirectDescendantName,
    RollTable.Metadata.Embedded
  >;

  type OnCreateDescendantDocumentsArgs = Document.Internal.OnCreateDescendantDocumentsArgs<
    RollTable.Stored,
    RollTable.DirectDescendantName,
    RollTable.Metadata.Embedded
  >;

  type PreUpdateDescendantDocumentsArgs = Document.Internal.PreUpdateDescendantDocumentsArgs<
    RollTable.Stored,
    RollTable.DirectDescendantName,
    RollTable.Metadata.Embedded
  >;

  type OnUpdateDescendantDocumentsArgs = Document.Internal.OnUpdateDescendantDocumentsArgs<
    RollTable.Stored,
    RollTable.DirectDescendantName,
    RollTable.Metadata.Embedded
  >;

  type PreDeleteDescendantDocumentsArgs = Document.Internal.PreDeleteDescendantDocumentsArgs<
    RollTable.Stored,
    RollTable.DirectDescendantName,
    RollTable.Metadata.Embedded
  >;

  type OnDeleteDescendantDocumentsArgs = Document.Internal.OnDeleteDescendantDocumentsArgs<
    RollTable.Stored,
    RollTable.DirectDescendantName,
    RollTable.Metadata.Embedded
  >;

  /* ***********************************************
   *          ROLL-TABLE-SPECIFIC TYPES            *
   *************************************************/

  /**
   * An object containing the executed Roll and the produced results
   */
  interface Draw {
    /**
     * The Dice roll which generated the draw
     */
    roll: Roll;

    /**
     * An array of drawn TableResult documents
     */
    results: Document.ToConfiguredInstance<typeof foundry.documents.BaseTableResult>[];
  }

  /**
   * Optional arguments which customize the draw
   */
  interface DrawOptions {
    /**
     * An existing Roll instance to use for drawing from the table
     */
    roll?: Roll | undefined;

    /**
     * Allow drawing recursively from inner RollTable results
     * @defaultValue `true`
     */
    recursive?: boolean | undefined;

    /**
     * One or more table results which have been drawn
     * @defaultValue `[]`
     */
    results?: TableResult.Implementation[] | undefined;

    /**
     * Whether to automatically display the results in chat
     * @defaultValue `true`
     */
    displayChat?: boolean | undefined;

    /**
     * The chat roll mode to use when displaying the result
     */
    rollMode?: ChatMessage.PassableRollMode | undefined;
  }

  /**
   * Additional options which modify message creation
   */
  interface ToMessageOptions<Temporary extends boolean | undefined = undefined> {
    /**
     * An optional Roll instance which produced the drawn results
     */
    roll: Roll | null;

    /**
     * Additional data which customizes the created messages
     * @defaultValue `{}`
     */
    messageData: ConstructorParameters<typeof foundry.documents.BaseChatMessage>[0];

    /**
     * Additional options which customize the created messages
     * @defaultValue `{}`
     */
    messageOptions: ChatMessage.Database.CreateOperation<Temporary>;
  }

  interface RollOptions {
    /**
     * An alternative dice Roll to use instead of the default table formula
     */
    roll?: Roll;

    /**
     * If a RollTable document is drawn as a result, recursively roll it
     * @defaultValue `true`
     */
    recursive?: boolean;

    /**
     * An internal flag used to track recursion depth
     * @defaultValue `0`
     */
    _depth?: number;
  }

  interface RollTableHTMLEmbedConfig extends TextEditor.DocumentHTMLEmbedConfig {
    /**
     * Adds a button allowing the table to be rolled directly from its embedded context.
     * Default: `false`
     */
    rollable?: boolean | undefined;
  }

  /**
   * The arguments to construct the document.
   *
   * @deprecated Writing the signature directly has helped reduce circularities and therefore is
   * now recommended.
   */
  // eslint-disable-next-line @typescript-eslint/no-deprecated
  type ConstructorArgs = Document.ConstructorParameters<CreateData, Parent>;
}

/**
 * The client-side RollTable document which extends the common BaseRollTable model.
 *
 * @see {@linkcode RollTables}         The world-level collection of RollTable documents
 * @see {@linkcode TableResult}        The embedded TableResult document
 * @see {@linkcode RollTableConfig}    The RollTable configuration application
 */
declare class RollTable extends BaseRollTable.Internal.ClientDocument {
  /**
   * @param data    - Initial data from which to construct the `RollTable`
   * @param context - Construction context options
   */
  constructor(data: RollTable.CreateData, context?: RollTable.ConstructionContext);

  /**
   * Provide a thumbnail image path used to represent this document.
   */
  get thumbnail(): this["img"];

  /**
   * Display a result drawn from a RollTable in the Chat Log along.
   * Optionally also display the Roll which produced the result and configure aspects of the displayed messages.
   *
   * @param results - An Array of one or more TableResult Documents which were drawn and should be displayed
   * @param options - Additional options which modify message creation
   */
  toMessage(
    results: TableResult.Implementation[],
    options?: InexactPartial<RollTable.ToMessageOptions>,
  ): Promise<ChatMessage.Implementation | undefined>;

  /**
   * Draw a result from the RollTable based on the table formula or a provided Roll instance
   * @param options - Optional arguments which customize the draw behavior
   * @returns A Promise which resolves to an object containing the executed roll and the produced results
   */
  draw(options?: RollTable.DrawOptions): Promise<RollTable.Draw>;

  /**
   * Draw multiple results from a RollTable, constructing a final synthetic Roll as a dice pool of inner rolls.
   * @param number  - The number of results to draw
   * @param options - Optional arguments which customize the draw
   * @returns The drawn results
   */
  drawMany(number: number, options?: RollTable.DrawOptions): Promise<RollTable.Draw>;

  /**
   * Normalize the probabilities of rolling each item in the RollTable based on their assigned weights
   */
  normalize(): Promise<this | undefined>;

  /**
   * Reset the state of the RollTable to return any drawn items to the table
   * @remarks Actually, returns list of TableEntries updated, not the RollTable.
   * As written, it force updates all records, not just the ones already drawn.
   */
  resetResults(): Promise<TableResult.Stored[]>;

  /**
   * Evaluate a RollTable by rolling its formula and retrieving a drawn result.
   *
   * Note that this function only performs the roll and identifies the result, the RollTable#draw function should be
   * called to formalize the draw from the table.
   *
   * @param options - Options which modify rolling behavior
   *                  (default: `{}`)
   * @returns The Roll and results drawn by that Roll
   *
   * @example
   * ```typescript
   * // Draw results using the default table formula
   * const defaultResults = await table.roll();
   *
   * // Draw results using a custom roll formula
   * const roll = new Roll("1d20 + @abilities.wis.mod", actor.getRollData());
   * const customResults = await table.roll({roll});
   * ```
   */
  roll(options?: RollTable.RollOptions): Promise<RollTable.Draw>;

  /**
   * Get an Array of valid results for a given rolled total
   * @param value - The rolled value
   * @returns An Array of results
   */
  getResultsForRoll(value: number): TableResult.Stored[];

  /**
   * Create embedded roll table markup.
   * @param config  - Configuration for embedding behavior.
   * @param options - The original enrichment options for cases where the Document embed content
   *                  also contains text that must be enriched.
   *
   * @example Embed the content of a Roll Table as a figure.
   * ```
   * @Embed[RollTable.kRfycm1iY3XCvP8c]
   * ```
   * becomes
   * ```html
   * <figure class="content-embed" data-content-embed data-uuid="RollTable.kRfycm1iY3XCvP8c" data-id="kRfycm1iY3XCvP8c">
   *   <table class="roll-table-embed">
   *     <thead>
   *       <tr>
   *         <th>Roll</th>
   *         <th>Result</th>
   *       </tr>
   *     </thead>
   *     <tbody>
   *       <tr>
   *         <td>1&mdash;10</td>
   *         <td>
   *           <a class="inline-roll roll" data-mode="roll" data-formula="1d6">
   *             <i class="fas fa-dice-d20"></i>
   *             1d6
   *           </a>
   *           Orcs attack!
   *         </td>
   *       </tr>
   *       <tr>
   *         <td>11&mdash;20</td>
   *         <td>No encounter</td>
   *       </tr>
   *     </tbody>
   *   </table>
   *   <figcaption>
   *     <div class="embed-caption">
   *       <p>This is the Roll Table description.</p>
   *     </div>
   *     <cite>
   *       <a class="content-link" data-link data-uuid="RollTable.kRfycm1iY3XCvP8c" data-id="kRfycm1iY3XCvP8c"
   *          data-type="RollTable" data-tooltip="Rollable Table">
   *         <i class="fas fa-th-list"></i>
   *         Rollable Table
   *     </cite>
   *   </figcaption>
   * </figure>
   * ```
   */
  protected _buildEmbedHTML(
    config: TextEditor.DocumentHTMLEmbedConfig & { rollable: boolean },
    options?: TextEditor.EnrichmentOptions,
  ): Promise<HTMLElement | null>;

  protected override _createFigureEmbed(
    content: HTMLElement | HTMLCollection,
    config: TextEditor.DocumentHTMLEmbedConfig,
    options?: TextEditor.EnrichmentOptions,
  ): Promise<HTMLElement | null>;

  /**
   * Handle a roll from within embedded content.
   * @param event  - The originating event
   * @param action - The named action that was clicked
   */
  protected _onClickEmbedAction(event: PointerEvent, action: string): Promise<void>;

  override onEmbed(element: foundry.applications.elements.HTMLDocumentEmbedElement): void;

  /**
   * @remarks To make it possible for narrowing one parameter to jointly narrow other parameters
   * this method must be overridden like so:
   * ```typescript
   * class GurpsRollTable extends RollTable {
   *   protected override _onCreateDescendantDocuments(...args: RollTable.OnCreateDescendantDocumentsArgs) {
   *     super._onCreateDescendantDocuments(...args);
   *
   *     const [parent, collection, documents, data, options, userId] = args;
   *     if (collection === "cards") {
   *         options; // Will be narrowed.
   *     }
   *   }
   * }
   * ```
   */
  protected override _onCreateDescendantDocuments(...args: RollTable.OnCreateDescendantDocumentsArgs): void;

  /**
   * @remarks To make it possible for narrowing one parameter to jointly narrow other parameters
   * this method must be overridden like so:
   * ```typescript
   * class BladesRollTable extends RollTable {
   *   protected override _onDeleteDescendantDocuments(...args: RollTable.OnUpdateDescendantDocuments) {
   *     super._onDeleteDescendantDocuments(...args);
   *
   *     const [parent, collection, documents, ids, options, userId] = args;
   *     if (collection === "cards") {
   *         options; // Will be narrowed.
   *     }
   *   }
   * }
   * ```
   */
  protected override _onDeleteDescendantDocuments(...args: RollTable.OnDeleteDescendantDocumentsArgs): void;

  override toCompendium<Options extends ClientDocument.ToCompendiumOptions | undefined = undefined>(
    pack?: foundry.documents.collections.CompendiumCollection.Any | null,
    options?: Options,
  ): ClientDocument.ToCompendiumReturnType<"RollTable", Options>;

  /**
   * Create a new RollTable document using all of the Documents from a specific Folder as new results.
   * @param folder  - The Folder document from which to create a roll table
   * @param options - Additional options passed to the RollTable.create method
   */
  static fromFolder<Temporary extends boolean | undefined = undefined>(
    folder: Folder.Implementation,
    options?: RollTable.Database.CreateOperation<Temporary>,
  ): Promise<RollTable.TemporaryIf<Temporary> | undefined>;

  /*
   * After this point these are not really overridden methods.
   * They are here because Foundry's documents are complex and have lots of edge cases.
   * There are DRY ways of representing this but this ends up being harder to understand
   * for end users extending these functions, especially for static methods. There are also a
   * number of methods that don't make sense to call directly on `Document` like `createDocuments`,
   * as there is no data that can safely construct every possible document. Finally keeping definitions
   * separate like this helps against circularities.
   */

  // ClientDocument overrides

  /**
   * @remarks To make it possible for narrowing one parameter to jointly narrow other parameters
   * this method must be overridden like so:
   * ```typescript
   * class SwadeRollTable extends RollTable {
   *   protected override _preCreateDescendantDocuments(...args: RollTable.PreCreateDescendantDocumentsArgs) {
   *     super._preCreateDescendantDocuments(...args);
   *
   *     const [parent, collection, data, options, userId] = args;
   *     if (collection === "cards") {
   *         options; // Will be narrowed.
   *     }
   *   }
   * }
   * ```
   */
  protected override _preCreateDescendantDocuments(...args: RollTable.PreCreateDescendantDocumentsArgs): void;

  /**
   * @remarks To make it possible for narrowing one parameter to jointly narrow other parameters
   * this method must be overridden like so:
   * ```typescript
   * class LancerRollTable extends RollTable {
   *   protected override _preUpdateDescendantDocuments(...args: RollTable.OnUpdateDescendantDocuments) {
   *     super._preUpdateDescendantDocuments(...args);
   *
   *     const [parent, collection, changes, options, userId] = args;
   *     if (collection === "cards") {
   *         options; // Will be narrowed.
   *     }
   *   }
   * }
   * ```
   */
  protected override _preUpdateDescendantDocuments(...args: RollTable.PreUpdateDescendantDocumentsArgs): void;

  /**
   * @remarks To make it possible for narrowing one parameter to jointly narrow other parameters
   * this method must be overridden like so:
   * ```typescript
   * class Ptr2eRollTable extends RollTable {
   *   protected override _onUpdateDescendantDocuments(...args: RollTable.OnUpdateDescendantDocumentsArgs) {
   *     super._onUpdateDescendantDocuments(...args);
   *
   *     const [parent, collection, documents, changes, options, userId] = args;
   *     if (collection === "cards") {
   *         options; // Will be narrowed.
   *     }
   *   }
   * }
   * ```
   */
  protected override _onUpdateDescendantDocuments(...args: RollTable.OnUpdateDescendantDocumentsArgs): void;

  /**
   * @remarks To make it possible for narrowing one parameter to jointly narrow other parameters
   * this method must be overridden like so:
   * ```typescript
   * class KultRollTable extends RollTable {
   *   protected override _preDeleteDescendantDocuments(...args: RollTable.PreDeleteDescendantDocumentsArgs) {
   *     super._preDeleteDescendantDocuments(...args);
   *
   *     const [parent, collection, ids, options, userId] = args;
   *     if (collection === "cards") {
   *         options; // Will be narrowed.
   *     }
   *   }
   * }
   * ```
   */
  protected override _preDeleteDescendantDocuments(...args: RollTable.PreDeleteDescendantDocumentsArgs): void;

  static override defaultName(context?: RollTable.DefaultNameContext): string;

  static override createDialog<
    Temporary extends boolean | undefined = undefined,
    Options extends RollTable.CreateDialogOptions | undefined = undefined,
  >(
    data?: RollTable.CreateDialogData,
    createOptions?: RollTable.Database2.CreateDocumentsOperation<Temporary>,
    options?: Options,
  ): Promise<RollTable.CreateDialogReturn<Temporary, Options>>;

  /**
   * @deprecated "The `ClientDocument.createDialog` signature has changed. It now accepts database operation options in its second
   * parameter, and options for {@linkcode DialogV2.prompt} in its third parameter." (since v13, until v15)
   *
   * @see {@linkcode RollTable.CreateDialogDeprecatedOptions}
   */
  static override createDialog<
    Temporary extends boolean | undefined = undefined,
    Options extends RollTable.CreateDialogOptions | undefined = undefined,
  >(
    data: RollTable.CreateDialogData,
    // eslint-disable-next-line @typescript-eslint/no-deprecated
    createOptions: RollTable.CreateDialogDeprecatedOptions<Temporary>,
    options?: Options,
  ): Promise<RollTable.CreateDialogReturn<Temporary, Options>>;

  override deleteDialog<Options extends DialogV2.ConfirmConfig | undefined = undefined>(
    options?: Options,
    operation?: RollTable.Database2.DeleteOneDocumentOperation,
  ): Promise<RollTable.DeleteDialogReturn<Options>>;

  /**
   * @deprecated "`options` is now an object containing entries supported by {@linkcode DialogV2.confirm | DialogV2.confirm}."
   * (since v13, until v15)
   *
   * @see {@linkcode Document.DeleteDialogDeprecatedConfig}
   */
  // eslint-disable-next-line @typescript-eslint/no-deprecated
  override deleteDialog<Options extends Document.DeleteDialogDeprecatedConfig | undefined = undefined>(
    options?: Options,
    operation?: RollTable.Database2.DeleteOneDocumentOperation,
  ): Promise<RollTable.DeleteDialogReturn<Options>>;

  static override fromDropData(data: RollTable.DropData): Promise<RollTable.Implementation | undefined>;

  static override fromImport(
    source: RollTable.Source,
    context?: Document.FromImportContext<RollTable.Parent> | null,
  ): Promise<RollTable.Implementation>;

  override _onClickDocumentLink(event: MouseEvent): ClientDocument.OnClickDocumentLinkReturn;
}

export default RollTable;<|MERGE_RESOLUTION|>--- conflicted
+++ resolved
@@ -389,8 +389,9 @@
      * @remarks This interface was previously typed for passing to {@linkcode RollTable.create}. The new name for that
      * interface is {@linkcode CreateDocumentsOperation}.
      */
-    interface CreateOperation<Temporary extends boolean | undefined = boolean | undefined>
-      extends DatabaseBackend.CreateOperation<RollTable.CreateInput, RollTable.Parent, Temporary> {}
+    interface CreateOperation<
+      Temporary extends boolean | undefined = boolean | undefined,
+    > extends DatabaseBackend.CreateOperation<RollTable.CreateInput, RollTable.Parent, Temporary> {}
 
     /**
      * The interface for passing to {@linkcode RollTable.create} or {@linkcode RollTable.createDocuments}.
@@ -404,8 +405,8 @@
      * root {@linkcode DatabaseBackend.CreateOperation} for all documents, for reasons outlined in the latter's remarks. If you have a valid
      * use case for doing so, please let us know.
      */
-    interface CreateDocumentsOperation<Temporary extends boolean | undefined = boolean | undefined>
-      extends Document.Database2.CreateDocumentsOperation<CreateOperation<Temporary>> {}
+    interface CreateDocumentsOperation<Temporary extends boolean | undefined = boolean | undefined> extends Document
+      .Database2.CreateDocumentsOperation<CreateOperation<Temporary>> {}
 
     /**
      * @deprecated `RollTable` documents are never embedded. This interface exists for consistency with other documents.
@@ -436,8 +437,8 @@
      * root {@linkcode DatabaseBackend.CreateOperation} for all documents, for reasons outlined in the latter's remarks. If you have a valid
      * use case for doing so, please let us know.
      */
-    interface BackendCreateOperation<Temporary extends boolean | undefined = boolean | undefined>
-      extends Document.Database2.BackendCreateOperation<CreateOperation<Temporary>> {}
+    interface BackendCreateOperation<Temporary extends boolean | undefined = boolean | undefined> extends Document
+      .Database2.BackendCreateOperation<CreateOperation<Temporary>> {}
 
     /**
      * The interface passed to {@linkcode RollTable._preCreate | RollTable#_preCreate} and
@@ -452,8 +453,8 @@
      * root {@linkcode DatabaseBackend.CreateOperation} for all documents, for reasons outlined in the latter's remarks. If you have a valid
      * use case for doing so, please let us know.
      */
-    interface PreCreateOptions<Temporary extends boolean | undefined = boolean | undefined>
-      extends Document.Database2.PreCreateOptions<CreateOperation<Temporary>> {}
+    interface PreCreateOptions<Temporary extends boolean | undefined = boolean | undefined> extends Document.Database2
+      .PreCreateOptions<CreateOperation<Temporary>> {}
 
     /**
      * The interface passed to {@linkcode RollTable._preCreateOperation}.
@@ -467,8 +468,8 @@
      * root {@linkcode DatabaseBackend.CreateOperation} for all documents, for reasons outlined in the latter's remarks. If you have a valid
      * use case for doing so, please let us know.
      */
-    interface PreCreateOperation<Temporary extends boolean | undefined = boolean | undefined>
-      extends Document.Database2.PreCreateOperation<CreateOperation<Temporary>> {}
+    interface PreCreateOperation<Temporary extends boolean | undefined = boolean | undefined> extends Document.Database2
+      .PreCreateOperation<CreateOperation<Temporary>> {}
 
     /**
      * @deprecated The interface passed to {@linkcode RollTable._onCreateDocuments}. It will be removed in v14 along with the
@@ -483,8 +484,8 @@
      * root {@linkcode DatabaseBackend.CreateOperation} for all documents, for reasons outlined in the latter's remarks. If you have a valid
      * use case for doing so, please let us know.
      */
-    interface OnCreateDocumentsOperation<Temporary extends boolean | undefined = boolean | undefined>
-      extends Document.Database2.OnCreateDocumentsOperation<CreateOperation<Temporary>> {}
+    interface OnCreateDocumentsOperation<Temporary extends boolean | undefined = boolean | undefined> extends Document
+      .Database2.OnCreateDocumentsOperation<CreateOperation<Temporary>> {}
 
     /**
      * The interface passed to {@linkcode RollTable._onCreate | RollTable#_onCreate} and
@@ -955,30 +956,19 @@
     interface Update extends foundry.abstract.types.DatabaseUpdateOperation<RollTable.UpdateData, RollTable.Parent> {}
 
     /** Operation for {@linkcode RollTable.createDocuments} */
-<<<<<<< HEAD
-    interface CreateDocumentsOperation<Temporary extends boolean | undefined>
-      extends Document.Database.CreateDocumentsOperation<RollTable.Database.Create<Temporary>> {}
-=======
-    interface CreateDocumentsOperation<Temporary extends boolean | undefined> extends Document.Database.CreateOperation<
+    interface CreateDocumentsOperation<Temporary extends boolean | undefined> extends Document.Database
+      .CreateDocumentsOperation<RollTable.Database.Create<Temporary>> {}
+
+    /** Operation for {@linkcode RollTable.updateDocuments} */
+    interface UpdateDocumentsOperation extends Document.Database.UpdateDocumentsOperation<RollTable.Database.Update> {}
+
+    /** Operation for {@linkcode RollTable.deleteDocuments} */
+    interface DeleteDocumentsOperation extends Document.Database.DeleteDocumentsOperation<RollTable.Database.Delete> {}
+
+    /** Operation for {@linkcode RollTable.create} */
+    interface CreateOperation<Temporary extends boolean | undefined> extends Document.Database.CreateDocumentsOperation<
       RollTable.Database.Create<Temporary>
     > {}
->>>>>>> 8bf5f070
-
-    /** Operation for {@linkcode RollTable.updateDocuments} */
-    interface UpdateDocumentsOperation extends Document.Database.UpdateDocumentsOperation<RollTable.Database.Update> {}
-
-    /** Operation for {@linkcode RollTable.deleteDocuments} */
-    interface DeleteDocumentsOperation extends Document.Database.DeleteDocumentsOperation<RollTable.Database.Delete> {}
-
-    /** Operation for {@linkcode RollTable.create} */
-<<<<<<< HEAD
-    interface CreateOperation<Temporary extends boolean | undefined>
-      extends Document.Database.CreateDocumentsOperation<RollTable.Database.Create<Temporary>> {}
-=======
-    interface CreateOperation<Temporary extends boolean | undefined> extends Document.Database.CreateOperation<
-      RollTable.Database.Create<Temporary>
-    > {}
->>>>>>> 8bf5f070
 
     /** Operation for {@link RollTable.update | `RollTable#update`} */
     interface UpdateOperation extends Document.Database.UpdateOperation<Update> {}
@@ -1110,8 +1100,7 @@
    * options, instead of being purely a {@linkcode Database2.CreateDocumentsOperation | CreateDocumentsOperation}.
    */
   interface CreateDialogDeprecatedOptions<Temporary extends boolean | undefined = boolean | undefined>
-    extends Database2.CreateDocumentsOperation<Temporary>,
-      Document._PartialDialogV1OptionsForCreateDialog {}
+    extends Database2.CreateDocumentsOperation<Temporary>, Document._PartialDialogV1OptionsForCreateDialog {}
 
   /**
    * The interface for passing to {@linkcode RollTable.createDialog}'s third parameter
