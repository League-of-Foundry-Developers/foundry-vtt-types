--- conflicted
+++ resolved
@@ -1108,7 +1108,6 @@
    */
   interface CreateDialogOptions extends Document.CreateDialogOptions<Name> {}
 
-<<<<<<< HEAD
   /**
    * The return type for {@linkcode RollTable.createDialog}.
    * @see {@linkcode Document.CreateDialogReturn}
@@ -1128,10 +1127,7 @@
     PassedConfig
   >;
 
-  type PreCreateDescendantDocumentsArgs = Document.PreCreateDescendantDocumentsArgs<
-=======
   type PreCreateDescendantDocumentsArgs = Document.Internal.PreCreateDescendantDocumentsArgs<
->>>>>>> 12412f66
     RollTable.Stored,
     RollTable.DirectDescendantName,
     RollTable.Metadata.Embedded
