import type { AnyObject, FixedInstanceType, InitializedOn, Mixin } from "#utils";
<<<<<<< HEAD
import type { Document } from "#common/abstract/_module.d.mts";
/** @privateRemarks `CompendiumPacks` only used for links */
// eslint-disable-next-line @typescript-eslint/no-unused-vars
import type { CompendiumCollection, CompendiumPacks } from "#client/documents/collections/_module.d.mts";
=======
import type { Collection } from "#common/utils/_module.d.mts";
import type { Document } from "#common/abstract/_module.d.mts";

/** @privateRemarks `CompendiumCollection` and `CompendiumPacks` only used for links */
// eslint-disable-next-line @typescript-eslint/no-unused-vars
import type { CompendiumCollection, CompendiumPacks } from "#client/documents/collections/_module.d.mts";

>>>>>>> b9422589
/** @privateRemarks `WorldCollection` only used for links */
// eslint-disable-next-line @typescript-eslint/no-unused-vars
import type { WorldCollection } from "#client/documents/abstract/_module.d.mts";

/**
 * An extension of the Collection class which adds behaviors specific to tree-based collections of entries and folders.
 */
// eslint-disable-next-line @typescript-eslint/no-unused-vars
declare class DirectoryCollection {
  /** @privateRemarks All mixin classes need a constructor like this */
  constructor(...args: any[]);

  /**
   * Will be overridden by the mixed {@linkcode Collection} class. Exists to allow references to the `V` type param for the mixed class
   * in this mixin.
   * @internal
   */
  " __fvtt_types_internal_value": unknown;

  /**
   * Reference the set of Folders which contain documents in this collection
   *
   * @remarks Effectively abstract in {@linkcode DirectoryCollection}, the implementation there just throws.
   */
  get folders(): Collection<Folder.Stored, Collection.Methods.Any>;

  /**
   * The built tree structure of the DocumentCollection
   *
   * @remarks Only `undefined` prior to first {@linkcode initializeTree | #initializeTree} call, which happens just before the `"setup"`
   * hook in {@linkcode foundry.Game.initializeTrees | Game#initializeTrees} via {@linkcode foundry.Game.setupGame | Game#setupGame}
   */
<<<<<<< HEAD
  // TODO: wire into HooksRun?
=======
>>>>>>> b9422589
  get tree(): InitializedOn<DirectoryCollectionMixin.TreeNode<this[" __fvtt_types_internal_value"]>, "setup">;

  /**
   * The current search mode for this collection
   */
  get searchMode(): CONST.DIRECTORY_SEARCH_MODES;

  /**
   * Toggle the search mode for this collection between "name" and "full" text search
   */
  toggleSearchMode(): void;

  /**
   * The current sort mode used to order the top level entries in this collection
   */
<<<<<<< HEAD
  // TODO: Should have a helper type for these sorting modes or something
=======
>>>>>>> b9422589
  get sortingMode(): DirectoryCollectionMixin.SortingMode;

  /**
   * Toggle the sorting mode for this collection between "a" (Alphabetical) and "m" (Manual by sort property)
   */
  toggleSortingMode(): void;

  /**
   * The maximum depth of folder nesting which is allowed in this collection
   * @defaultValue {@linkcode CONST.FOLDER_MAX_DEPTH}
   */
  get maxFolderDepth(): number;

  /**
   * Return a reference to list of entries which are visible to the User in this tree
   * @remarks
   * This signature's return type:
   * - Uses `this[" __fvtt_types_internal_value"][]` instead of `this["contents"]` as the latter is not defined in this mixin class
   * - Includes `AnyObject[]` to allow {@linkcode CompendiumCollection._getVisibleTreeContents | CompendiumCollection#_getVisibleTreeContents}
   * to return its `index`'s `contents` instead of its own.
   *
   * Any classes *directly* extending this mixin, if they wish to call this method, should provide a minimal override like:
   * ```ts
   * class MyDirectoryCollection extends DirectoryCollectionMixin(Collection) {
   *   protected override _getVisibleTreeContents() {
   *     return this.contents;
   *   }
   * }
   * ```
   * @privateRemarks The three core classes which directly extend this mixin ({@linkcode CompendiumCollection}, {@linkcode CompendiumPacks},
   * and {@linkcode WorldCollection}) all have real overrides to narrow this, so it's only relevant in user subclasses.
   */
  protected _getVisibleTreeContents(): this[" __fvtt_types_internal_value"][] | AnyObject[];

  /**
   * Initialize the tree by categorizing folders and entries into a hierarchical tree structure.
   */
  initializeTree(): void;

  /**
   * Creates the list of Folder options in this Collection in hierarchical order
   * for populating the options of a select tag.
   * @remarks This only returns the required properties of {@linkcode Document.DialogFoldersChoices} (`id` and `name`), but subclasses could
   * return more and be valid as this is used as the `choices` for a {@linkcode foundry.applications.handlebars.selectOptions} hbs helper.
   */
  protected _formatFolderSelectOptions(): Document.DialogFoldersChoices[];

  /**
   * Sort two Entries by name, alphabetically.
   * @param a - Some Entry
   * @param b - Some other Entry
   * @returns The sort order between entries a and b
   */
  protected static _sortAlphabetical(
    a: DirectoryCollectionMixin.AlphabeticalSortEntry,
    b: DirectoryCollectionMixin.AlphabeticalSortEntry,
  ): number;

  /**
   * Sort two Entries using their numeric sort fields.
   * @param a - Some Entry
   * @param b - Some other Entry
   * @returns The sort order between Entries a and b
   */
  protected static _sortStandard(
    a: DirectoryCollectionMixin.StandardSortEntry,
    b: DirectoryCollectionMixin.StandardSortEntry,
  ): number;

  // Note(LukeAbby): This override has been commented out because it was being added as an overload
  // with `DocumentCollection` and causing problems. The main solution would be to use `this` but
  // that's awkward. This method really only makes sense on `DocumentCollection` subclasses as well:
  // all it does is call `this.initializeTree()` and then forward all args to super.

  // protected _onModifyContents<A extends DatabaseAction>(
  //   action: A,
  //   documents: readonly Document.AnyStored[],
  //   result: readonly AnyObject[] | readonly string[],
  //   operation: DatabaseOperationMap[A],
  //   user: User.Implementation,
  // ): void;

  #DirectoryCollection: true;
}

/**
 * A mixin which adds directory functionality to a DocumentCollection, such as folders, tree structures, and sorting.
 * @param BaseCollection - The base collection class to extend
 * @returns A Collection mixed with DirectoryCollection functionality
 */
declare function DirectoryCollectionMixin<BaseCollection extends Collection.AnyConstructor>(
  BaseCollection: BaseCollection,
): Mixin<typeof DirectoryCollection, BaseCollection>;

declare namespace DirectoryCollectionMixin {
  interface AnyMixedConstructor extends ReturnType<typeof DirectoryCollectionMixin<Collection.AnyConstructor>> {}
  interface AnyMixed extends FixedInstanceType<AnyMixedConstructor> {}

  /**
   * This could be {@linkcode DocumentCollection.AnyConstructor}, except {@linkcode foundry.documents.collections.CompendiumPacks}
   * uses a simple {@linkcode Collection} as its base.
   */
  type BaseClass = Collection.AnyConstructor;

  /** These are hardcoded, and really all values that aren't `"a"` are treated as `"m"` */
  type SortingMode = "a" | "m";

  /**
   * {@linkcode DirectoryCollection._formatFolderSelectOptions | DirectoryCollection#_formatFolderSelectOptions} only returns
   * an array of `{id: string, name: string}`s, so only those keys are included here, but that array is used as the choices
   * for a {@linkcode foundry.handlebars.selectOptions | selectOptions} hbs helper, so th
   */
  interface MinimalFolderSelectOption extends Pick<Document.DialogFoldersChoices, "id" | "name"> {}

  interface TreeNode<T> {
    children: TreeNode<T>[];
    depth: number;
    entries: T[];
    // TODO: Folder.StoredOfType<T["documentName"] | "Compendium"> or something when we have StoredOfType
    folder: Folder.Stored;
    root: boolean;
    visible: boolean;
  }

  /** {@linkcode DirectoryCollection._sortAlphabetical | DirectoryCollection#_sortAlphabetical} only cares about the `name` property */
  interface AlphabeticalSortEntry {
    name: string;
  }

  /** {@linkcode DirectoryCollection._sortStandard | DirectoryCollection#_sortStandard} only cares about the `sort` property */
  interface StandardSortEntry {
    sort: number;
  }
}

export default DirectoryCollectionMixin;<|MERGE_RESOLUTION|>--- conflicted
+++ resolved
@@ -1,10 +1,4 @@
 import type { AnyObject, FixedInstanceType, InitializedOn, Mixin } from "#utils";
-<<<<<<< HEAD
-import type { Document } from "#common/abstract/_module.d.mts";
-/** @privateRemarks `CompendiumPacks` only used for links */
-// eslint-disable-next-line @typescript-eslint/no-unused-vars
-import type { CompendiumCollection, CompendiumPacks } from "#client/documents/collections/_module.d.mts";
-=======
 import type { Collection } from "#common/utils/_module.d.mts";
 import type { Document } from "#common/abstract/_module.d.mts";
 
@@ -12,7 +6,6 @@
 // eslint-disable-next-line @typescript-eslint/no-unused-vars
 import type { CompendiumCollection, CompendiumPacks } from "#client/documents/collections/_module.d.mts";
 
->>>>>>> b9422589
 /** @privateRemarks `WorldCollection` only used for links */
 // eslint-disable-next-line @typescript-eslint/no-unused-vars
 import type { WorldCollection } from "#client/documents/abstract/_module.d.mts";
@@ -45,10 +38,6 @@
    * @remarks Only `undefined` prior to first {@linkcode initializeTree | #initializeTree} call, which happens just before the `"setup"`
    * hook in {@linkcode foundry.Game.initializeTrees | Game#initializeTrees} via {@linkcode foundry.Game.setupGame | Game#setupGame}
    */
-<<<<<<< HEAD
-  // TODO: wire into HooksRun?
-=======
->>>>>>> b9422589
   get tree(): InitializedOn<DirectoryCollectionMixin.TreeNode<this[" __fvtt_types_internal_value"]>, "setup">;
 
   /**
@@ -64,10 +53,6 @@
   /**
    * The current sort mode used to order the top level entries in this collection
    */
-<<<<<<< HEAD
-  // TODO: Should have a helper type for these sorting modes or something
-=======
->>>>>>> b9422589
   get sortingMode(): DirectoryCollectionMixin.SortingMode;
 
   /**
@@ -158,7 +143,7 @@
  * @param BaseCollection - The base collection class to extend
  * @returns A Collection mixed with DirectoryCollection functionality
  */
-declare function DirectoryCollectionMixin<BaseCollection extends Collection.AnyConstructor>(
+declare function DirectoryCollectionMixin<BaseCollection extends DirectoryCollectionMixin.BaseClass>(
   BaseCollection: BaseCollection,
 ): Mixin<typeof DirectoryCollection, BaseCollection>;
 
