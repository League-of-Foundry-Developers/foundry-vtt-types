--- conflicted
+++ resolved
@@ -37,11 +37,7 @@
    * @remarks Only `undefined` prior to first {@linkcode initializeTree | #initializeTree} call, which happens just before the `"setup"`
    * hook in {@linkcode foundry.Game.initializeTrees | Game#initializeTrees} via {@linkcode foundry.Game.setupGame | Game#setupGame}
    */
-<<<<<<< HEAD
-  get tree(): InitializedOn<DirectoryCollectionMixin.TreeNode<this[" __fvtt_types_internal_value"]>, "setup">;
-=======
   get tree(): DirectoryCollectionMixin.Tree<this>;
->>>>>>> 62405de5
 
   /**
    * The current search mode for this collection
@@ -72,14 +68,8 @@
   /**
    * Return a reference to list of entries which are visible to the User in this tree
    * @remarks
-<<<<<<< HEAD
-   * This signature's return type:
-   * - Uses `this[" __fvtt_types_internal_value"][]` instead of `this["contents"]` as the latter is not defined in this mixin class
-   * - Includes `AnyObject[]` to allow {@linkcode CompendiumCollection._getVisibleTreeContents | CompendiumCollection#_getVisibleTreeContents}
-=======
    * This signature's return type includes `AnyObject[]` to allow
    * {@linkcode CompendiumCollection._getVisibleTreeContents | CompendiumCollection#_getVisibleTreeContents}
->>>>>>> 62405de5
    * to return its `index`'s `contents` instead of its own.
    *
    * Any classes *directly* extending this mixin, if they wish to call this method, should provide a minimal override like:
@@ -93,11 +83,7 @@
    * @privateRemarks The three core classes which directly extend this mixin ({@linkcode CompendiumCollection}, {@linkcode CompendiumPacks},
    * and {@linkcode WorldCollection}) all have real overrides to narrow this, so it's only relevant in user subclasses.
    */
-<<<<<<< HEAD
-  protected _getVisibleTreeContents(): this[" __fvtt_types_internal_value"][] | AnyObject[];
-=======
   protected _getVisibleTreeContents(): DirectoryCollectionMixin.GetElementType<this>[] | AnyObject[];
->>>>>>> 62405de5
 
   /**
    * Initialize the tree by categorizing folders and entries into a hierarchical tree structure.
@@ -169,12 +155,9 @@
    */
   type BaseClass = Collection.AnyConstructor;
 
-<<<<<<< HEAD
-=======
   /** A helper type to prevent exposing the internal property directly to users. */
   type GetElementType<Collection extends DirectoryCollection> = Collection[" __fvtt_types_internal_value"];
 
->>>>>>> 62405de5
   /** These are hardcoded, and really all values that aren't `"a"` are treated as `"m"` */
   type SortingMode = "a" | "m";
 
@@ -184,25 +167,17 @@
    * for a {@linkcode foundry.handlebars.selectOptions | selectOptions} hbs helper, so th
    */
   interface MinimalFolderSelectOption extends Pick<Document.DialogFoldersChoices, "id" | "name"> {}
-<<<<<<< HEAD
-=======
 
   type Tree<Collection extends DirectoryCollection> = InitializedOn<
     DirectoryCollectionMixin.TreeNode<DirectoryCollectionMixin.GetElementType<Collection>>,
     "setup"
   >;
->>>>>>> 62405de5
 
   interface TreeNode<T> {
     children: TreeNode<T>[];
     depth: number;
     entries: T[];
-<<<<<<< HEAD
-    // TODO: Folder.StoredOfType<T["documentName"] | "Compendium"> or something when we have StoredOfType
-    folder: Folder.Stored;
-=======
     folder: Folder.Stored; // TODO: Folder.Stored<T["documentName"] | "Compendium">, but in a way that doesn't make circularities
->>>>>>> 62405de5
     root: boolean;
     visible: boolean;
   }
