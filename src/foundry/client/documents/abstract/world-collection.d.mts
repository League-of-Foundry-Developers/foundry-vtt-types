<<<<<<< HEAD
import type { DeepPartial, GetKey, Identity, InexactPartial } from "#utils";
import type Document from "#common/abstract/document.d.mts";
import type { AbstractSidebarTab, DocumentDirectory } from "#client/applications/sidebar/_module.mjs";
=======
import type { DeepPartial, GetKey, Identity, InexactPartial, InitializedOn } from "#utils";
import type { Collection } from "#common/utils/_module.d.mts";
import type { Document } from "#common/abstract/_module.d.mts";
import type { DatabaseCreateOperation } from "#common/abstract/_types.d.mts";
import type { DocumentDirectory } from "#client/applications/sidebar/_module.mjs";
>>>>>>> b9422589
import type { Application } from "#client/appv1/api/_module.d.mts";
import type { ApplicationV2 } from "#client/applications/api/_module.d.mts";
import type { DocumentSheetConfig } from "#client/applications/apps/_module.d.mts";
import type { CompendiumCollection } from "#client/documents/collections/_module.d.mts";
<<<<<<< HEAD
=======
import type { DirectoryCollectionMixin, DocumentCollection } from "#client/documents/abstract/_module.d.mts";
import type { collections } from "#client/documents/_module.d.mts";
>>>>>>> b9422589

/**
 * A collection of world-level Document objects with a singleton instance per primary Document type.
 * Each primary Document type has an associated subclass of WorldCollection which contains them.
 * @see {@linkcode foundry.Game.collections | Game#collections}
 */
declare abstract class WorldCollection<DocumentName extends Document.WorldType> extends DirectoryCollectionMixin(
  DocumentCollection,
)<DocumentName> {
  /**
   * Reference the set of Folders which contain documents in this collection
   */
  get folders(): WorldCollection.Folders<DocumentName>;

  /**
   * Return a reference to the SidebarDirectory application for this WorldCollection.
   * @remarks This getter has several hardcoded special cases, see {@linkcode WorldCollection.Directory}
   */
  get directory(): WorldCollection.Directory<DocumentName>;

  /**
   * Return a reference to the singleton instance of this WorldCollection, or null if it has not yet been created.
   */
  // TODO: Find a way to type this more concretely. One option would be to separate the static and non static side of this class,
  // TODO: which allows accessing the the static this type to use the `documentName`.
  static get instance(): InitializedOn<WorldCollection.Any, "setup">;

  protected override _getVisibleTreeContents(): this["contents"];

  /**
   * Import a Document from a Compendium collection, adding it to the current World.
   * @param pack       - The CompendiumCollection instance from which to import
   * @param id         - The ID of the compendium entry to import
   * @param updateData - Optional additional data used to modify the imported Document before it is created (default: `{}`)
   * @param options    - Optional arguments passed to the {@linkcode WorldCollection.fromCompendium | WorldCollection#fromCompendium} and
   * {@linkcode Document.create} methods (default: `{}`)
   * @returns The imported Document instance
<<<<<<< HEAD
=======
   *
>>>>>>> b9422589
   * @remarks The `updateData` parameter is {@link foundry.utils.mergeObject | merged} with the return of `WorldCollection#fromCompendium`,
   * before being passed to `.create`, making the `DeepPartial<CreateData>` more correct than `UpdateData`.
   *
   * As noted in the parameter description, `options` is passed to both methods without alteration, and thus is typed as an intersection of
   * the relevant interfaces.
   *
   * The returned document might not be stored if `temporary: true` is passed in `options`
   * TODO: Change return type to Document.Stored in v14
   * TODO: Infer Document subtype from `updateData` if possible
   */
<<<<<<< HEAD
  importFromCompendium<Temporary extends boolean | undefined = boolean | undefined>(
=======
  // TODO: this is updated on the db-ops branch
  importFromCompendium(
>>>>>>> b9422589
    pack: WorldCollection.Pack<DocumentName>,
    id: string,
    updateData?: DeepPartial<Document.CreateDataForName<DocumentName>>,
    options?: WorldCollection.ImportFromCompendiumOptions<DocumentName, Temporary>,
  ): Promise<Document.TemporaryIfForName<DocumentName, Temporary>>;

  /**
   * Apply data transformations when importing a Document from a Compendium pack
   * @param document - The source Document, or a plain data object
   * @param options  - Additional options which modify how the document is imported (default: `{}`)
   * @returns The processed data ready for world Document creation
   */
  fromCompendium<Options extends WorldCollection.FromCompendiumOptions | undefined = undefined>(
    document: Document.ImplementationFor<DocumentName> | Document.CreateDataForName<DocumentName>,
    options?: Options,
  ): WorldCollection.FromCompendiumReturnType<DocumentName, Options>;

  /** @privateRemarks Fake type override, see {@linkcode DocumentCollection.search | DocumentCollection#search} */
  override search(search: DocumentCollection.SearchOptions): Document.StoredForName<DocumentName>[];

  /**
   * Register a Document sheet class as a candidate which can be used to display Documents of a given type.
   * See {@linkcode DocumentSheetConfig.registerSheet} for details.
   *
   * @example
   * Register a new ActorSheet subclass for use with certain Actor types.
   * ```ts
   * foundry.documents.collections.Actors.registerSheet("dnd5e", ActorSheet5eCharacter, {
   *   types: ["character"],
   *   makeDefault: true
   * });
   * ```
   */
  static registerSheet(
    scope: string,
<<<<<<< HEAD
    sheetClass: Application.Any | ApplicationV2.Any,
=======
    sheetClass: Application.AnyConstructor | ApplicationV2.AnyConstructor,
>>>>>>> b9422589
    options?: DocumentSheetConfig.SheetRegistrationOptions,
  ): void;

  /**
   * Unregister a Document sheet class, removing it from the list of available sheet Applications to use.
   * See {@linkcode DocumentSheetConfig.unregisterSheet} for details.
   *
   * @example
   * Deregister the default ActorSheet subclass to replace it with others.
   * ```ts
   * foundry.documents.collections.Actors.unregisterSheet("core", ActorSheet);
   * ```
   */
  static unregisterSheet(
    scope: string,
    sheetClass: Application.AnyConstructor | ApplicationV2.AnyConstructor,
    options?: DocumentSheetConfig.UnregisterSheetOptions,
  ): void;

  /**
   * Return an array of currently registered sheet classes for this Document type.
   */
  static get registeredSheets(): (Application.AnyConstructor | ApplicationV2.AnyConstructor)[];
}

declare namespace WorldCollection {
  interface Any extends AnyWorldCollection {}
  interface AnyConstructor extends Identity<typeof AnyWorldCollection> {}

<<<<<<< HEAD
  /**
   * This type exists because there are {@link Document.WorldType | world documents}
   * that are not valid {@linkcode CONST.FOLDER_DOCUMENT_TYPES}.
=======
  type ForName<DocumentName extends CONST.WORLD_DOCUMENT_TYPES> =
    | (DocumentName extends "Actor" ? collections.Actors.Implementation : never)
    | (DocumentName extends "Cards" ? collections.CardStacks.Implementation : never)
    | (DocumentName extends "ChatMessage" ? collections.ChatMessages.Implementation : never)
    | (DocumentName extends "Combat" ? collections.CombatEncounters.Implementation : never)
    | (DocumentName extends "FogExploration" ? collections.FogExplorations.Implementation : never)
    | (DocumentName extends "Item" ? collections.Items.Implementation : never)
    | (DocumentName extends "JournalEntry" ? collections.Journal.Implementation : never)
    | (DocumentName extends "Macro" ? collections.Macros.Implementation : never)
    | (DocumentName extends "Playlist" ? collections.Playlists.Implementation : never)
    | (DocumentName extends "RollTable" ? collections.RollTables.Implementation : never)
    | (DocumentName extends "Scene" ? collections.Scenes.Implementation : never)
    | (DocumentName extends "Setting" ? collections.WorldSettings.Implementation : never)
    | (DocumentName extends "User" ? collections.Users.Implementation : never);

  /**
   * This type exists because there are {@link Document.WorldType | world documents}
   * that are not valid {@link CONST.FOLDER_DOCUMENT_TYPES | Folder types}.
>>>>>>> b9422589
   */
  type Folders<DocumentName extends Document.WorldType> = Collection<
    DocumentName extends Folder.DocumentType ? Folder.Stored<DocumentName> : never
  >;

<<<<<<< HEAD
  type Directory<DocumentName extends Document.WorldType, Name extends string> =
    Lowercase<Name> extends keyof typeof ui
      ? (typeof ui)[Lowercase<Name>]
      :
          | (DocumentName extends CONST.FOLDER_DOCUMENT_TYPES
              ? DocumentDirectory<Document.ImplementationClassFor<DocumentName>>
              : never)
          | AbstractSidebarTab.Any
          | undefined
          | null;
=======
  /**
   * {@linkcode WorldCollection.directory | WorldCollection#directory} returns `ui[documentClass.metadata.collection]`, but several
   * subclasses have overrides:
   * - {@linkcode collections.ChatMessages.directory | ChatMessages#directory} returns {@linkcode ChatLog | ui.chat}, notably *not*
   * extending {@linkcode DocumentDirectory}, which is what `WorldCollection#directory` is typed as by Foundry.
   * - {@linkcode collections.CombatEncounters.directory | CombatEncounters#directory} returns {@linkcode CombatTracker | ui.combat}, also
   * not extending `DocumentDirectory`.
   * - {@linkcode collections.RollTables.directory | RollTables#directory} just uses a different key than its `metadata.collection`, and
   * {@linkcode collections.Macros.directory | Macros#directory} unnecessarily returns `ui.macros`, which is what it would be anyway, but
   * these are both at least `DocumentDirectory`s.
   * - {@linkcode collections.WorldSettings.directory | WorldSettings#directory} returns `null`.
   *
   * All but the last are only guaranteed by the `ready` hook, which is baked into `typeof ui`.
   */
  type Directory<DocumentName extends Document.WorldType> = DocumentName extends "Setting"
    ? null
    : DocumentName extends "ChatMessage"
      ? typeof ui.chat // instead of `messages`
      : DocumentName extends "Combat"
        ? typeof ui.combat // instead of `combats`
        : _Directory<DocumentName, Document.MetadataFor<DocumentName>["collection"]>;

  /**
   * The fallback case is:
   * - `DocumentDirectory` for the doc name, both because if `ui` gets borked its accurate-ish for existing directories, and because that's
   * what Foundry types {@linkcode WorldCollection.directory | WorldCollection#directory} as, exceptions notwithstanding.
   * - `| undefined` instead of `InitializedOn<..., "ready">` because {@linkcode collections.Users | Users} and
   * {@linkcode collections.FogExplorations} have both no directories in core, but no overrides enforcing that like
   * {@linkcode collections.WorldSettings | WorldSettings} has.
   * @internal
   */
  type _Directory<
    DocumentName extends Document.WorldType,
    CollectionName extends string,
  > = CollectionName extends keyof typeof ui
    ? (typeof ui)[CollectionName]
    : DocumentDirectory<Document.ImplementationClassFor<DocumentName>> | undefined;
>>>>>>> b9422589

  /** @internal */
  type _FromCompendiumOptions = InexactPartial<{
    /**
     * Clear the currently assigned folder.
     * @defaultValue `false`
     */
    clearFolder: boolean;

    /**
     * Clear the currently sort order.
     * @defaultValue `true`
     * @remarks Also sets `data.navigation = false` and deletes `navOrder` when passed to
<<<<<<< HEAD
     * {@linkcode foundry.documents.collections.Scenes.fromCompendium | Scenes#fromCompendium}
=======
     * {@linkcode collections.Scenes.fromCompendium | Scenes#fromCompendium}
>>>>>>> b9422589
     */
    clearSort: boolean;

    /**
     * Clear Document ownership (recursive).
     * @defaultValue `true`
     */
    clearOwnership: boolean;

    /**
     * Retain the Document ID from the source Compendium.
     * @defaultValue `false`
     */
    keepId: boolean;
<<<<<<< HEAD

    /**
     * Clear fields which store Document state.
     * @defaultValue `true`
     */
    clearState: boolean;
  }>;

=======

    /**
     * Clear fields which store Document state.
     * @defaultValue `true`
     */
    clearState: boolean;
  }>;

>>>>>>> b9422589
  interface FromCompendiumOptions extends _FromCompendiumOptions {
    /**
     * @deprecated "The `addFlags` option for {@linkcode WorldCollection.fromCompendium | WorldCollection#fromCompendium}
     * has been removed." (since v12, until v14)
     */
    addFlags?: never;
  }

<<<<<<< HEAD
  // TODO: Ownership is removed recursively
=======
  /**
   * The return type for {@linkcode WorldCollection.fromCompendium | WorldCollection#fromCompendium}.
   *
   * @privateRemarks As of 13.350, the only core subclass that would change this type in any way is
   * {@linkcode foundry.documents.collections.Scenes.fromCompendium | Scenes#fromCompendium},
   * and its removal of `navOrder` on `clearSort` is baked in.
   */
  // TODO: Ownership is removed recursively; probably not worth modeling?
>>>>>>> b9422589
  // TODO: why are both the `keepId` branches `never`
  type FromCompendiumReturnType<
    DocumentType extends Document.WorldType,
    Options extends FromCompendiumOptions | undefined,
  > = Omit<
    Document.SourceForName<DocumentType>,
    | ClientDocument._OmitProperty<GetKey<Options, "clearFolder", undefined>, false, "folder">
    | ClientDocument._OmitProperty<GetKey<Options, "clearSort", undefined>, true, "sort" | "navOrder">
    | ClientDocument._OmitProperty<GetKey<Options, "clearOwnership", undefined>, true, "ownership">
    | ClientDocument._OmitProperty<GetKey<Options, "clearState", undefined>, true, "active">
<<<<<<< HEAD
    | (GetKey<Options, "keepId", undefined> extends true ? never : never)
=======
    | (GetKey<Options, "keepId", undefined> extends true ? never : "_id")
>>>>>>> b9422589
  >;

  /**
   * @remarks {@linkcode WorldCollection.importFromCompendium | WorldCollection#importFromCompendium} passes the same options object
   * to both {@linkcode WorldCollection.fromCompendium | WorldCollection#fromCompendium} and {@linkcode Document.create}.
   */
  type ImportFromCompendiumOptions<
    DocumentName extends Document.WorldType,
<<<<<<< HEAD
    Temporary extends boolean | undefined = boolean | undefined,
  > = Document.Database2.CreateDocumentsOperation<Document.Database2.CreateOperationForName<DocumentName, Temporary>> &
    FromCompendiumOptions;

  type Pack<DocumentName extends Document.WorldType> = DocumentName extends CompendiumCollection.DocumentName
    ? CompendiumCollection<DocumentName>
    : never;
}
=======
    // TODO: Temporary works in db-ops branch, this is a placeholder
    // eslint-disable-next-line @typescript-eslint/no-unused-vars
    Temporary extends boolean | undefined = boolean | undefined,
  > = Document.Database.CreateOperation<Document.Database.CreateForName<DocumentName>> & FromCompendiumOptions;
>>>>>>> b9422589

  type Pack<DocumentName extends Document.WorldType> = DocumentName extends CompendiumCollection.DocumentName
    ? CompendiumCollection<DocumentName>
    : never;
}

export default WorldCollection;

declare abstract class AnyWorldCollection extends WorldCollection<Document.WorldType> {
  constructor(...args: never);
}<|MERGE_RESOLUTION|>--- conflicted
+++ resolved
@@ -1,23 +1,13 @@
-<<<<<<< HEAD
-import type { DeepPartial, GetKey, Identity, InexactPartial } from "#utils";
-import type Document from "#common/abstract/document.d.mts";
-import type { AbstractSidebarTab, DocumentDirectory } from "#client/applications/sidebar/_module.mjs";
-=======
 import type { DeepPartial, GetKey, Identity, InexactPartial, InitializedOn } from "#utils";
 import type { Collection } from "#common/utils/_module.d.mts";
 import type { Document } from "#common/abstract/_module.d.mts";
-import type { DatabaseCreateOperation } from "#common/abstract/_types.d.mts";
 import type { DocumentDirectory } from "#client/applications/sidebar/_module.mjs";
->>>>>>> b9422589
 import type { Application } from "#client/appv1/api/_module.d.mts";
 import type { ApplicationV2 } from "#client/applications/api/_module.d.mts";
 import type { DocumentSheetConfig } from "#client/applications/apps/_module.d.mts";
 import type { CompendiumCollection } from "#client/documents/collections/_module.d.mts";
-<<<<<<< HEAD
-=======
 import type { DirectoryCollectionMixin, DocumentCollection } from "#client/documents/abstract/_module.d.mts";
 import type { collections } from "#client/documents/_module.d.mts";
->>>>>>> b9422589
 
 /**
  * A collection of world-level Document objects with a singleton instance per primary Document type.
@@ -55,10 +45,7 @@
    * @param options    - Optional arguments passed to the {@linkcode WorldCollection.fromCompendium | WorldCollection#fromCompendium} and
    * {@linkcode Document.create} methods (default: `{}`)
    * @returns The imported Document instance
-<<<<<<< HEAD
-=======
-   *
->>>>>>> b9422589
+   *
    * @remarks The `updateData` parameter is {@link foundry.utils.mergeObject | merged} with the return of `WorldCollection#fromCompendium`,
    * before being passed to `.create`, making the `DeepPartial<CreateData>` more correct than `UpdateData`.
    *
@@ -69,12 +56,7 @@
    * TODO: Change return type to Document.Stored in v14
    * TODO: Infer Document subtype from `updateData` if possible
    */
-<<<<<<< HEAD
-  importFromCompendium<Temporary extends boolean | undefined = boolean | undefined>(
-=======
-  // TODO: this is updated on the db-ops branch
-  importFromCompendium(
->>>>>>> b9422589
+  importFromCompendium<Temporary extends boolean | undefined = undefined>(
     pack: WorldCollection.Pack<DocumentName>,
     id: string,
     updateData?: DeepPartial<Document.CreateDataForName<DocumentName>>,
@@ -110,11 +92,7 @@
    */
   static registerSheet(
     scope: string,
-<<<<<<< HEAD
-    sheetClass: Application.Any | ApplicationV2.Any,
-=======
     sheetClass: Application.AnyConstructor | ApplicationV2.AnyConstructor,
->>>>>>> b9422589
     options?: DocumentSheetConfig.SheetRegistrationOptions,
   ): void;
 
@@ -144,11 +122,6 @@
   interface Any extends AnyWorldCollection {}
   interface AnyConstructor extends Identity<typeof AnyWorldCollection> {}
 
-<<<<<<< HEAD
-  /**
-   * This type exists because there are {@link Document.WorldType | world documents}
-   * that are not valid {@linkcode CONST.FOLDER_DOCUMENT_TYPES}.
-=======
   type ForName<DocumentName extends CONST.WORLD_DOCUMENT_TYPES> =
     | (DocumentName extends "Actor" ? collections.Actors.Implementation : never)
     | (DocumentName extends "Cards" ? collections.CardStacks.Implementation : never)
@@ -167,24 +140,11 @@
   /**
    * This type exists because there are {@link Document.WorldType | world documents}
    * that are not valid {@link CONST.FOLDER_DOCUMENT_TYPES | Folder types}.
->>>>>>> b9422589
    */
   type Folders<DocumentName extends Document.WorldType> = Collection<
     DocumentName extends Folder.DocumentType ? Folder.Stored<DocumentName> : never
   >;
 
-<<<<<<< HEAD
-  type Directory<DocumentName extends Document.WorldType, Name extends string> =
-    Lowercase<Name> extends keyof typeof ui
-      ? (typeof ui)[Lowercase<Name>]
-      :
-          | (DocumentName extends CONST.FOLDER_DOCUMENT_TYPES
-              ? DocumentDirectory<Document.ImplementationClassFor<DocumentName>>
-              : never)
-          | AbstractSidebarTab.Any
-          | undefined
-          | null;
-=======
   /**
    * {@linkcode WorldCollection.directory | WorldCollection#directory} returns `ui[documentClass.metadata.collection]`, but several
    * subclasses have overrides:
@@ -222,7 +182,6 @@
   > = CollectionName extends keyof typeof ui
     ? (typeof ui)[CollectionName]
     : DocumentDirectory<Document.ImplementationClassFor<DocumentName>> | undefined;
->>>>>>> b9422589
 
   /** @internal */
   type _FromCompendiumOptions = InexactPartial<{
@@ -236,11 +195,7 @@
      * Clear the currently sort order.
      * @defaultValue `true`
      * @remarks Also sets `data.navigation = false` and deletes `navOrder` when passed to
-<<<<<<< HEAD
-     * {@linkcode foundry.documents.collections.Scenes.fromCompendium | Scenes#fromCompendium}
-=======
      * {@linkcode collections.Scenes.fromCompendium | Scenes#fromCompendium}
->>>>>>> b9422589
      */
     clearSort: boolean;
 
@@ -255,7 +210,6 @@
      * @defaultValue `false`
      */
     keepId: boolean;
-<<<<<<< HEAD
 
     /**
      * Clear fields which store Document state.
@@ -264,16 +218,6 @@
     clearState: boolean;
   }>;
 
-=======
-
-    /**
-     * Clear fields which store Document state.
-     * @defaultValue `true`
-     */
-    clearState: boolean;
-  }>;
-
->>>>>>> b9422589
   interface FromCompendiumOptions extends _FromCompendiumOptions {
     /**
      * @deprecated "The `addFlags` option for {@linkcode WorldCollection.fromCompendium | WorldCollection#fromCompendium}
@@ -282,9 +226,6 @@
     addFlags?: never;
   }
 
-<<<<<<< HEAD
-  // TODO: Ownership is removed recursively
-=======
   /**
    * The return type for {@linkcode WorldCollection.fromCompendium | WorldCollection#fromCompendium}.
    *
@@ -293,7 +234,6 @@
    * and its removal of `navOrder` on `clearSort` is baked in.
    */
   // TODO: Ownership is removed recursively; probably not worth modeling?
->>>>>>> b9422589
   // TODO: why are both the `keepId` branches `never`
   type FromCompendiumReturnType<
     DocumentType extends Document.WorldType,
@@ -304,11 +244,7 @@
     | ClientDocument._OmitProperty<GetKey<Options, "clearSort", undefined>, true, "sort" | "navOrder">
     | ClientDocument._OmitProperty<GetKey<Options, "clearOwnership", undefined>, true, "ownership">
     | ClientDocument._OmitProperty<GetKey<Options, "clearState", undefined>, true, "active">
-<<<<<<< HEAD
-    | (GetKey<Options, "keepId", undefined> extends true ? never : never)
-=======
     | (GetKey<Options, "keepId", undefined> extends true ? never : "_id")
->>>>>>> b9422589
   >;
 
   /**
@@ -317,7 +253,6 @@
    */
   type ImportFromCompendiumOptions<
     DocumentName extends Document.WorldType,
-<<<<<<< HEAD
     Temporary extends boolean | undefined = boolean | undefined,
   > = Document.Database2.CreateDocumentsOperation<Document.Database2.CreateOperationForName<DocumentName, Temporary>> &
     FromCompendiumOptions;
@@ -326,17 +261,6 @@
     ? CompendiumCollection<DocumentName>
     : never;
 }
-=======
-    // TODO: Temporary works in db-ops branch, this is a placeholder
-    // eslint-disable-next-line @typescript-eslint/no-unused-vars
-    Temporary extends boolean | undefined = boolean | undefined,
-  > = Document.Database.CreateOperation<Document.Database.CreateForName<DocumentName>> & FromCompendiumOptions;
->>>>>>> b9422589
-
-  type Pack<DocumentName extends Document.WorldType> = DocumentName extends CompendiumCollection.DocumentName
-    ? CompendiumCollection<DocumentName>
-    : never;
-}
 
 export default WorldCollection;
 
