import type { DeepPartial, GetKey, Identity, InexactPartial, InitializedOn } from "#utils";
import type { Collection } from "#common/utils/_module.d.mts";
import type { Document } from "#common/abstract/_module.d.mts";
import type { DatabaseCreateOperation } from "#common/abstract/_types.d.mts";
import type { DocumentDirectory } from "#client/applications/sidebar/_module.mjs";
import type { Application } from "#client/appv1/api/_module.d.mts";
import type { ApplicationV2 } from "#client/applications/api/_module.d.mts";
import type { DocumentSheetConfig } from "#client/applications/apps/_module.d.mts";
import type { CompendiumCollection } from "#client/documents/collections/_module.d.mts";
import type { DirectoryCollectionMixin, DocumentCollection } from "#client/documents/abstract/_module.d.mts";
import type { collections } from "#client/documents/_module.d.mts";

/**
 * A collection of world-level Document objects with a singleton instance per primary Document type.
 * Each primary Document type has an associated subclass of WorldCollection which contains them.
 * @see {@linkcode foundry.Game.collections | Game#collections}
 */
declare abstract class WorldCollection<DocumentName extends Document.WorldType> extends DirectoryCollectionMixin(
  DocumentCollection,
)<DocumentName> {
  /**
   * Reference the set of Folders which contain documents in this collection
   */
  get folders(): WorldCollection.Folders<DocumentName>;

  /**
   * Return a reference to the SidebarDirectory application for this WorldCollection.
   * @remarks This getter has several hardcoded special cases, see {@linkcode WorldCollection.Directory}
   */
  get directory(): WorldCollection.Directory<DocumentName>;

  /**
   * Return a reference to the singleton instance of this WorldCollection, or null if it has not yet been created.
   */
<<<<<<< HEAD
  // TODO: Find a way to type this more concretely. One option would be to separate the static and non static side of this class,
  // TODO: which allows accessing the the static this type to use the `documentName`.
=======
>>>>>>> 62405de5
  static get instance(): InitializedOn<WorldCollection.Any, "setup">;

  protected override _getVisibleTreeContents(): this["contents"];

  /**
   * Import a Document from a Compendium collection, adding it to the current World.
   * @param pack       - The CompendiumCollection instance from which to import
   * @param id         - The ID of the compendium entry to import
   * @param updateData - Optional additional data used to modify the imported Document before it is created (default: `{}`)
   * @param options    - Optional arguments passed to the {@linkcode WorldCollection.fromCompendium | WorldCollection#fromCompendium} and
   * {@linkcode Document.create} methods (default: `{}`)
   * @returns The imported Document instance
   *
   * @remarks The `updateData` parameter is {@link foundry.utils.mergeObject | merged} with the return of `WorldCollection#fromCompendium`,
   * before being passed to `.create`, making the `DeepPartial<CreateData>` more correct than `UpdateData`.
   *
   * As noted in the parameter description, `options` is passed to both methods without alteration, and thus is typed as an intersection of
   * the relevant interfaces.
   *
   * The returned document might not be stored if `temporary: true` is passed in `options`
   * TODO: Change return type to Document.Stored in v14
   * TODO: Infer Document subtype from `updateData` if possible
   */
  // TODO: this is updated on the db-ops branch
  importFromCompendium(
    pack: WorldCollection.Pack<DocumentName>,
    id: string,
    // The name `updateData` is a misnomer. It's merged with the create data.
    updateData?: DeepPartial<Document.CreateDataForName<DocumentName>>,
    options?: InexactPartial<
      Document.Database.CreateOperation<DatabaseCreateOperation> & WorldCollection.FromCompendiumOptions
    >,
  ): Promise<Document.StoredForName<DocumentName>>;

  /**
   * Apply data transformations when importing a Document from a Compendium pack
   * @param document - The source Document, or a plain data object
   * @param options  - Additional options which modify how the document is imported (default: `{}`)
   * @returns The processed data ready for world Document creation
   */
  fromCompendium<Options extends WorldCollection.FromCompendiumOptions | undefined = undefined>(
    document: Document.ImplementationFor<DocumentName> | Document.CreateDataForName<DocumentName>,
    options?: Options,
  ): WorldCollection.FromCompendiumReturnType<DocumentName, Options>;

  /** @privateRemarks Fake type override, see {@linkcode DocumentCollection.search | DocumentCollection#search} */
  override search(search: DocumentCollection.SearchOptions): Document.StoredForName<DocumentName>[];

  /**
   * Register a Document sheet class as a candidate which can be used to display Documents of a given type.
   * See {@linkcode DocumentSheetConfig.registerSheet} for details.
   *
   * @example
   * Register a new ActorSheet subclass for use with certain Actor types.
   * ```ts
   * foundry.documents.collections.Actors.registerSheet("dnd5e", ActorSheet5eCharacter, {
   *   types: ["character"],
   *   makeDefault: true
   * });
   * ```
   */
  static registerSheet(
    scope: string,
    sheetClass: Application.AnyConstructor | ApplicationV2.AnyConstructor,
    options?: DocumentSheetConfig.SheetRegistrationOptions,
  ): void;

  /**
   * Unregister a Document sheet class, removing it from the list of available sheet Applications to use.
   * See {@linkcode DocumentSheetConfig.unregisterSheet} for details.
   *
   * @example
   * Deregister the default ActorSheet subclass to replace it with others.
   * ```ts
   * foundry.documents.collections.Actors.unregisterSheet("core", ActorSheet);
   * ```
   */
  static unregisterSheet(
    scope: string,
    sheetClass: Application.AnyConstructor | ApplicationV2.AnyConstructor,
    options?: DocumentSheetConfig.UnregisterSheetOptions,
  ): void;

  /**
   * Return an array of currently registered sheet classes for this Document type.
   */
  static get registeredSheets(): (Application.AnyConstructor | ApplicationV2.AnyConstructor)[];
}

declare namespace WorldCollection {
  interface Any extends AnyWorldCollection {}
  interface AnyConstructor extends Identity<typeof AnyWorldCollection> {}

  type ForName<DocumentName extends CONST.WORLD_DOCUMENT_TYPES> =
    | (DocumentName extends "Actor" ? collections.Actors.Implementation : never)
    | (DocumentName extends "Cards" ? collections.CardStacks.Implementation : never)
    | (DocumentName extends "ChatMessage" ? collections.ChatMessages.Implementation : never)
    | (DocumentName extends "Combat" ? collections.CombatEncounters.Implementation : never)
    | (DocumentName extends "FogExploration" ? collections.FogExplorations.Implementation : never)
    | (DocumentName extends "Item" ? collections.Items.Implementation : never)
    | (DocumentName extends "JournalEntry" ? collections.Journal.Implementation : never)
    | (DocumentName extends "Macro" ? collections.Macros.Implementation : never)
    | (DocumentName extends "Playlist" ? collections.Playlists.Implementation : never)
    | (DocumentName extends "RollTable" ? collections.RollTables.Implementation : never)
    | (DocumentName extends "Scene" ? collections.Scenes.Implementation : never)
    | (DocumentName extends "Setting" ? collections.WorldSettings.Implementation : never)
    | (DocumentName extends "User" ? collections.Users.Implementation : never);

  /**
   * This type exists because there are {@link Document.WorldType | world documents}
   * that are not valid {@link CONST.FOLDER_DOCUMENT_TYPES | Folder types}.
   */
  type Folders<DocumentName extends Document.WorldType> = Collection<
    DocumentName extends Folder.DocumentType ? Folder.Stored<DocumentName> : never
  >;

  /**
   * {@linkcode WorldCollection.directory | WorldCollection#directory} returns `ui[documentClass.metadata.collection]`, but several
   * subclasses have overrides:
   * - {@linkcode collections.ChatMessages.directory | ChatMessages#directory} returns {@linkcode ChatLog | ui.chat}, notably *not*
<<<<<<< HEAD
   * extending {@linkcode DocumentDirectory}, which is what `WorldCollection#directory` is typed as by Foundry.
=======
   * extending {@linkcode DocumentDirectory}, which is how `WorldCollection#directory` is typed by Foundry.
>>>>>>> 62405de5
   * - {@linkcode collections.CombatEncounters.directory | CombatEncounters#directory} returns {@linkcode CombatTracker | ui.combat}, also
   * not extending `DocumentDirectory`.
   * - {@linkcode collections.RollTables.directory | RollTables#directory} just uses a different key than its `metadata.collection`, and
   * {@linkcode collections.Macros.directory | Macros#directory} unnecessarily returns `ui.macros`, which is what it would be anyway, but
   * these are both at least `DocumentDirectory`s.
   * - {@linkcode collections.WorldSettings.directory | WorldSettings#directory} returns `null`.
   *
   * All but the last are only guaranteed by the `ready` hook, which is baked into `typeof ui`.
   */
  type Directory<DocumentName extends Document.WorldType> = DocumentName extends "Setting"
    ? null
    : DocumentName extends "ChatMessage"
      ? typeof ui.chat // instead of `messages`
      : DocumentName extends "Combat"
        ? typeof ui.combat // instead of `combats`
        : _Directory<DocumentName, Document.MetadataFor<DocumentName>["collection"]>;

  /**
   * The fallback case is:
   * - `DocumentDirectory` for the doc name, both because if `ui` gets borked its accurate-ish for existing directories, and because that's
   * what Foundry types {@linkcode WorldCollection.directory | WorldCollection#directory} as, exceptions notwithstanding.
   * - `| undefined` instead of `InitializedOn<..., "ready">` because {@linkcode collections.Users | Users} and
   * {@linkcode collections.FogExplorations} have both no directories in core, but no overrides enforcing that like
   * {@linkcode collections.WorldSettings | WorldSettings} has.
   * @internal
   */
  type _Directory<
    DocumentName extends Document.WorldType,
    CollectionName extends string,
  > = CollectionName extends keyof typeof ui
    ? (typeof ui)[CollectionName]
    : DocumentDirectory<Document.ImplementationClassFor<DocumentName>> | undefined;

  /** @internal */
  type _FromCompendiumOptions = InexactPartial<{
    /**
     * Clear the currently assigned folder.
     * @defaultValue `false`
     */
    clearFolder: boolean;

    /**
     * Clear the currently sort order.
     * @defaultValue `true`
     * @remarks Also sets `data.navigation = false` and deletes `navOrder` when passed to
     * {@linkcode collections.Scenes.fromCompendium | Scenes#fromCompendium}
     */
    clearSort: boolean;

    /**
     * Clear Document ownership (recursive).
     * @defaultValue `true`
     */
    clearOwnership: boolean;

    /**
     * Retain the Document ID from the source Compendium.
     * @defaultValue `false`
     */
    keepId: boolean;

    /**
     * Clear fields which store Document state.
     * @defaultValue `true`
     */
    clearState: boolean;
  }>;

  interface FromCompendiumOptions extends _FromCompendiumOptions {
    /**
     * @deprecated "The `addFlags` option for {@linkcode WorldCollection.fromCompendium | WorldCollection#fromCompendium}
     * has been removed." (since v12, until v14)
     */
    addFlags?: never;
  }

  /**
   * The return type for {@linkcode WorldCollection.fromCompendium | WorldCollection#fromCompendium}.
   *
   * @privateRemarks As of 13.350, the only core subclass that would change this type in any way is
   * {@linkcode foundry.documents.collections.Scenes.fromCompendium | Scenes#fromCompendium},
   * and its removal of `navOrder` on `clearSort` is baked in.
   */
  // TODO: Ownership is removed recursively; probably not worth modeling?
<<<<<<< HEAD
  // TODO: why are both the `keepId` branches `never`
=======
>>>>>>> 62405de5
  type FromCompendiumReturnType<
    DocumentType extends Document.WorldType,
    Options extends FromCompendiumOptions | undefined,
  > = Omit<
    Document.SourceForName<DocumentType>,
    | ClientDocument._OmitProperty<GetKey<Options, "clearFolder", undefined>, false, "folder">
    | ClientDocument._OmitProperty<GetKey<Options, "clearSort", undefined>, true, "sort" | "navOrder">
    | ClientDocument._OmitProperty<GetKey<Options, "clearOwnership", undefined>, true, "ownership">
    | ClientDocument._OmitProperty<GetKey<Options, "clearState", undefined>, true, "active">
<<<<<<< HEAD
    | (GetKey<Options, "keepId", undefined> extends true ? never : "_id")
=======
    | (true extends GetKey<Options, "keepId", undefined> ? never : "_id")
>>>>>>> 62405de5
  >;

  /**
   * @remarks {@linkcode WorldCollection.importFromCompendium | WorldCollection#importFromCompendium} passes the same options object
   * to both {@linkcode WorldCollection.fromCompendium | WorldCollection#fromCompendium} and {@linkcode Document.create}.
   */
  type ImportFromCompendiumOptions<
    DocumentName extends Document.WorldType,
    // TODO: Temporary works in db-ops branch, this is a placeholder
    // eslint-disable-next-line @typescript-eslint/no-unused-vars
    Temporary extends boolean | undefined = boolean | undefined,
  > = Document.Database.CreateOperation<Document.Database.CreateForName<DocumentName>> & FromCompendiumOptions;

  type Pack<DocumentName extends Document.WorldType> = DocumentName extends CompendiumCollection.DocumentName
    ? CompendiumCollection<DocumentName>
    : never;
}

export default WorldCollection;

declare abstract class AnyWorldCollection extends WorldCollection<Document.WorldType> {
  constructor(...args: never);
}<|MERGE_RESOLUTION|>--- conflicted
+++ resolved
@@ -32,11 +32,6 @@
   /**
    * Return a reference to the singleton instance of this WorldCollection, or null if it has not yet been created.
    */
-<<<<<<< HEAD
-  // TODO: Find a way to type this more concretely. One option would be to separate the static and non static side of this class,
-  // TODO: which allows accessing the the static this type to use the `documentName`.
-=======
->>>>>>> 62405de5
   static get instance(): InitializedOn<WorldCollection.Any, "setup">;
 
   protected override _getVisibleTreeContents(): this["contents"];
@@ -157,11 +152,7 @@
    * {@linkcode WorldCollection.directory | WorldCollection#directory} returns `ui[documentClass.metadata.collection]`, but several
    * subclasses have overrides:
    * - {@linkcode collections.ChatMessages.directory | ChatMessages#directory} returns {@linkcode ChatLog | ui.chat}, notably *not*
-<<<<<<< HEAD
-   * extending {@linkcode DocumentDirectory}, which is what `WorldCollection#directory` is typed as by Foundry.
-=======
    * extending {@linkcode DocumentDirectory}, which is how `WorldCollection#directory` is typed by Foundry.
->>>>>>> 62405de5
    * - {@linkcode collections.CombatEncounters.directory | CombatEncounters#directory} returns {@linkcode CombatTracker | ui.combat}, also
    * not extending `DocumentDirectory`.
    * - {@linkcode collections.RollTables.directory | RollTables#directory} just uses a different key than its `metadata.collection`, and
@@ -246,10 +237,6 @@
    * and its removal of `navOrder` on `clearSort` is baked in.
    */
   // TODO: Ownership is removed recursively; probably not worth modeling?
-<<<<<<< HEAD
-  // TODO: why are both the `keepId` branches `never`
-=======
->>>>>>> 62405de5
   type FromCompendiumReturnType<
     DocumentType extends Document.WorldType,
     Options extends FromCompendiumOptions | undefined,
@@ -259,11 +246,7 @@
     | ClientDocument._OmitProperty<GetKey<Options, "clearSort", undefined>, true, "sort" | "navOrder">
     | ClientDocument._OmitProperty<GetKey<Options, "clearOwnership", undefined>, true, "ownership">
     | ClientDocument._OmitProperty<GetKey<Options, "clearState", undefined>, true, "active">
-<<<<<<< HEAD
-    | (GetKey<Options, "keepId", undefined> extends true ? never : "_id")
-=======
     | (true extends GetKey<Options, "keepId", undefined> ? never : "_id")
->>>>>>> 62405de5
   >;
 
   /**
