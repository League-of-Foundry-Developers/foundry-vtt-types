<<<<<<< HEAD
import type { InexactPartial, Identity, DeepPartial } from "#utils";
/** @privateRemarks `DatabaseBackend` is only used for links */
// eslint-disable-next-line @typescript-eslint/no-unused-vars
import type { Document, DatabaseBackend } from "#common/abstract/_module.d.mts";
import type Application from "#client/appv1/api/application-v1.d.mts";
import type ApplicationV2 from "#client/applications/api/application.d.mts";
import type { SearchFilter } from "#client/applications/ux/_module.d.mts";
=======
import type { InexactPartial, Identity, DeepPartial, AnyObject } from "#utils";
import type { Collection } from "#common/utils/_module.d.mts";
import type { Document } from "#common/abstract/_module.d.mts";
import type { Application } from "#client/appv1/api/_module.d.mts";
import type { ApplicationV2 } from "#client/applications/api/_module.d.mts";
import type { SearchFilter } from "#client/applications/ux/_module.d.mts";
import type { DatabaseAction, DatabaseOperationMap, DatabaseUpdateOperation } from "#common/abstract/_types.mjs";

/** @privateRemarks `DatabaseBackend` is only used for links */
// eslint-disable-next-line @typescript-eslint/no-unused-vars
import type DatabaseBackend from "#common/abstract/backend.d.mts";
>>>>>>> b9422589

/** @privateRemarks `CompendiumCollection` and `CompendiumFolderCollection` only used for links */
// eslint-disable-next-line @typescript-eslint/no-unused-vars
import type { CompendiumCollection, CompendiumFolderCollection } from "#client/documents/collections/_module.d.mts";

/** @privateRemarks `WorldCollection` only used for links */
// eslint-disable-next-line @typescript-eslint/no-unused-vars
import type { WorldCollection } from "#client/documents/abstract/_module.d.mts";

/**
 * An abstract subclass of the Collection container which defines a collection of Document instances.
 * @remarks The `data` passed to the constructor is *not* put unconditionally into the `Collection`, it's set as
 * {@linkcode DocumentCollection._source | #_source} and then {@linkcode DocumentCollection._initialize | #initialize}
 * adds valid documents to the `Collection` and invalid `id`s to {@linkcode DocumentCollection.invalidDocumentIds | #invalidDocumentIds}.
 */
declare abstract class DocumentCollection<
<<<<<<< HEAD
  DocumentType extends Document.Type,
  Methods extends Collection.Methods.Any = DocumentCollection.Methods<DocumentType>,
> extends Collection<Document.StoredForName<DocumentType>, Methods> {
  constructor(data?: Document.CreateDataForName<DocumentType>[]);
=======
  DocumentName extends Document.Type,
  Methods extends Collection.Methods.Any = DocumentCollection.Methods<DocumentName>,
> extends Collection<Document.StoredForName<DocumentName>, Methods> {
  constructor(data?: Document.CreateDataForName<DocumentName>[]);
>>>>>>> b9422589

  /**
   * The source data array from which the Documents in the WorldCollection are created
   * @remarks Created via `Object.defineProperty` during construction with `{ writable: false }`,
   * and the `data` param from the constructor as `value`.
   */
<<<<<<< HEAD
  readonly _source: Document.CreateDataForName<DocumentType>[];
=======
  readonly _source: Document.CreateDataForName<DocumentName>[];
>>>>>>> b9422589

  /**
   * An Array of application references which will be automatically updated when the collection content changes
   * @defaultValue `[]`
   */
  apps: (Application.Any | ApplicationV2.Any)[];

  /**
   * Initialize the DocumentCollection by constructing any initially provided Document instances
   */
  protected _initialize(): void;

  /**
   * A reference to the Document class definition which is contained within this DocumentCollection.
   */
  get documentClass(): Document.ImplementationClassFor<DocumentName>;

  /**
   * A reference to the named Document class which is contained within this DocumentCollection.
   * @remarks This accessor is abstract: A subclass of DocumentCollection must implement the documentName getter
   */
  get documentName(): DocumentName;

  /**
   * The base Document type which is contained within this DocumentCollection
   */
  static documentName: string | undefined;

  /**
   * Record the set of document ids where the Document was not initialized because of invalid source data
   */
  invalidDocumentIds: Set<string>;

  /**
   * The Collection class name
   * @remarks Returns `this.constructor.name`
   */
  get name(): string;

  /**
   * Instantiate a Document for inclusion in the Collection.
   * @param data    - The Document data
   * @param context - Document creation context (default: `{}`)
   * @remarks Thin wrapper around `new this.documentClass()`, returns a temporary document.
   */
  createDocument(
<<<<<<< HEAD
    data: Document.CreateDataForName<DocumentType>,
    context?: Document.ConstructionContext<Document.ParentForName<DocumentType>>,
  ): Document.ImplementationFor<DocumentType>;
=======
    data: Document.CreateDataForName<DocumentName>,
    context?: Document.ConstructionContext<Document.ParentForName<DocumentName>>,
  ): Document.ImplementationFor<DocumentName>;
>>>>>>> b9422589

  /**
   * Obtain a temporary Document instance for a document id which currently has invalid source data.
   * @param id - A document ID with invalid source data.
   * @param options - Additional options to configure retrieval.
   * @returns An in-memory instance for the invalid Document
   * @throws If strict is true and the requested ID is not in the set of invalid IDs for this collection.
   */
  getInvalid<Options extends DocumentCollection.GetInvalidOptions | undefined = undefined>(
    id: string,
    options?: Options,
<<<<<<< HEAD
  ): DocumentCollection.GetInvalidReturn<DocumentType, Options>;
=======
  ): DocumentCollection.GetInvalidReturn<DocumentName, Options>;
>>>>>>> b9422589

  /**
   * Get an element from the `DocumentCollection` by its ID.
   * @param id      - The ID of the Document to retrieve.
   * @param options - Additional options to configure retrieval.
   * @throws If strict is true and the Document cannot be found.
   * @remarks Goto definition breaks here, see {@linkcode DocumentCollection.Methods.get} for the signature
   */
  get: Methods["get"];

  /**
   * @remarks Foundry fails to return the super call here, leading to a `void` return rather than `this` as of 13.350
<<<<<<< HEAD
   * ({@link https://github.com/foundryvtt/foundryvtt/issues/13565})
   *
   * The parameter `id` is ignored, instead `document.id` is used as the key. This guarantees that all values are stored documents.
   *
   * Goto definition breaks here, see {@linkcode DocumentCollection.Methods.set}
   */
  set: Methods["set"];

  /**
   * @remarks Goto definition breaks here, see {@linkcode DocumentCollection.Methods.delete}
   */
=======
   * ({@link https://github.com/foundryvtt/foundryvtt/issues/13565}).
   *
   * The parameter `id` is ignored, instead `document.id` is used as the key. This guarantees that all values are stored documents.
   *
   * Goto definition breaks here, see {@linkcode DocumentCollection.Methods.set}.
   * @privateRemarks The bug above means there's no need to use {@linkcode Collection.SetMethod} here.
   */
  set: Methods["set"];

  /** @remarks Goto definition breaks here, see {@linkcode DocumentCollection.Methods.delete} */
>>>>>>> b9422589
  delete: Methods["delete"];

  /**
   * Render any Applications associated with this DocumentCollection.
   * @param force   - Force rendering  (default: `false`)
   * @param options - Optional options (default: `{}`)
   */
  render(force?: boolean, options?: DocumentCollection.RenderOptions): void;

  /**
   * Get the searchable fields for a given document or index, based on its data model
   * @param documentName - The document name
   * @param type         - A document subtype
   * @returns A record of searchable DataField definitions
   *
   * @remarks Currently functional but bugged on 13.350: {@link https://github.com/foundryvtt/foundryvtt/issues/13568}
   */
<<<<<<< HEAD
  // TODO: Could significantly improve this with type defs
=======
  // TODO: infer from schema all `StringField`s and subclasses that are `textSearch: true`
>>>>>>> b9422589
  static getSearchableFields<DocumentName extends Document.Type>(
    documentName: DocumentName,
    type?: Document.SubTypesOf<DocumentName>,
  ): Record<string, DocumentCollection.SearchableField>;

  /**
   * Find all Documents which match a given search term using a full-text search against their indexed HTML fields and their name.
   * If filters are provided, results are filtered to only those that match the provided values.
   * @param search - An object configuring the search
   *
   * @remarks `search` is required because it lacks a parameter default, but all of its properties *do* have defaults, so passing an empty
<<<<<<< HEAD
   * object is sufficient, although it doesn't make much sense to pass no criteria to a search method.
   */
  // TODO: CompendiumCollection doesn't override this method, and the method preferentially operates on `this.index` over `this.contents`,
  // TODO: so the return type should include index entries
  search(search: DocumentCollection.SearchOptions): Document.StoredForName<DocumentType>[];
=======
   * object is sufficient. It doesn't make much sense to pass no criteria to a search method, but it will just return all Documents in the
   * collection.
   *
   * This method preferentially searches `this.index` over `this.collection`, so the return has to be just `object[]` here to allow for
   * index entries in {@linkcode CompendiumCollection}. Fake type overrides are there and in {@linkcode WorldCollection}.
   */
  search(search: DocumentCollection.SearchOptions): object[];
>>>>>>> b9422589

  /**
   * Update all objects in this DocumentCollection with a provided transformation.
   * Conditionally filter to only apply to Entities which match a certain condition.
   * @param transformation - An object of data or function to apply to all matched objects
<<<<<<< HEAD
   * @param condition      - A function which tests whether to target each (default: `null`)
=======
   * @param condition      - A function which tests whether to target each object (default: `null`)
>>>>>>> b9422589
   * @param options        - Additional options passed to Document.updateDocuments (default: `{}`)
   * @returns An array of updated data once the operation is complete
   */
  // TODO: This is updated in the db-ops branch
  updateAll(
<<<<<<< HEAD
    transformation: DocumentCollection.Transformation<DocumentType>,
    condition?: ((obj: Document.StoredForName<DocumentType>) => boolean) | null,
    options?: DocumentCollection.UpdateAllOperation<DocumentType>,
  ): Promise<Document.StoredForName<DocumentType>[]>;
=======
    transformation: DocumentCollection.Transformation<DocumentName>,
    condition?: ((obj: Document.StoredForName<DocumentName>) => boolean) | null,
    options?: Document.Database.UpdateDocumentsOperation<DatabaseUpdateOperation>,
  ): Promise<Document.StoredForName<DocumentName>[]>;
>>>>>>> b9422589

  /**
   * Follow-up actions to take when a database operation modifies Documents in this DocumentCollection.
   * @param action    - The database action performed
   * @param documents - The array of modified Documents
   * @param result    - The result of the database operation
   * @param operation - Database operation details
   * @param user      - The User who performed the operation
   * @internal
   *
   * @remarks Foundry types `action` as {@linkcode DatabaseBackend.DatabaseAction} but no path exists from a `get` operation to calling
   * this method.
   */
<<<<<<< HEAD
  _onModifyContents<Action extends Document.Database2.OperationAction>(
    action: Action,
    documents: Document.StoredForName<DocumentType>[],
    result: Collection.OnModifyContentsResult<DocumentType, Action>,
    operation: Collection.OnModifyContentsOperation<DocumentType, Action>,
    user: User.Stored,
=======
  // TODO: this is updated in the db-ops branch
  _onModifyContents<A extends DatabaseAction>(
    action: A,
    documents: Document.StoredForName<DocumentName>[],
    result: readonly AnyObject[] | readonly string[],
    operation: DatabaseOperationMap[A],
    user: User.Implementation,
>>>>>>> b9422589
  ): void;

  static #DocumentCollection: true;
}

declare namespace DocumentCollection {
  interface Any extends AnyDocumentCollection {}
  interface AnyConstructor extends Identity<typeof AnyDocumentCollection> {}

  /**
   * The method signatures for {@linkcode DocumentCollection}.
   *
<<<<<<< HEAD
   * {@linkcode Collection.Method} is not used on `set` here, as it returns `void` not `this` in `DocumentCollection`.
   * ({@link https://github.com/foundryvtt/foundryvtt/issues/13565})
   *
   * @remarks The type param here is the `documentName` rather than the actual `V` of the `Collection`
=======
   * @remarks {@linkcode Collection.SetMethod} is not used on `set` here, as it returns `void` not `this` in `DocumentCollection`.
   * ({@link https://github.com/foundryvtt/foundryvtt/issues/13565})
   *
   * The type param here is the `documentName` rather than the actual `V` of the `Collection`
>>>>>>> b9422589
   * to allow for invalid document handling.
   */
  interface Methods<DocumentName extends Document.Type> {
    self: unknown;

    get<Options extends DocumentCollection.GetOptions | undefined = undefined>(
      key: string,
      options?: Options,
    ): DocumentCollection.GetReturn<DocumentName, Options>;

    set(id: string, document: Document.StoredForName<DocumentName>): void;

<<<<<<< HEAD
=======
    /** @privateRemarks This could be inherited from {@linkcode Collections.Methods}, but the `extends Pick<...` too long to bother */
>>>>>>> b9422589
    delete(id: string): boolean;
  }

  /**
   * Options for {@linkcode DocumentCollection.render | DocumentCollection#render}.
   *
<<<<<<< HEAD
   * @remarks This is an intersection-like because the same object is copied and then passed to both
   * {@linkcode Application.render | AppV1#render} and {@linkcode ApplicationV2.render | AppV2#render};
   * in the latter case, `options.force` is overwritten with the first parameter of
   * `DocumentCollection#render`.
=======
   * @remarks This is an intersection-like because the same object is {@link foundry.utils.deepClone | copied} and then passed to both
   * {@linkcode Application.render | AppV1#render} and {@linkcode ApplicationV2.render | AppV2#render}; in the latter case,
   * `options.force` is overwritten with the first parameter of `DocumentCollection#render`, so it is omitted here.
>>>>>>> b9422589
   */
  interface RenderOptions extends DeepPartial<Application.Options & Omit<ApplicationV2.RenderOptions, "force">> {}

  /** @internal */
  interface _SearchOptions {
    /**
     * A case-insensitive search string
     * @defaultValue `""`
     */
    query: string;

    /**
     * An array of filters to apply
     * @defaultValue `[]`
     */
    filters: SearchFilter.FieldFilter[];

    /**
     * An array of document IDs to exclude from search results
     * @defaultValue `[]`
     */
    exclude: string[];
  }

  interface SearchOptions extends InexactPartial<_SearchOptions> {}

<<<<<<< HEAD
  /**
   * It wouldn't make sense to pass `pack` to {@linkcode WorldCollection.updateAll | WorldCollection#updateAll} for a world
   * collection, and {@linkcode CompendiumCollection.updateAll | CompendiumCollection#updateAll} and
   * {@linkcode CompendiumFolderCollection.updateAll | CompendiumFolderCollection#updateAll} force set `pack`, for obvious reasons;
   * In either case, we omit `pack` from this operation interface. This is valid for core, as the above three classes are all that
   * extend `DocumentCollection` in Foundry code.
   *
   * If you're a user that needs to be able to pass `pack` to your `DocumentCollection` subclass for some reason, please let us know.
   */
  type UpdateAllOperation<DocumentName extends Document.Type> = Omit<
    Document.Database2.UpdateManyDocumentsOperationForName<DocumentName>,
    "pack"
  >;

  /**
   * Used in the {@linkcode DocumentCollection.getSearchableFields} return type.
   *
   * TODO: infer from schema all `StringField`s and subclasses that are `textSearch: true`
   */
=======
  /** Used in the {@linkcode DocumentCollection.getSearchableFields} return type. */
  // TODO: infer from schema all `StringField`s and subclasses that are `textSearch: true`
>>>>>>> b9422589
  type SearchableField =
    | foundry.data.fields.StringField
    | {
        [K in string]: SearchableField;
      };

<<<<<<< HEAD
  /** Options for {@linkcode DocumentCollection.getInvalid | DocumentCollection#getInvalid}. */
  interface GetInvalidOptions extends Collection._GetInvalidOptions {}

  /**
   * The return type for {@linkcode DocumentCollection.getInvalid | DocumentCollection#getInvalid}.
   *
   * If `strict` is `true` (the default), passing anything that isn't a known invalid ID throws; if it's `false`, then the return can be
   * `undefined`.
   *
   * @remarks Differs from {@linkcode Collection.GetReturn} only in the default value of `strict`
   */
  type GetInvalidReturn<
    DocumentName extends Document.Type,
    Options extends DocumentCollection.GetInvalidOptions | undefined,
  > = Collection._GetReturn<Document.InvalidForName<DocumentName>, Options, true>;

  /** Options for {@linkcode DocumentCollection.get | DocumentCollection#get}. */
  interface GetOptions extends Collection.GetOptions, Collection._InvalidOption {}

  /** The return type for {@linkcode DocumentCollection.get | DocumentCollection#get}. */
  type GetReturn<DocumentType extends Document.Type, Options extends GetOptions | undefined> = Collection._GetReturn<
    Collection._ApplyInvalid<DocumentType, Options, false>,
    Options
  >;

=======
  interface GetInvalidOptions extends Collection._GetInvalidOptions {}

  /**
   * @remarks Differs from {@linkcode Collection.GetReturn} only in the default value of `strict` (and that it doesn't return the exact `V`
   * of the collection).
   */
  type GetInvalidReturn<
    DocumentName extends Document.Type,
    Options extends DocumentCollection.GetInvalidOptions | undefined,
  > = Collection._GetReturn<Document.InvalidForName<DocumentName>, Options, true>;

  interface GetOptions extends Collection.GetOptions, Collection._InvalidOption {}

  type GetReturn<DocumentType extends Document.Type, Options extends GetOptions | undefined> = Collection._GetReturn<
    Collection._ApplyInvalid<DocumentType, Options, false>,
    Options
  >;

>>>>>>> b9422589
  /** @deprecated Use {@linkcode DocumentCollection.GetReturn} instead. This type will be removed in v14. */
  type GetReturnType<DocumentType extends Document.Type, Options extends GetOptions | undefined> = GetReturn<
    DocumentType,
    Options
  >;

  type Transformation<DocumentName extends Document.Type> =
    | Document.UpdateDataForName<DocumentName>
    | {
        // Note(LukeAbby): Written as a method to stay covariant over `DocumentName`.
        transform(doc: Document.StoredForName<DocumentName>): Document.UpdateDataForName<DocumentName>;
      }["transform"];
}

<<<<<<< HEAD
declare class AnyDocumentCollection extends DocumentCollection<Document.Type, Collection.Methods.Any> {
  constructor(...args: never);
}

export default DocumentCollection;
=======
export default DocumentCollection;

declare class AnyDocumentCollection extends DocumentCollection<Document.Type, Collection.Methods.Any> {
  constructor(...args: never);
}
>>>>>>> b9422589
<|MERGE_RESOLUTION|>--- conflicted
+++ resolved
@@ -1,24 +1,13 @@
-<<<<<<< HEAD
 import type { InexactPartial, Identity, DeepPartial } from "#utils";
-/** @privateRemarks `DatabaseBackend` is only used for links */
-// eslint-disable-next-line @typescript-eslint/no-unused-vars
-import type { Document, DatabaseBackend } from "#common/abstract/_module.d.mts";
-import type Application from "#client/appv1/api/application-v1.d.mts";
-import type ApplicationV2 from "#client/applications/api/application.d.mts";
-import type { SearchFilter } from "#client/applications/ux/_module.d.mts";
-=======
-import type { InexactPartial, Identity, DeepPartial, AnyObject } from "#utils";
 import type { Collection } from "#common/utils/_module.d.mts";
 import type { Document } from "#common/abstract/_module.d.mts";
 import type { Application } from "#client/appv1/api/_module.d.mts";
 import type { ApplicationV2 } from "#client/applications/api/_module.d.mts";
 import type { SearchFilter } from "#client/applications/ux/_module.d.mts";
-import type { DatabaseAction, DatabaseOperationMap, DatabaseUpdateOperation } from "#common/abstract/_types.mjs";
 
 /** @privateRemarks `DatabaseBackend` is only used for links */
 // eslint-disable-next-line @typescript-eslint/no-unused-vars
 import type DatabaseBackend from "#common/abstract/backend.d.mts";
->>>>>>> b9422589
 
 /** @privateRemarks `CompendiumCollection` and `CompendiumFolderCollection` only used for links */
 // eslint-disable-next-line @typescript-eslint/no-unused-vars
@@ -35,28 +24,17 @@
  * adds valid documents to the `Collection` and invalid `id`s to {@linkcode DocumentCollection.invalidDocumentIds | #invalidDocumentIds}.
  */
 declare abstract class DocumentCollection<
-<<<<<<< HEAD
-  DocumentType extends Document.Type,
-  Methods extends Collection.Methods.Any = DocumentCollection.Methods<DocumentType>,
-> extends Collection<Document.StoredForName<DocumentType>, Methods> {
-  constructor(data?: Document.CreateDataForName<DocumentType>[]);
-=======
   DocumentName extends Document.Type,
   Methods extends Collection.Methods.Any = DocumentCollection.Methods<DocumentName>,
 > extends Collection<Document.StoredForName<DocumentName>, Methods> {
   constructor(data?: Document.CreateDataForName<DocumentName>[]);
->>>>>>> b9422589
 
   /**
    * The source data array from which the Documents in the WorldCollection are created
    * @remarks Created via `Object.defineProperty` during construction with `{ writable: false }`,
    * and the `data` param from the constructor as `value`.
    */
-<<<<<<< HEAD
-  readonly _source: Document.CreateDataForName<DocumentType>[];
-=======
   readonly _source: Document.CreateDataForName<DocumentName>[];
->>>>>>> b9422589
 
   /**
    * An Array of application references which will be automatically updated when the collection content changes
@@ -103,15 +81,9 @@
    * @remarks Thin wrapper around `new this.documentClass()`, returns a temporary document.
    */
   createDocument(
-<<<<<<< HEAD
-    data: Document.CreateDataForName<DocumentType>,
-    context?: Document.ConstructionContext<Document.ParentForName<DocumentType>>,
-  ): Document.ImplementationFor<DocumentType>;
-=======
     data: Document.CreateDataForName<DocumentName>,
     context?: Document.ConstructionContext<Document.ParentForName<DocumentName>>,
   ): Document.ImplementationFor<DocumentName>;
->>>>>>> b9422589
 
   /**
    * Obtain a temporary Document instance for a document id which currently has invalid source data.
@@ -123,11 +95,7 @@
   getInvalid<Options extends DocumentCollection.GetInvalidOptions | undefined = undefined>(
     id: string,
     options?: Options,
-<<<<<<< HEAD
-  ): DocumentCollection.GetInvalidReturn<DocumentType, Options>;
-=======
   ): DocumentCollection.GetInvalidReturn<DocumentName, Options>;
->>>>>>> b9422589
 
   /**
    * Get an element from the `DocumentCollection` by its ID.
@@ -140,19 +108,6 @@
 
   /**
    * @remarks Foundry fails to return the super call here, leading to a `void` return rather than `this` as of 13.350
-<<<<<<< HEAD
-   * ({@link https://github.com/foundryvtt/foundryvtt/issues/13565})
-   *
-   * The parameter `id` is ignored, instead `document.id` is used as the key. This guarantees that all values are stored documents.
-   *
-   * Goto definition breaks here, see {@linkcode DocumentCollection.Methods.set}
-   */
-  set: Methods["set"];
-
-  /**
-   * @remarks Goto definition breaks here, see {@linkcode DocumentCollection.Methods.delete}
-   */
-=======
    * ({@link https://github.com/foundryvtt/foundryvtt/issues/13565}).
    *
    * The parameter `id` is ignored, instead `document.id` is used as the key. This guarantees that all values are stored documents.
@@ -163,7 +118,6 @@
   set: Methods["set"];
 
   /** @remarks Goto definition breaks here, see {@linkcode DocumentCollection.Methods.delete} */
->>>>>>> b9422589
   delete: Methods["delete"];
 
   /**
@@ -179,13 +133,9 @@
    * @param type         - A document subtype
    * @returns A record of searchable DataField definitions
    *
-   * @remarks Currently functional but bugged on 13.350: {@link https://github.com/foundryvtt/foundryvtt/issues/13568}
-   */
-<<<<<<< HEAD
-  // TODO: Could significantly improve this with type defs
-=======
+   * @remarks Currently functional but bugged on 13.351: {@link https://github.com/foundryvtt/foundryvtt/issues/13568}
+   */
   // TODO: infer from schema all `StringField`s and subclasses that are `textSearch: true`
->>>>>>> b9422589
   static getSearchableFields<DocumentName extends Document.Type>(
     documentName: DocumentName,
     type?: Document.SubTypesOf<DocumentName>,
@@ -197,13 +147,6 @@
    * @param search - An object configuring the search
    *
    * @remarks `search` is required because it lacks a parameter default, but all of its properties *do* have defaults, so passing an empty
-<<<<<<< HEAD
-   * object is sufficient, although it doesn't make much sense to pass no criteria to a search method.
-   */
-  // TODO: CompendiumCollection doesn't override this method, and the method preferentially operates on `this.index` over `this.contents`,
-  // TODO: so the return type should include index entries
-  search(search: DocumentCollection.SearchOptions): Document.StoredForName<DocumentType>[];
-=======
    * object is sufficient. It doesn't make much sense to pass no criteria to a search method, but it will just return all Documents in the
    * collection.
    *
@@ -211,33 +154,21 @@
    * index entries in {@linkcode CompendiumCollection}. Fake type overrides are there and in {@linkcode WorldCollection}.
    */
   search(search: DocumentCollection.SearchOptions): object[];
->>>>>>> b9422589
 
   /**
    * Update all objects in this DocumentCollection with a provided transformation.
    * Conditionally filter to only apply to Entities which match a certain condition.
    * @param transformation - An object of data or function to apply to all matched objects
-<<<<<<< HEAD
-   * @param condition      - A function which tests whether to target each (default: `null`)
-=======
    * @param condition      - A function which tests whether to target each object (default: `null`)
->>>>>>> b9422589
    * @param options        - Additional options passed to Document.updateDocuments (default: `{}`)
    * @returns An array of updated data once the operation is complete
    */
   // TODO: This is updated in the db-ops branch
   updateAll(
-<<<<<<< HEAD
-    transformation: DocumentCollection.Transformation<DocumentType>,
-    condition?: ((obj: Document.StoredForName<DocumentType>) => boolean) | null,
-    options?: DocumentCollection.UpdateAllOperation<DocumentType>,
-  ): Promise<Document.StoredForName<DocumentType>[]>;
-=======
     transformation: DocumentCollection.Transformation<DocumentName>,
     condition?: ((obj: Document.StoredForName<DocumentName>) => boolean) | null,
-    options?: Document.Database.UpdateDocumentsOperation<DatabaseUpdateOperation>,
+    options?: DocumentCollection.UpdateAllOperation<DocumentName>,
   ): Promise<Document.StoredForName<DocumentName>[]>;
->>>>>>> b9422589
 
   /**
    * Follow-up actions to take when a database operation modifies Documents in this DocumentCollection.
@@ -251,22 +182,12 @@
    * @remarks Foundry types `action` as {@linkcode DatabaseBackend.DatabaseAction} but no path exists from a `get` operation to calling
    * this method.
    */
-<<<<<<< HEAD
   _onModifyContents<Action extends Document.Database2.OperationAction>(
     action: Action,
-    documents: Document.StoredForName<DocumentType>[],
-    result: Collection.OnModifyContentsResult<DocumentType, Action>,
-    operation: Collection.OnModifyContentsOperation<DocumentType, Action>,
+    documents: Document.StoredForName<DocumentName>[],
+    result: Collection.OnModifyContentsResult<DocumentName, Action>,
+    operation: Collection.OnModifyContentsOperation<DocumentName, Action>,
     user: User.Stored,
-=======
-  // TODO: this is updated in the db-ops branch
-  _onModifyContents<A extends DatabaseAction>(
-    action: A,
-    documents: Document.StoredForName<DocumentName>[],
-    result: readonly AnyObject[] | readonly string[],
-    operation: DatabaseOperationMap[A],
-    user: User.Implementation,
->>>>>>> b9422589
   ): void;
 
   static #DocumentCollection: true;
@@ -279,17 +200,10 @@
   /**
    * The method signatures for {@linkcode DocumentCollection}.
    *
-<<<<<<< HEAD
-   * {@linkcode Collection.Method} is not used on `set` here, as it returns `void` not `this` in `DocumentCollection`.
-   * ({@link https://github.com/foundryvtt/foundryvtt/issues/13565})
-   *
-   * @remarks The type param here is the `documentName` rather than the actual `V` of the `Collection`
-=======
    * @remarks {@linkcode Collection.SetMethod} is not used on `set` here, as it returns `void` not `this` in `DocumentCollection`.
    * ({@link https://github.com/foundryvtt/foundryvtt/issues/13565})
    *
    * The type param here is the `documentName` rather than the actual `V` of the `Collection`
->>>>>>> b9422589
    * to allow for invalid document handling.
    */
   interface Methods<DocumentName extends Document.Type> {
@@ -302,26 +216,16 @@
 
     set(id: string, document: Document.StoredForName<DocumentName>): void;
 
-<<<<<<< HEAD
-=======
     /** @privateRemarks This could be inherited from {@linkcode Collections.Methods}, but the `extends Pick<...` too long to bother */
->>>>>>> b9422589
     delete(id: string): boolean;
   }
 
   /**
    * Options for {@linkcode DocumentCollection.render | DocumentCollection#render}.
    *
-<<<<<<< HEAD
-   * @remarks This is an intersection-like because the same object is copied and then passed to both
-   * {@linkcode Application.render | AppV1#render} and {@linkcode ApplicationV2.render | AppV2#render};
-   * in the latter case, `options.force` is overwritten with the first parameter of
-   * `DocumentCollection#render`.
-=======
    * @remarks This is an intersection-like because the same object is {@link foundry.utils.deepClone | copied} and then passed to both
    * {@linkcode Application.render | AppV1#render} and {@linkcode ApplicationV2.render | AppV2#render}; in the latter case,
    * `options.force` is overwritten with the first parameter of `DocumentCollection#render`, so it is omitted here.
->>>>>>> b9422589
    */
   interface RenderOptions extends DeepPartial<Application.Options & Omit<ApplicationV2.RenderOptions, "force">> {}
 
@@ -348,7 +252,6 @@
 
   interface SearchOptions extends InexactPartial<_SearchOptions> {}
 
-<<<<<<< HEAD
   /**
    * It wouldn't make sense to pass `pack` to {@linkcode WorldCollection.updateAll | WorldCollection#updateAll} for a world
    * collection, and {@linkcode CompendiumCollection.updateAll | CompendiumCollection#updateAll} and
@@ -368,62 +271,30 @@
    *
    * TODO: infer from schema all `StringField`s and subclasses that are `textSearch: true`
    */
-=======
-  /** Used in the {@linkcode DocumentCollection.getSearchableFields} return type. */
-  // TODO: infer from schema all `StringField`s and subclasses that are `textSearch: true`
->>>>>>> b9422589
   type SearchableField =
     | foundry.data.fields.StringField
     | {
         [K in string]: SearchableField;
       };
 
-<<<<<<< HEAD
-  /** Options for {@linkcode DocumentCollection.getInvalid | DocumentCollection#getInvalid}. */
   interface GetInvalidOptions extends Collection._GetInvalidOptions {}
 
   /**
-   * The return type for {@linkcode DocumentCollection.getInvalid | DocumentCollection#getInvalid}.
-   *
-   * If `strict` is `true` (the default), passing anything that isn't a known invalid ID throws; if it's `false`, then the return can be
-   * `undefined`.
-   *
-   * @remarks Differs from {@linkcode Collection.GetReturn} only in the default value of `strict`
+   * @remarks Differs from {@linkcode Collection.GetReturn} only in the default value of `strict` (and that it doesn't return the exact `V`
+   * of the collection).
    */
   type GetInvalidReturn<
     DocumentName extends Document.Type,
     Options extends DocumentCollection.GetInvalidOptions | undefined,
   > = Collection._GetReturn<Document.InvalidForName<DocumentName>, Options, true>;
 
-  /** Options for {@linkcode DocumentCollection.get | DocumentCollection#get}. */
   interface GetOptions extends Collection.GetOptions, Collection._InvalidOption {}
 
-  /** The return type for {@linkcode DocumentCollection.get | DocumentCollection#get}. */
   type GetReturn<DocumentType extends Document.Type, Options extends GetOptions | undefined> = Collection._GetReturn<
     Collection._ApplyInvalid<DocumentType, Options, false>,
     Options
   >;
 
-=======
-  interface GetInvalidOptions extends Collection._GetInvalidOptions {}
-
-  /**
-   * @remarks Differs from {@linkcode Collection.GetReturn} only in the default value of `strict` (and that it doesn't return the exact `V`
-   * of the collection).
-   */
-  type GetInvalidReturn<
-    DocumentName extends Document.Type,
-    Options extends DocumentCollection.GetInvalidOptions | undefined,
-  > = Collection._GetReturn<Document.InvalidForName<DocumentName>, Options, true>;
-
-  interface GetOptions extends Collection.GetOptions, Collection._InvalidOption {}
-
-  type GetReturn<DocumentType extends Document.Type, Options extends GetOptions | undefined> = Collection._GetReturn<
-    Collection._ApplyInvalid<DocumentType, Options, false>,
-    Options
-  >;
-
->>>>>>> b9422589
   /** @deprecated Use {@linkcode DocumentCollection.GetReturn} instead. This type will be removed in v14. */
   type GetReturnType<DocumentType extends Document.Type, Options extends GetOptions | undefined> = GetReturn<
     DocumentType,
@@ -438,16 +309,8 @@
       }["transform"];
 }
 
-<<<<<<< HEAD
+export default DocumentCollection;
+
 declare class AnyDocumentCollection extends DocumentCollection<Document.Type, Collection.Methods.Any> {
   constructor(...args: never);
-}
-
-export default DocumentCollection;
-=======
-export default DocumentCollection;
-
-declare class AnyDocumentCollection extends DocumentCollection<Document.Type, Collection.Methods.Any> {
-  constructor(...args: never);
-}
->>>>>>> b9422589
+}