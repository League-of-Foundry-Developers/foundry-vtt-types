import type { InexactPartial, Identity, DeepPartial, AnyObject } from "#utils";
import type { Collection } from "#common/utils/_module.d.mts";
import type { Document } from "#common/abstract/_module.d.mts";
import type { Application } from "#client/appv1/api/_module.d.mts";
import type { ApplicationV2 } from "#client/applications/api/_module.d.mts";
import type { SearchFilter } from "#client/applications/ux/_module.d.mts";
import type { DatabaseAction, DatabaseOperationMap, DatabaseUpdateOperation } from "#common/abstract/_types.mjs";

/** @privateRemarks `DatabaseBackend` is only used for links */
// eslint-disable-next-line @typescript-eslint/no-unused-vars
import type DatabaseBackend from "#common/abstract/backend.d.mts";

/** @privateRemarks `CompendiumCollection` and `CompendiumFolderCollection` only used for links */
// eslint-disable-next-line @typescript-eslint/no-unused-vars
import type { CompendiumCollection, CompendiumFolderCollection } from "#client/documents/collections/_module.d.mts";

/** @privateRemarks `WorldCollection` only used for links */
// eslint-disable-next-line @typescript-eslint/no-unused-vars
import type { WorldCollection } from "#client/documents/abstract/_module.d.mts";

/**
 * An abstract subclass of the Collection container which defines a collection of Document instances.
 * @remarks The `data` passed to the constructor is *not* put unconditionally into the `Collection`, it's set as
 * {@linkcode DocumentCollection._source | #_source} and then {@linkcode DocumentCollection._initialize | #initialize}
 * adds valid documents to the `Collection` and invalid `id`s to {@linkcode DocumentCollection.invalidDocumentIds | #invalidDocumentIds}.
 */
declare abstract class DocumentCollection<
  DocumentName extends Document.Type,
  Methods extends Collection.Methods.Any = DocumentCollection.Methods<DocumentName>,
> extends Collection<Document.StoredForName<DocumentName>, Methods> {
  constructor(data?: Document.CreateDataForName<DocumentName>[]);

  /**
   * The source data array from which the Documents in the WorldCollection are created
   * @remarks Created via `Object.defineProperty` during construction with `{ writable: false }`,
   * and the `data` param from the constructor as `value`.
   */
  readonly _source: Document.CreateDataForName<DocumentName>[];

  /**
   * An Array of application references which will be automatically updated when the collection content changes
   * @defaultValue `[]`
   */
  apps: (Application.Any | ApplicationV2.Any)[];

  /**
   * Initialize the DocumentCollection by constructing any initially provided Document instances
   */
  protected _initialize(): void;

  /**
   * A reference to the Document class definition which is contained within this DocumentCollection.
   */
  get documentClass(): Document.ImplementationClassFor<DocumentName>;

  /**
   * A reference to the named Document class which is contained within this DocumentCollection.
   * @remarks This accessor is abstract: A subclass of DocumentCollection must implement the documentName getter
   */
  get documentName(): DocumentName;

  /**
   * The base Document type which is contained within this DocumentCollection
   */
  static documentName: string;

  /**
   * Record the set of document ids where the Document was not initialized because of invalid source data
   */
  invalidDocumentIds: Set<string>;

  /**
   * The Collection class name
   * @remarks Returns `this.constructor.name`
   */
  get name(): string;

  /**
   * Instantiate a Document for inclusion in the Collection.
   * @param data    - The Document data
   * @param context - Document creation context (default: `{}`)
   * @remarks Thin wrapper around `new this.documentClass()`, returns a temporary document.
   */
  createDocument(
    data: Document.CreateDataForName<DocumentName>,
    context?: Document.ConstructionContext<Document.ParentForName<DocumentName>>,
  ): Document.ImplementationFor<DocumentName>;

  /**
   * Obtain a temporary Document instance for a document id which currently has invalid source data.
   * @param id - A document ID with invalid source data.
   * @param options - Additional options to configure retrieval.
   * @returns An in-memory instance for the invalid Document
   * @throws If strict is true and the requested ID is not in the set of invalid IDs for this collection.
   */
  getInvalid<Options extends DocumentCollection.GetInvalidOptions | undefined = undefined>(
    id: string,
    options?: Options,
  ): DocumentCollection.GetInvalidReturn<DocumentName, Options>;

  /**
   * Get an element from the `DocumentCollection` by its ID.
   * @param id      - The ID of the Document to retrieve.
   * @param options - Additional options to configure retrieval.
   * @throws If strict is true and the Document cannot be found.
   * @remarks Goto definition breaks here, see {@linkcode DocumentCollection.Methods.get} for the signature
   */
  get: Methods["get"];

  /**
   * @remarks Foundry fails to return the super call here, leading to a `void` return rather than `this` as of 13.350
   * ({@link https://github.com/foundryvtt/foundryvtt/issues/13565}).
   *
   * The parameter `id` is ignored, instead `document.id` is used as the key. This guarantees that all values are stored documents.
   *
   * Goto definition breaks here, see {@linkcode DocumentCollection.Methods.set}.
   * @privateRemarks The bug above means there's no need to use {@linkcode Collection.SetMethod} here.
   */
  set: Methods["set"];

  /** @remarks Goto definition breaks here, see {@linkcode DocumentCollection.Methods.delete} */
  delete: Methods["delete"];

  /**
   * Render any Applications associated with this DocumentCollection.
   * @param force   - Force rendering  (default: `false`)
   * @param options - Optional options (default: `{}`)
   */
  render(force?: boolean, options?: DocumentCollection.RenderOptions): void;

  /**
   * Get the searchable fields for a given document or index, based on its data model
   * @param documentName - The document name
   * @param type         - A document subtype
   * @returns A record of searchable DataField definitions
   *
   * @remarks Currently functional but bugged on 13.350: {@link https://github.com/foundryvtt/foundryvtt/issues/13568}
   */
  // TODO: infer from schema all `StringField`s and subclasses that are `textSearch: true`
  static getSearchableFields<DocumentName extends Document.Type>(
    documentName: DocumentName,
    type?: Document.SubTypesOf<DocumentName>,
  ): Record<string, DocumentCollection.SearchableField>;

  /**
   * Find all Documents which match a given search term using a full-text search against their indexed HTML fields and their name.
   * If filters are provided, results are filtered to only those that match the provided values.
   * @param search - An object configuring the search
   *
   * @remarks `search` is required because it lacks a parameter default, but all of its properties *do* have defaults, so passing an empty
   * object is sufficient. It doesn't make much sense to pass no criteria to a search method, but it will just return all Documents in the
   * collection.
   */
  // TODO: CompendiumCollection doesn't override this method, and the method preferentially operates on `this.index` over `this.contents`,
  // TODO: so the return type here should include index entries
  search(search: DocumentCollection.SearchOptions): Document.StoredForName<DocumentName>[];

  /**
   * Update all objects in this DocumentCollection with a provided transformation.
   * Conditionally filter to only apply to Entities which match a certain condition.
   * @param transformation - An object of data or function to apply to all matched objects
   * @param condition      - A function which tests whether to target each object (default: `null`)
   * @param options        - Additional options passed to Document.updateDocuments (default: `{}`)
   * @returns An array of updated data once the operation is complete
   */
  // TODO: This is updated in the db-ops branch
  updateAll(
<<<<<<< HEAD
    transformation:
      | Document.UpdateDataForName<DocumentName>
      | ((doc: Document.StoredForName<DocumentName>) => Document.UpdateDataForName<DocumentName>),
    condition?: ((obj: Document.StoredForName<DocumentName>) => boolean) | null,
=======
    transformation: DocumentCollection.Transformation<DocumentType>,
    condition?: ((obj: Document.StoredForName<DocumentType>) => boolean) | null,
>>>>>>> 060dbbbe
    options?: Document.Database.UpdateDocumentsOperation<DatabaseUpdateOperation>,
  ): Promise<Document.StoredForName<DocumentName>[]>;

  /**
   * Follow-up actions to take when a database operation modifies Documents in this DocumentCollection.
   * @param action    - The database action performed
   * @param documents - The array of modified Documents
   * @param result    - The result of the database operation
   * @param operation - Database operation details
   * @param user      - The User who performed the operation
   * @internal
   *
   * @remarks Foundry types `action` as {@linkcode DatabaseBackend.DatabaseAction} but no path exists from a `get` operation to calling
   * this method.
   */
  // TODO: this is updated in the db-ops branch
  _onModifyContents<A extends DatabaseAction>(
    action: A,
    documents: Document.StoredForName<DocumentName>[],
    result: readonly AnyObject[] | readonly string[],
    operation: DatabaseOperationMap[A],
    user: User.Implementation,
  ): void;

  static #DocumentCollection: true;
}

declare namespace DocumentCollection {
  interface Any extends AnyDocumentCollection {}
  interface AnyConstructor extends Identity<typeof AnyDocumentCollection> {}

  /**
   * The method signatures for {@linkcode DocumentCollection}.
   *
   * @remarks {@linkcode Collection.SetMethod} is not used on `set` here, as it returns `void` not `this` in `DocumentCollection`.
   * ({@link https://github.com/foundryvtt/foundryvtt/issues/13565})
   *
   * The type param here is the `documentName` rather than the actual `V` of the `Collection`
   * to allow for invalid document handling.
   */
  interface Methods<DocumentName extends Document.Type> {
    self: unknown;

    get<Options extends DocumentCollection.GetOptions | undefined = undefined>(
      key: string,
      options?: Options,
    ): DocumentCollection.GetReturn<DocumentName, Options>;

    set(id: string, document: Document.StoredForName<DocumentName>): void;

    /** @privateRemarks This could be inherited from {@linkcode Collections.Methods}, but the `extends Pick<...` too long to bother */
    delete(id: string): boolean;
  }

  /**
   * Options for {@linkcode DocumentCollection.render | DocumentCollection#render}.
   *
   * @remarks This is an intersection-like because the same object is {@link foundry.utils.deepClone | copied} and then passed to both
   * {@linkcode Application.render | AppV1#render} and {@linkcode ApplicationV2.render | AppV2#render}; in the latter case,
   * `options.force` is overwritten with the first parameter of `DocumentCollection#render`, so it is omitted here.
   */
  interface RenderOptions extends DeepPartial<Application.Options & Omit<ApplicationV2.RenderOptions, "force">> {}

  /** @internal */
  interface _SearchOptions {
    /**
     * A case-insensitive search string
     * @defaultValue `""`
     */
    query: string;

    /**
     * An array of filters to apply
     * @defaultValue `[]`
     */
    filters: SearchFilter.FieldFilter[];

    /**
     * An array of document IDs to exclude from search results
     * @defaultValue `[]`
     */
    exclude: string[];
  }

  interface SearchOptions extends InexactPartial<_SearchOptions> {}

  /** Used in the {@linkcode DocumentCollection.getSearchableFields} return type. */
  // TODO: infer from schema all `StringField`s and subclasses that are `textSearch: true`
  type SearchableField =
    | foundry.data.fields.StringField
    | {
        [K in string]: SearchableField;
      };

  interface GetInvalidOptions extends Collection._GetInvalidOptions {}

<<<<<<< HEAD
  /**
   * @remarks Differs from {@linkcode Collection.GetReturn} only in the default value of `strict` (and that it doesn't return the exact `V`
   * of the collection).
   */
  type GetInvalidReturn<
    DocumentName extends Document.Type,
    Options extends DocumentCollection.GetInvalidOptions | undefined,
  > = Collection._GetReturn<Document.InvalidForName<DocumentName>, Options, true>;

  interface GetOptions extends Collection.GetOptions, Collection._InvalidOption {}

  type GetReturn<DocumentType extends Document.Type, Options extends GetOptions | undefined> = Collection._GetReturn<
    Collection._ApplyInvalid<DocumentType, Options, false>,
    Options
  >;

  /** @deprecated Use {@linkcode DocumentCollection.GetReturn} instead. This type will be removed in v14. */
  type GetReturnType<DocumentType extends Document.Type, Options extends GetOptions | undefined> = GetReturn<
    DocumentType,
    Options
  >;
=======
  type GetReturnType<DocumentType extends Document.Type, Options extends GetOptions | undefined> =
    | _ApplyInvalid<DocumentType, GetKey<Options, "invalid", false>>
    | _ApplyStrict<GetKey<Options, "strict", undefined>>;

  /** @internal */
  type _ApplyInvalid<DocumentType extends Document.Type, Invalid extends boolean | undefined> = Invalid extends true
    ? Document.InvalidForName<DocumentType> | Document.StoredForName<DocumentType>
    : Document.StoredForName<DocumentType>;

  /** @internal */
  type _ApplyStrict<Strict extends boolean | undefined> = Strict extends true ? never : undefined;

  type Transformation<DocumentName extends Document.Type> =
    | Document.UpdateDataForName<DocumentName>
    | {
        // Note(LukeAbby): Written as a method to stay covariant over `DocumentName`.
        transform(doc: Document.StoredForName<DocumentName>): Document.UpdateDataForName<DocumentName>;
      }["transform"];
>>>>>>> 060dbbbe
}

export default DocumentCollection;

declare class AnyDocumentCollection extends DocumentCollection<Document.Type, Collection.Methods.Any> {
  constructor(...args: never);
}<|MERGE_RESOLUTION|>--- conflicted
+++ resolved
@@ -165,15 +165,8 @@
    */
   // TODO: This is updated in the db-ops branch
   updateAll(
-<<<<<<< HEAD
-    transformation:
-      | Document.UpdateDataForName<DocumentName>
-      | ((doc: Document.StoredForName<DocumentName>) => Document.UpdateDataForName<DocumentName>),
+    transformation: DocumentCollection.Transformation<DocumentName>,
     condition?: ((obj: Document.StoredForName<DocumentName>) => boolean) | null,
-=======
-    transformation: DocumentCollection.Transformation<DocumentType>,
-    condition?: ((obj: Document.StoredForName<DocumentType>) => boolean) | null,
->>>>>>> 060dbbbe
     options?: Document.Database.UpdateDocumentsOperation<DatabaseUpdateOperation>,
   ): Promise<Document.StoredForName<DocumentName>[]>;
 
@@ -270,7 +263,6 @@
 
   interface GetInvalidOptions extends Collection._GetInvalidOptions {}
 
-<<<<<<< HEAD
   /**
    * @remarks Differs from {@linkcode Collection.GetReturn} only in the default value of `strict` (and that it doesn't return the exact `V`
    * of the collection).
@@ -292,18 +284,6 @@
     DocumentType,
     Options
   >;
-=======
-  type GetReturnType<DocumentType extends Document.Type, Options extends GetOptions | undefined> =
-    | _ApplyInvalid<DocumentType, GetKey<Options, "invalid", false>>
-    | _ApplyStrict<GetKey<Options, "strict", undefined>>;
-
-  /** @internal */
-  type _ApplyInvalid<DocumentType extends Document.Type, Invalid extends boolean | undefined> = Invalid extends true
-    ? Document.InvalidForName<DocumentType> | Document.StoredForName<DocumentType>
-    : Document.StoredForName<DocumentType>;
-
-  /** @internal */
-  type _ApplyStrict<Strict extends boolean | undefined> = Strict extends true ? never : undefined;
 
   type Transformation<DocumentName extends Document.Type> =
     | Document.UpdateDataForName<DocumentName>
@@ -311,7 +291,6 @@
         // Note(LukeAbby): Written as a method to stay covariant over `DocumentName`.
         transform(doc: Document.StoredForName<DocumentName>): Document.UpdateDataForName<DocumentName>;
       }["transform"];
->>>>>>> 060dbbbe
 }
 
 export default DocumentCollection;
