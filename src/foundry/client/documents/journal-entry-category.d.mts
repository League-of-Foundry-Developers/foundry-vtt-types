--- conflicted
+++ resolved
@@ -256,12 +256,13 @@
      * @remarks This interface was previously typed for passing to {@linkcode JournalEntryCategory.create}. The new name for that
      * interface is {@linkcode CreateDocumentsOperation}.
      */
-    interface CreateOperation<Temporary extends boolean | undefined = boolean | undefined>
-      extends DatabaseBackend.CreateOperation<
-        JournalEntryCategory.CreateInput,
-        JournalEntryCategory.Parent,
-        Temporary
-      > {}
+    interface CreateOperation<
+      Temporary extends boolean | undefined = boolean | undefined,
+    > extends DatabaseBackend.CreateOperation<
+      JournalEntryCategory.CreateInput,
+      JournalEntryCategory.Parent,
+      Temporary
+    > {}
 
     /**
      * The interface for passing to {@linkcode JournalEntryCategory.create} or {@linkcode JournalEntryCategory.createDocuments}.
@@ -275,8 +276,8 @@
      * root {@linkcode DatabaseBackend.CreateOperation} for all documents, for reasons outlined in the latter's remarks. If you have a valid
      * use case for doing so, please let us know.
      */
-    interface CreateDocumentsOperation<Temporary extends boolean | undefined = boolean | undefined>
-      extends Document.Database2.CreateDocumentsOperation<CreateOperation<Temporary>> {}
+    interface CreateDocumentsOperation<Temporary extends boolean | undefined = boolean | undefined> extends Document
+      .Database2.CreateDocumentsOperation<CreateOperation<Temporary>> {}
 
     /**
      * The interface for passing to the {@linkcode Document.createEmbeddedDocuments | #createEmbeddedDocuments} method of any Documents that
@@ -305,8 +306,8 @@
      * root {@linkcode DatabaseBackend.CreateOperation} for all documents, for reasons outlined in the latter's remarks. If you have a valid
      * use case for doing so, please let us know.
      */
-    interface BackendCreateOperation<Temporary extends boolean | undefined = boolean | undefined>
-      extends Document.Database2.BackendCreateOperation<CreateOperation<Temporary>> {}
+    interface BackendCreateOperation<Temporary extends boolean | undefined = boolean | undefined> extends Document
+      .Database2.BackendCreateOperation<CreateOperation<Temporary>> {}
 
     /**
      * The interface passed to {@linkcode JournalEntryCategory._preCreate | JournalEntryCategory#_preCreate} and
@@ -321,8 +322,8 @@
      * root {@linkcode DatabaseBackend.CreateOperation} for all documents, for reasons outlined in the latter's remarks. If you have a valid
      * use case for doing so, please let us know.
      */
-    interface PreCreateOptions<Temporary extends boolean | undefined = boolean | undefined>
-      extends Document.Database2.PreCreateOptions<CreateOperation<Temporary>> {}
+    interface PreCreateOptions<Temporary extends boolean | undefined = boolean | undefined> extends Document.Database2
+      .PreCreateOptions<CreateOperation<Temporary>> {}
 
     /**
      * The interface passed to {@linkcode JournalEntryCategory._preCreateOperation}.
@@ -336,8 +337,8 @@
      * root {@linkcode DatabaseBackend.CreateOperation} for all documents, for reasons outlined in the latter's remarks. If you have a valid
      * use case for doing so, please let us know.
      */
-    interface PreCreateOperation<Temporary extends boolean | undefined = boolean | undefined>
-      extends Document.Database2.PreCreateOperation<CreateOperation<Temporary>> {}
+    interface PreCreateOperation<Temporary extends boolean | undefined = boolean | undefined> extends Document.Database2
+      .PreCreateOperation<CreateOperation<Temporary>> {}
 
     /**
      * @deprecated The interface passed to {@linkcode JournalEntryCategory._onCreateDocuments}. It will be removed in v14 along with the
@@ -352,8 +353,8 @@
      * root {@linkcode DatabaseBackend.CreateOperation} for all documents, for reasons outlined in the latter's remarks. If you have a valid
      * use case for doing so, please let us know.
      */
-    interface OnCreateDocumentsOperation<Temporary extends boolean | undefined = boolean | undefined>
-      extends Document.Database2.OnCreateDocumentsOperation<CreateOperation<Temporary>> {}
+    interface OnCreateDocumentsOperation<Temporary extends boolean | undefined = boolean | undefined> extends Document
+      .Database2.OnCreateDocumentsOperation<CreateOperation<Temporary>> {}
 
     /**
      * The interface passed to {@linkcode JournalEntryCategory._onCreate | JournalEntryCategory#_onCreate} and
@@ -398,8 +399,10 @@
      * @remarks This interface was previously typed for passing to {@linkcode JournalEntryCategory.update | JournalEntryCategory#update}.
      * The new name for that interface is {@linkcode UpdateOneDocumentOperation}.
      */
-    interface UpdateOperation
-      extends DatabaseBackend.UpdateOperation<JournalEntryCategory.UpdateInput, JournalEntryCategory.Parent> {}
+    interface UpdateOperation extends DatabaseBackend.UpdateOperation<
+      JournalEntryCategory.UpdateInput,
+      JournalEntryCategory.Parent
+    > {}
 
     /**
      * The interface for passing to {@linkcode JournalEntryCategory.update | JournalEntryCategory#update}.
@@ -821,14 +824,8 @@
     > {}
 
     /** Operation for {@linkcode JournalEntryCategory.createDocuments} */
-<<<<<<< HEAD
-    interface CreateDocumentsOperation<Temporary extends boolean | undefined>
-      extends Document.Database.CreateDocumentsOperation<JournalEntryCategory.Database.Create<Temporary>> {}
-=======
-    interface CreateDocumentsOperation<Temporary extends boolean | undefined> extends Document.Database.CreateOperation<
-      JournalEntryCategory.Database.Create<Temporary>
-    > {}
->>>>>>> 8bf5f070
+    interface CreateDocumentsOperation<Temporary extends boolean | undefined> extends Document.Database
+      .CreateDocumentsOperation<JournalEntryCategory.Database.Create<Temporary>> {}
 
     /** Operation for {@linkcode JournalEntryCategory.updateDocuments} */
     interface UpdateDocumentsOperation extends Document.Database
@@ -839,14 +836,9 @@
       .DeleteDocumentsOperation<JournalEntryCategory.Database.Delete> {}
 
     /** Operation for {@linkcode JournalEntryCategory.create} */
-<<<<<<< HEAD
-    interface CreateOperation<Temporary extends boolean | undefined>
-      extends Document.Database.CreateDocumentsOperation<JournalEntryCategory.Database.Create<Temporary>> {}
-=======
-    interface CreateOperation<Temporary extends boolean | undefined> extends Document.Database.CreateOperation<
+    interface CreateOperation<Temporary extends boolean | undefined> extends Document.Database.CreateDocumentsOperation<
       JournalEntryCategory.Database.Create<Temporary>
     > {}
->>>>>>> 8bf5f070
 
     /** Operation for {@link JournalEntryCategory.update | `JournalEntryCategory#update`} */
     interface UpdateOperation extends Document.Database.UpdateOperation<Update> {}
@@ -979,8 +971,7 @@
    * options, instead of being purely a {@linkcode Database2.CreateDocumentsOperation | CreateDocumentsOperation}.
    */
   interface CreateDialogDeprecatedOptions<Temporary extends boolean | undefined = boolean | undefined>
-    extends Database2.CreateDocumentsOperation<Temporary>,
-      Document._PartialDialogV1OptionsForCreateDialog {}
+    extends Database2.CreateDocumentsOperation<Temporary>, Document._PartialDialogV1OptionsForCreateDialog {}
 
   /**
    * The interface for passing to {@linkcode JournalEntryCategory.createDialog}'s third parameter
