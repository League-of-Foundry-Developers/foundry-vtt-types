<<<<<<< HEAD
import type { DocumentSubTypes, DocumentType } from "../../../types/helperTypes.d.mts";
import type { DocumentOnUpsertOptions } from "../../common/abstract/document.d.mts";
import type { AnyArray, AnyObject, DeepPartial, EmptyObject, InexactPartial } from "../../../types/utils.d.mts";
=======
import type { DocumentSubTypes } from "../../../types/helperTypes.d.mts";
import type { AnyArray, AnyObject, DeepPartial, InexactPartial } from "../../../types/utils.d.mts";
import type Document from "../../common/abstract/document.d.mts";
>>>>>>> 7cf73392

declare global {
  /**
   * A class responsible for managing defined game settings or settings menus.
   * Each setting is a string key/value pair belonging to a certain package and a certain store scope.
   *
   * When Foundry Virtual Tabletop is initialized, a singleton instance of this class is constructed within the global
   * Game object as as game.settings.
   *
   * @see {@link Game#settings}
   * @see {@link Settings}
   * @see {@link SettingsConfig}
   */
  class ClientSettings {
    constructor(worldSettings?: Setting["_source"][]);

    /**
     * A object of registered game settings for this scope
     */
    settings: Map<string, SettingConfig>;

    /**
     * Registered settings menus which trigger secondary applications
     */
    menus: Map<string, SettingSubmenuConfig>;

    /**
     * The storage interfaces used for persisting settings
     * Each storage interface shares the same API as window.localStorage
     * @remarks This is a lie, it doesn't actually have the same interface...
     */
    storage: Map<string, Storage | WorldSettings>;

    /**
     * Return a singleton instance of the Game Settings Configuration app
     */
    get sheet(): SettingsConfig;

    /**
     * Register a new game setting under this setting scope
     *
     * @param namespace - The namespace under which the setting is registered
     * @param key       - The key name for the setting under the namespace module
     * @param data      - Configuration for setting data
     * @typeParam N     - The namespace under which the setting is registered, as a type
     * @typeParam K     - The key name for the setting under the namespace module, as a type
     * @typeParam T     - The type of the setting value
     *
     * @example Register a client setting
     * ```typescript
     * game.settings.register("myModule", "myClientSetting", {
     *   name: "Register a Module Setting with Choices",
     *   hint: "A description of the registered setting and its behavior.",
     *   scope: "client",     // This specifies a client-stored setting
     *   config: true,        // This specifies that the setting appears in the configuration view
     *   type: String,
     *   choices: {           // If choices are defined, the resulting setting will be a select menu
     *     "a": "Option A",
     *     "b": "Option B"
     *   },
     *   default: "a",        // The default value for the setting
     *   onChange: value => { // A callback function which triggers when the setting is changed
     *     console.log(value)
     *   }
     * });
     * ```
     *
     * @example Register a world setting
     * ```typescript
     * game.settings.register("myModule", "myWorldSetting", {
     *   name: "Register a Module Setting with a Range slider",
     *   hint: "A description of the registered setting and its behavior.",
     *   scope: "world",      // This specifies a world-level setting
     *   config: true,        // This specifies that the setting appears in the configuration view
     *   type: Number,
     *   range: {             // If range is specified, the resulting setting will be a range slider
     *     min: 0,
     *     max: 100,
     *     step: 10
     *   }
     *   default: 50,         // The default value for the setting
     *   onChange: value => { // A callback function which triggers when the setting is changed
     *     console.log(value)
     *   }
     * });
     * ```
     */
    register<N extends string, K extends string, T>(
      namespace: N,
      key: K,
      data: ClientSettings.Values[`${N}.${K}`] extends string | number | boolean | AnyArray | AnyObject | null
        ? ClientSettings.PartialSettingConfig<ClientSettings.Values[`${N}.${K}`]>
        : ClientSettings.PartialSettingConfig<T>,
    ): void;

    /**
     * Register a new sub-settings menu
     *
     * @param namespace - The namespace under which the menu is registered
     * @param key       - The key name for the setting under the namespace module
     * @param data      - Configuration for setting data
     * @typeParam N     - The namespace under which the menu is registered, as a type
     * @typeParam K     - The key name for the setting under the namespace module, as a type
     *
     * @example Define a settings submenu which handles advanced configuration needs
     * ```typescript
     * game.settings.registerMenu("myModule", "mySettingsMenu", {
     *   name: "My Settings Submenu",
     *   label: "Settings Menu Label",      // The text label used in the button
     *   hint: "A description of what will occur in the submenu dialog.",
     *   icon: "fas fa-bars",               // A Font Awesome icon used in the submenu button
     *   type: MySubmenuApplicationClass,   // A FormApplication subclass which should be created
     *   restricted: true                   // Restrict this submenu to gamemaster only?
     * });
     * ```
     */
    registerMenu<N extends string, K extends string>(
      namespace: N,
      key: K,
      data: ClientSettings.PartialSettingSubmenuConfig,
    ): void;

    /**
     * Get the value of a game setting for a certain namespace and setting key
     *
     * @param namespace - The namespace under which the setting is registered
     * @param key       - The setting key to retrieve
     * @typeParam N     - The namespace under which the setting is registered, as a type
     * @typeParam K     - The setting key to retrieve, as a type
     *
     * @example Retrieve the current setting value
     * ```typescript
     * game.settings.get("myModule", "myClientSetting");
     * ```
     */
    get<N extends string, K extends string>(namespace: N, key: K): ClientSettings.Values[`${N}.${K}`];

    /**
     * Set the value of a game setting for a certain namespace and setting key
     *
     * @param namespace - The namespace under which the setting is registered
     * @param key       - The setting key to retrieve
     * @param value     - The data to assign to the setting key
     * @param options   - Additional options passed to the server when updating world-scope settings
     * @typeParam N     - The namespace under which the setting is registered, as a type
     * @typeParam K     - The setting key to retrieve, as a type
     * @typeParam V     - The type of the value being set
     * @returns         - The assigned setting value
     *
     * @example
     * ```typescript
     * // Update the current value of a setting
     * game.settings.set("myModule", "myClientSetting", "b");
     * ```
     */
    set<N extends string, K extends string, V extends ClientSettings.Values[`${N}.${K}`]>(
      namespace: N,
      key: K,
      value: V,
      options?: DocumentOnUpsertOptions<"Setting">,
    ): Promise<V>;
  }

  namespace ClientSettings {
    type PartialSettingConfig<T = unknown> = InexactPartial<Omit<SettingConfig<T>, "key" | "namespace">>;

    type PartialSettingSubmenuConfig = Omit<SettingSubmenuConfig, "key" | "namespace">;

    interface Values {
      "core.animateRollTable": boolean;
      "core.chatBubbles": boolean;
      "core.chatBubblesPan": boolean;
      "core.combatTrackerConfig": { resource: string; skipDefeated: boolean } | EmptyObject;
      "core.compendiumConfiguration": Partial<Record<string, CompendiumCollection.Configuration>>;
      "core.coneTemplateType": "round" | "flat";
      "core.defaultDrawingConfig": foundry.documents.BaseDrawing["_source"] | EmptyObject;
      "core.defaultToken": DeepPartial<foundry.documents.BaseToken>;
      "core.disableResolutionScaling": boolean;
      "core.fontSize": number;
      "core.fpsMeter": boolean;
      "core.globalAmbientVolume": number;
      "core.globalInterfaceVolume": number;
      "core.globalPlaylistVolume": number;
      "core.keybindings": Record<string, KeybindingActionBinding[]>;
      "core.language": string;
      "core.leftClickRelease": boolean;
      "core.lightAnimation": boolean;
      "core.maxFPS": number;
      "core.mipmap": boolean;
      "core.moduleConfiguration": Record<string, boolean>;
      "core.noCanvas": boolean;
      "core.notesDisplayToggle": boolean;
      "core.nue.shownTips": boolean;
      "core.performanceMode": boolean;
      "core.permissions": Game.Permissions;
      "core.playlist.playingLocation": "top" | "bottom";
      "core.rollMode": keyof CONFIG.Dice.RollModes;
      "core.rtcClientSettings": typeof AVSettings.DEFAULT_CLIENT_SETTINGS;
      "core.rtcWorldSettings": typeof AVSettings.DEFAULT_WORLD_SETTINGS;
      "core.scrollingStatusText": boolean;
      "core.sheetClasses": {
        [Key in Document.Type as DocumentSubTypes<Key> extends string ? Key : never]?: Record<
          DocumentSubTypes<Key> & string,
          string
        >;
      };
      "core.time": number;
      "core.tokenDragPreview": boolean;
      "core.visionAnimation": boolean;
      [key: string]: unknown;
    }
  }
}<|MERGE_RESOLUTION|>--- conflicted
+++ resolved
@@ -1,12 +1,6 @@
-<<<<<<< HEAD
-import type { DocumentSubTypes, DocumentType } from "../../../types/helperTypes.d.mts";
 import type { DocumentOnUpsertOptions } from "../../common/abstract/document.d.mts";
 import type { AnyArray, AnyObject, DeepPartial, EmptyObject, InexactPartial } from "../../../types/utils.d.mts";
-=======
-import type { DocumentSubTypes } from "../../../types/helperTypes.d.mts";
-import type { AnyArray, AnyObject, DeepPartial, InexactPartial } from "../../../types/utils.d.mts";
 import type Document from "../../common/abstract/document.d.mts";
->>>>>>> 7cf73392
 
 declare global {
   /**
@@ -208,8 +202,8 @@
       "core.rtcWorldSettings": typeof AVSettings.DEFAULT_WORLD_SETTINGS;
       "core.scrollingStatusText": boolean;
       "core.sheetClasses": {
-        [Key in Document.Type as DocumentSubTypes<Key> extends string ? Key : never]?: Record<
-          DocumentSubTypes<Key> & string,
+        [Key in Document.Type as Document.SubTypesOf<Key> extends string ? Key : never]?: Record<
+          Document.SubTypesOf<Key> & string,
           string
         >;
       };
