import type { DocumentSubTypes, DocumentType } from "../../../types/helperTypes.d.mts";
<<<<<<< HEAD
import type { DocumentOnUpsertOptions } from "../../common/abstract/document.d.mts";
import type { DeepPartial, EmptyObject, InexactPartial } from "../../../types/utils.d.mts";
=======
import type { AnyArray, AnyObject, DeepPartial, InexactPartial } from "../../../types/utils.d.mts";
import type Document from "../../common/abstract/document.d.mts";
>>>>>>> ef5f129e

declare global {
  /**
   * A class responsible for managing defined game settings or settings menus.
   * Each setting is a string key/value pair belonging to a certain package and a certain store scope.
   *
   * When Foundry Virtual Tabletop is initialized, a singleton instance of this class is constructed within the global
   * Game object as as game.settings.
   *
   * @see {@link Game#settings}
   * @see {@link Settings}
   * @see {@link SettingsConfig}
   */
  class ClientSettings {
    constructor(worldSettings?: Setting["_source"][]);

    /**
     * A object of registered game settings for this scope
     */
    settings: Map<string, SettingConfig>;

    /**
     * Registered settings menus which trigger secondary applications
     */
    menus: Map<string, SettingSubmenuConfig>;

    /**
     * The storage interfaces used for persisting settings
     * Each storage interface shares the same API as window.localStorage
     * @remarks This is a lie, it doesn't actually have the same interface...
     */
    storage: Map<string, Storage | WorldSettings>;

    /**
     * Return a singleton instance of the Game Settings Configuration app
     */
    get sheet(): SettingsConfig;

    /**
     * Register a new game setting under this setting scope
     *
     * @param namespace - The namespace under which the setting is registered
     * @param key       - The key name for the setting under the namespace module
     * @param data      - Configuration for setting data
     * @typeParam N     - The namespace under which the setting is registered, as a type
     * @typeParam K     - The key name for the setting under the namespace module, as a type
     * @typeParam T     - The type of the setting value
     *
     * @example Register a client setting
     * ```typescript
     * game.settings.register("myModule", "myClientSetting", {
     *   name: "Register a Module Setting with Choices",
     *   hint: "A description of the registered setting and its behavior.",
     *   scope: "client",     // This specifies a client-stored setting
     *   config: true,        // This specifies that the setting appears in the configuration view
     *   type: String,
     *   choices: {           // If choices are defined, the resulting setting will be a select menu
     *     "a": "Option A",
     *     "b": "Option B"
     *   },
     *   default: "a",        // The default value for the setting
     *   onChange: value => { // A callback function which triggers when the setting is changed
     *     console.log(value)
     *   }
     * });
     * ```
     *
     * @example Register a world setting
     * ```typescript
     * game.settings.register("myModule", "myWorldSetting", {
     *   name: "Register a Module Setting with a Range slider",
     *   hint: "A description of the registered setting and its behavior.",
     *   scope: "world",      // This specifies a world-level setting
     *   config: true,        // This specifies that the setting appears in the configuration view
     *   type: Number,
     *   range: {             // If range is specified, the resulting setting will be a range slider
     *     min: 0,
     *     max: 100,
     *     step: 10
     *   }
     *   default: 50,         // The default value for the setting
     *   onChange: value => { // A callback function which triggers when the setting is changed
     *     console.log(value)
     *   }
     * });
     * ```
     */
    register<N extends string, K extends string, T>(
      namespace: N,
      key: K,
      data: ClientSettings.Values[`${N}.${K}`] extends string | number | boolean | AnyArray | AnyObject | null
        ? ClientSettings.PartialSettingConfig<ClientSettings.Values[`${N}.${K}`]>
        : ClientSettings.PartialSettingConfig<T>,
    ): void;

    /**
     * Register a new sub-settings menu
     *
     * @param namespace - The namespace under which the menu is registered
     * @param key       - The key name for the setting under the namespace module
     * @param data      - Configuration for setting data
     * @typeParam N     - The namespace under which the menu is registered, as a type
     * @typeParam K     - The key name for the setting under the namespace module, as a type
     *
     * @example Define a settings submenu which handles advanced configuration needs
     * ```typescript
     * game.settings.registerMenu("myModule", "mySettingsMenu", {
     *   name: "My Settings Submenu",
     *   label: "Settings Menu Label",      // The text label used in the button
     *   hint: "A description of what will occur in the submenu dialog.",
     *   icon: "fas fa-bars",               // A Font Awesome icon used in the submenu button
     *   type: MySubmenuApplicationClass,   // A FormApplication subclass which should be created
     *   restricted: true                   // Restrict this submenu to gamemaster only?
     * });
     * ```
     */
    registerMenu<N extends string, K extends string>(
      namespace: N,
      key: K,
      data: ClientSettings.PartialSettingSubmenuConfig,
    ): void;

    /**
     * Get the value of a game setting for a certain namespace and setting key
     *
     * @param namespace - The namespace under which the setting is registered
     * @param key       - The setting key to retrieve
     * @typeParam N     - The namespace under which the setting is registered, as a type
     * @typeParam K     - The setting key to retrieve, as a type
     *
     * @example Retrieve the current setting value
     * ```typescript
     * game.settings.get("myModule", "myClientSetting");
     * ```
     */
    get<N extends string, K extends string>(namespace: N, key: K): ClientSettings.Values[`${N}.${K}`];

    /**
     * Set the value of a game setting for a certain namespace and setting key
     *
     * @param namespace - The namespace under which the setting is registered
     * @param key       - The setting key to retrieve
     * @param value     - The data to assign to the setting key
     * @param options   - Additional options passed to the server when updating world-scope settings
     * @typeParam N     - The namespace under which the setting is registered, as a type
     * @typeParam K     - The setting key to retrieve, as a type
     * @typeParam V     - The type of the value being set
     * @returns         - The assigned setting value
     *
     * @example
     * ```typescript
     * // Update the current value of a setting
     * game.settings.set("myModule", "myClientSetting", "b");
     * ```
     */
    set<N extends string, K extends string, V extends ClientSettings.Values[`${N}.${K}`]>(
      namespace: N,
      key: K,
      value: V,
<<<<<<< HEAD
      options?: DocumentOnUpsertOptions<"Setting">,
=======
      options?: Document.ModificationContext<Document.Any | null>,
>>>>>>> ef5f129e
    ): Promise<V>;
  }

  namespace ClientSettings {
    type PartialSettingConfig<T = unknown> = InexactPartial<Omit<SettingConfig<T>, "key" | "namespace">>;

    type PartialSettingSubmenuConfig = Omit<SettingSubmenuConfig, "key" | "namespace">;

    interface Values {
      "core.animateRollTable": boolean;
      "core.chatBubbles": boolean;
      "core.chatBubblesPan": boolean;
      "core.combatTrackerConfig": { resource: string; skipDefeated: boolean } | EmptyObject;
      "core.compendiumConfiguration": Partial<Record<string, CompendiumCollection.Configuration>>;
      "core.coneTemplateType": "round" | "flat";
      "core.defaultDrawingConfig": foundry.documents.BaseDrawing["_source"] | EmptyObject;
      "core.defaultToken": DeepPartial<foundry.documents.BaseToken>;
      "core.disableResolutionScaling": boolean;
      "core.fontSize": number;
      "core.fpsMeter": boolean;
      "core.globalAmbientVolume": number;
      "core.globalInterfaceVolume": number;
      "core.globalPlaylistVolume": number;
      "core.keybindings": Record<string, KeybindingActionBinding[]>;
      "core.language": string;
      "core.leftClickRelease": boolean;
      "core.lightAnimation": boolean;
      "core.maxFPS": number;
      "core.mipmap": boolean;
      "core.moduleConfiguration": Record<string, boolean>;
      "core.noCanvas": boolean;
      "core.notesDisplayToggle": boolean;
      "core.nue.shownTips": boolean;
      "core.performanceMode": boolean;
      "core.permissions": Game.Permissions;
      "core.playlist.playingLocation": "top" | "bottom";
      "core.rollMode": keyof CONFIG.Dice.RollModes;
      "core.rtcClientSettings": typeof AVSettings.DEFAULT_CLIENT_SETTINGS;
      "core.rtcWorldSettings": typeof AVSettings.DEFAULT_WORLD_SETTINGS;
      "core.scrollingStatusText": boolean;
      "core.sheetClasses": {
        [Key in DocumentType as DocumentSubTypes<Key> extends string ? Key : never]?: Record<
          DocumentSubTypes<Key> & string,
          string
        >;
      };
      "core.time": number;
      "core.tokenDragPreview": boolean;
      "core.visionAnimation": boolean;
      [key: string]: unknown;
    }
  }
}<|MERGE_RESOLUTION|>--- conflicted
+++ resolved
@@ -1,11 +1,6 @@
 import type { DocumentSubTypes, DocumentType } from "../../../types/helperTypes.d.mts";
-<<<<<<< HEAD
 import type { DocumentOnUpsertOptions } from "../../common/abstract/document.d.mts";
-import type { DeepPartial, EmptyObject, InexactPartial } from "../../../types/utils.d.mts";
-=======
-import type { AnyArray, AnyObject, DeepPartial, InexactPartial } from "../../../types/utils.d.mts";
-import type Document from "../../common/abstract/document.d.mts";
->>>>>>> ef5f129e
+import type { AnyArray, AnyObject, DeepPartial, EmptyObject, InexactPartial } from "../../../types/utils.d.mts";
 
 declare global {
   /**
@@ -165,11 +160,7 @@
       namespace: N,
       key: K,
       value: V,
-<<<<<<< HEAD
       options?: DocumentOnUpsertOptions<"Setting">,
-=======
-      options?: Document.ModificationContext<Document.Any | null>,
->>>>>>> ef5f129e
     ): Promise<V>;
   }
 
