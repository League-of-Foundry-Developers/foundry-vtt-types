--- conflicted
+++ resolved
@@ -1,8 +1,4 @@
-<<<<<<< HEAD
-import type { DeepPartial, DropFirst, FixedInstanceType, InexactPartial } from "../../../../utils/index.d.mts";
-=======
-import type { DeepPartial, DropFirst, InexactPartial } from "fvtt-types/utils";
->>>>>>> 2d28e76c
+import type { DeepPartial, DropFirst, FixedInstanceType, InexactPartial } from "fvtt-types/utils";
 import type Document from "../../../common/abstract/document.d.mts";
 
 declare global {
