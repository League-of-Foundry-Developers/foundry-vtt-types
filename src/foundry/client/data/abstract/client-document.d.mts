import type { ConfiguredDocumentInstance } from "../../../../types/helperTypes.d.mts";
import type { ConstructorOf, DeepPartial, InexactPartial, Mixin, ValueOf } from "../../../../types/utils.d.mts";
import type { DatabaseCreateOperation } from "../../../common/abstract/_types.d.mts";
import type Document from "../../../common/abstract/document.d.mts";
import type {
  DocumentModificationOptions,
  DocumentOnCreateOptions,
  DocumentOnDeleteOptions,
  DocumentOnUpdateOptions,
  DocumentPreCreateOptions,
  DocumentPreDeleteOptions,
  DocumentPreUpdateOptions,
} from "../../../common/abstract/document.d.mts";

declare class ClientDocument<BaseDocument extends Document.Internal.Instance.Any = Document.Any> {
  /** @privateRemarks All mixin classses should accept anything for its constructor. */
  constructor(...args: any[]);

  /**
   * A collection of Application instances which should be re-rendered whenever this document is updated.
   * The keys of this object are the application ids and the values are Application instances. Each
   * Application in this object will have its render method called by {@link Document#render}.
   * @see {@link Document#render}
   * @defaultValue `{}`
   */
  readonly apps: Record<string, Application | foundry.applications.api.ApplicationV2>;

  /**
   * A cached reference to the FormApplication instance used to configure this Document.
   * @defaultValue `null`
   */
  protected readonly _sheet: FormApplication | null; // TODO: Replace with InstanceType<ConfiguredSheetClass<T>> once the circular reference problem has been solved

  static name: "ClientDocumentMixin";

  /**
   * @see abstract.Document#_initialize
   */
  protected _initialize(): void;

  /**
   * Return a reference to the parent Collection instance which contains this Document.
   */
  get collection(): Collection<this>;

  /**
   * A reference to the Compendium Collection which contains this Document, if any, otherwise undefined.
   */
  get compendium(): Document.MetadataFor<BaseDocument> extends CompendiumCollection.Metadata
    ? CompendiumCollection<Document.MetadataFor<BaseDocument>>
    : undefined;

  /**
   * A boolean indicator for whether the current game User has ownership rights for this Document.
   * Different Document types may have more specialized rules for what constitutes ownership.
   */
  get isOwner(): boolean;

  /**
   * Test whether this Document is owned by any non-Gamemaster User.
   */
  get hasPlayerOwner(): boolean;

  /**
   * A boolean indicator for whether the current game User has exactly LIMITED visibility (and no greater).
   */
  get limited(): boolean;

  /**
   * Return a string which creates a dynamic link to this Document instance.
   */
  get link(): string;

  /**
   * Return the permission level that the current game User has over this Document.
   * See the CONST.DOCUMENT_OWNERSHIP_LEVELS object for an enumeration of these levels.
   *
   * @example
   * ```typescript
   * game.user.id; // "dkasjkkj23kjf"
   * actor.data.permission; // {default: 1, "dkasjkkj23kjf": 2};
   * actor.permission; // 2
   * ```
   */
  get permission(): ValueOf<typeof CONST.DOCUMENT_OWNERSHIP_LEVELS>;

  /**
   * Lazily obtain a FormApplication instance used to configure this Document, or null if no sheet is available.
   */
  get sheet(): FormApplication | foundry.applications.api.ApplicationV2 | null;

  /**
   * A boolean indicator for whether or not the current game User has at least limited visibility for this Document.
   * Different Document types may have more specialized rules for what determines visibility.
   */
  get visible(): boolean;

  /**
   * Obtain the FormApplication class constructor which should be used to configure this Document.
   */
  protected _getSheetClass(): ConstructorOf<FormApplication | foundry.applications.api.ApplicationV2> | null;

  /**
   * Safely prepare data for a Document, catching any errors.
   */
  protected _safePrepareData(): void;

  /**
   * Prepare data for the Document. This method is called automatically by the DataModel#_initialize workflow.
   * This method provides an opportunity for Document classes to define special data preparation logic.
   * The work done by this method should be idempotent. There are situations in which prepareData may be called more
   * than once.
   */
  prepareData(): void;

  /**
   * Prepare data related to this Document itself, before any embedded Documents or derived data is computed.
   */
  prepareBaseData(): void;

  /**
   * Prepare all embedded Document instances which exist within this primary Document.
   */
  prepareEmbeddedDocuments(): void;

  /**
   * Apply transformations or derivations to the values of the source data object.
   * Compute data fields whose values are not stored to the database.
   */
  prepareDerivedData(): void;

  /**
   * Render all Application instances which are connected to this document by calling their respective
   * @see Application#render
   * @param force   - Force rendering
   *                  (default: `false`)
   * @param context - Optional context
   *                  (default: `{}`)
   */
  render(
    force?: boolean,
    context?: Application.RenderOptions | foundry.applications.api.ApplicationV2.RenderOptions,
  ): void;

  /**
   * Determine the sort order for this Document by positioning it relative a target sibling.
   * See SortingHelper.performIntegerSort for more details
   * @param options - Sorting options provided to SortingHelper.performIntegerSort
   * @returns The Document after it has been re-sorted
   */
  sortRelative(options?: InexactPartial<ClientDocument.SortOptions<this>>): Promise<this>;

  /**
   * Construct a UUID relative to another document.
   * @param doc - The document to compare against.
   */
  getRelativeUuid(relative: ClientDocument): string;

  /**
   * Createa  content link for this document
   * @param eventData - The parsed object of data provided by the drop transfer event.
   * @param options   - Additional options to configure link generation.
   */
  protected _createDocumentLink(
    eventData: unknown,
    options?: InexactPartial<{
      /**
       * A document to generate a link relative to.
       */
      relativeTo: ClientDocument;

      /**
       * A custom label to use instead of the document's name.
       */
      label: string;
    }>,
  ): string;

  /**
   * Handle clicking on a content link for this document.
   * @param event - The triggering click event.
   */
  _onClickDocumentLink(event: MouseEvent): unknown;

  /**
   * @privateRemarks _onCreate, _onUpdate, and _onDelete are all overridden but with no signature changes.
   * For type simplicity they are left off. These methods historically have been the source of a large amount of computation from tsc.
   */

  /**
   * Orchestrate dispatching descendant document events to parent documents when embedded children are modified.
   * @param event      - The event name, preCreate, onCreate, etc...
   * @param collection - The collection name being modified within this parent document
   * @param args       - Arguments passed to each dispatched function
   * @param _parent    - The document with directly modified embedded documents.
   *                     Either this document or a descendant of this one.
   * @internal
   */
  protected _dispatchDescendantDocumentEvents(
    event: ClientDocument.LifeCycleEventName,
    collection: string,
    args: unknown[],
    _parent: ClientDocument,
  ): void;

  // TODO: Improve the data typing
  /**
   * Actions taken after descendant documents have been created, but before changes are applied to the client data.
   * @param parent     - The direct parent of the created Documents, may be this Document or a child
   * @param collection - The collection within which documents are being created
   * @param data       - The source data for new documents that are being created
   * @param options    - Options which modified the creation operation
   * @param userId     - The ID of the User who triggered the operation
   */
  protected _preCreateDescendantDocuments(
    parent: ClientDocument,
    collection: string,
    data: unknown[],
    options: DocumentPreCreateOptions<any>,
    userId: string,
  ): void;

  /**
   * Actions taken after descendant documents have been created and changes have been applied to client data.
   * @param parent     - The direct parent of the created Documents, may be this Document or a child
   * @param collection - The collection within which documents were created
   * @param documents  - The array of created Documents
   * @param data       - The source data for new documents that were created
   * @param options    - Options which modified the creation operation
   * @param userId     - The ID of the User who triggered the operation
   */
  protected _onCreateDescendantDocuments(
    parent: ClientDocument,
    collection: string,
    documents: ClientDocument[],
    data: unknown[],
    options: DocumentOnCreateOptions<any> & InexactPartial<{ render: boolean }>,
    userId: string,
  ): void;
  /**
   * Actions taken after descendant documents have been updated, but before changes are applied to the client data.
   * @param parent - The direct parent of the updated Documents, may be this Document or a child
   * @param collection - The collection within which documents are being updated
   * @param changes - The array of differential Document updates to be applied
   * @param options - Options which modified the update operation
   * @param userId - The ID of the User who triggered the operation
   */
  protected _preUpdateDescendantDocuments(
    parent: ClientDocument,
    collection: string,
    changes: unknown[],
    options: DocumentPreUpdateOptions<any>,
    userId: string,
  ): void;

  /**
   * Actions taken after descendant documents have been updated and changes have been applied to client data.
   * @param parent - The direct parent of the updated Documents, may be this Document or a child
   * @param collection - The collection within which documents were updated
   * @param documents - The array of updated Documents
   * @param changes - The array of differential Document updates which were applied
   * @param options - Options which modified the update operation
   * @param userId - The ID of the User who triggered the operation
   */
  protected _onUpdateDescendantDocuments(
    parent: ClientDocument,
    collection: string,
    documents: ClientDocument[],
    changes: unknown[],
    options: DocumentOnUpdateOptions<any> & InexactPartial<{ render: boolean }>,
    userId: string,
  ): void;

  /**
   * Actions taken after descendant documents have been deleted, but before deletions are applied to the client data.
   * @param parent - The direct parent of the deleted Documents, may be this Document or a child
   * @param collection - The collection within which documents were deleted
   * @param ids - The array of document IDs which were deleted
   * @param options - Options which modified the deletion operation
   * @param userId - The ID of the User who triggered the operation
   */
  protected _preDeleteDescendantDocuments(
    parent: ClientDocument,
    collection: string,
    ids: string[],
    options: DocumentPreDeleteOptions<any>,
    userId: string,
  ): void;

  /**
   * Actions taken after descendant documents have been deleted and those deletions have been applied to client data.
   * @param parent - The direct parent of the deleted Documents, may be this Document or a child
   * @param collection - The collection within which documents were deleted
   * @param documents - The array of Documents which were deleted
   * @param ids - The array of document IDs which were deleted
   * @param options - Options which modified the deletion operation
   * @param userId - The ID of the User who triggered the operation
   */
  protected _onDeleteDescendantDocuments(
    parent: ClientDocument,
    collection: string,
    documents: ClientDocument[],
    ids: string,
    options: DocumentOnDeleteOptions<any> & InexactPartial<{ render: boolean }>,
    userId: string,
  ): void;

  /**
   * Whenever the Document's sheet changes, close any existing applications for this Document, and re-render the new
   * sheet if one was already open.
   */
  protected _onSheetChange(
    options?: InexactPartial<{
      /**
       * Whether the sheet was originally open and needs to be re-opened.
       */
      sheetOpen: boolean;
    }>,
  ): Promise<void>;

  /**
   * Gets the default new name for a Document
   * @param context - The context for which to create the Document name.
   */
  static defaultName(
    context?: InexactPartial<{
      /** The sub-type of the document */
      // TODO: See if the valid strings can be inferred from this type
      type: string;
      /** A parent document within which the created Document should belong */
      parent: foundry.abstract.Document.Any;
      /** A compendium pack within which the Document should be created */
      pack: string;
    }>,
  ): string;

  /**
   * Present a Dialog form to create a new Document of this type.
   * Choose a name and a type from a select menu of types.
   * @param data    - Initial data with which to populate the creation form
   *                  (default: `{}`)
   * @param context - Additional context options or dialog positioning options
   *                  (default: `{}`)
   * @returns A Promise which resolves to the created Document, or null if the dialog was
   *          closed.
   */
  static createDialog<T extends Document.AnyConstructor>(
    this: T,
<<<<<<< HEAD
    data?: DeepPartial<ConstructorDataType<T> | (ConstructorDataType<T> & Record<string, unknown>)>,
    context?: Pick<DatabaseCreateOperation<InstanceType<T>>, "parent" | "pack"> &
      InexactPartial<
        DialogOptions & {
          /** A restriction the selectable sub-types of the Dialog. */
          types: string[];
        }
      >,
=======
    data?: DeepPartial<Document.ConstructorDataFor<T> & Record<string, unknown>>,
    context?: Pick<Document.ModificationContext<Document.Any | null>, "parent" | "pack"> & Partial<DialogOptions>,
>>>>>>> 7cf73392
  ): Promise<ConfiguredDocumentInstance<T> | null | undefined>;

  /**
   * Present a Dialog form to confirm deletion of this Document.
   * @param options - Positioning and sizing options for the resulting dialog
   *                  (default: `{}`)
   * @returns A Promise which resolves to the deleted Document
   */
  deleteDialog(options?: Partial<DialogOptions>): Promise<this | false | null | undefined>;

  /**
   * Export document data to a JSON file which can be saved by the client and later imported into a different session.
   * @param options - Additional options passed to the {@link ClientDocument#toCompendium} method
   */
  exportToJSON(options?: InexactPartial<ClientDocument.CompendiumExportOptions>): void;

  /**
   * Serialize salient information about this Document when dragging it.
   */
  toDragData(): DropData<BaseDocument>;

  /**
   * A helper function to handle obtaining the relevant Document from dropped data provided via a DataTransfer event.
   * The dropped data could have:
   * 1. A data object explicitly provided
   * 2. A UUID
   *
   * @param data    - The data object extracted from a DataTransfer event
   * @param options - Additional options which affect drop data behavior
   * @returns The resolved Document
   * @throws If a Document could not be retrieved from the provided data.
   */
  static fromDropData<T extends Document.AnyConstructor>(
    this: T,
    data: DropData<InstanceType<T>>,
    options?: FromDropDataOptions,
  ): Promise<ConfiguredDocumentInstance<T> | undefined>;

  /**
   * Create the Document from the given source with migration applied to it.
   * Only primary Documents may be imported.
   *
   * This function must be used to create a document from data that predates the current core version.
   * It must be given nonpartial data matching the schema it had in the core version it is coming from.
   * It applies legacy migrations to the source data before calling {@link Document.fromSource}.
   * If this function is not used to import old data, necessary migrations may not applied to the data
   * resulting in an incorrectly imported document.
   *
   * The core version is recorded in the `_stats` field, which all primary documents have. If the given source data
   * doesn't contain a `_stats` field, the data is assumed to be pre-V10, when the `_stats` field didn't exist yet.
   * The `_stats` field must not be stripped from the data before it is exported!
   * @param source - The document data that is imported.
   * @param context - The model construction context passed to {@link Document.fromSource}.
   *                  (default: `context.strict=true`) Strict validation is enabled by default.
   */
  static fromImport<T extends DocumentConstructor>(
    this: T,
    source: Record<string, unknown>,
    context?: Document.ConstructionContext<Document.Any | null> & DataValidationOptions,
  ): Promise<InstanceType<T>>;
  /**
   * Update this Document using a provided JSON string.
   * @param json - JSON data string
   * @returns The updated Document instance
   */
  importFromJSON(json: string): Promise<this>;

  /**
   * Render an import dialog for updating the data related to this Document through an exported JSON file
   */
  importFromJSONDialog(): Promise<void>;

  /**
   * Transform the Document data to be stored in a Compendium pack.
   * Remove any features of the data which are world-specific.
   * @param pack    - A specific pack being exported to
   * @param options - Additional options which modify how the document is converted
   *                  (default: `{}`)
   * @returns A data object of cleaned data suitable for compendium import
   */
  toCompendium<
    FlagsOpt extends boolean = false,
    SourceOpt extends boolean = true,
    SortOpt extends boolean = true,
    FolderOpt extends boolean = false,
    OwnershipOpt extends boolean = false,
    StateOpt extends boolean = true,
    IdOpt extends boolean = false,
  >(
    pack?: CompendiumCollection<CompendiumCollection.Metadata> | null,
    options?: InexactPartial<
      ClientDocument.CompendiumExportOptions<FlagsOpt, SourceOpt, SortOpt, FolderOpt, OwnershipOpt, StateOpt, IdOpt>
    >,
  ): Omit<
    Document.Internal.Instance.Complete<BaseDocument>["_source"],
    | (IdOpt extends false ? "_id" : never)
    | ClientDocument.OmitProperty<SortOpt, "sort" | "navigation" | "navOrder"> // helping out Scene
    | ClientDocument.OmitProperty<FolderOpt, "folder">
    | ClientDocument.OmitProperty<FlagsOpt, "flags">
    | ClientDocument.OmitProperty<OwnershipOpt, "ownership">
    | ClientDocument.OmitProperty<StateOpt, "active" | "fogReset" | "playing"> // helping out Playlist, Scene
  >;

  /**
   * Create a content link for this Document.
   * @param options - Additional options to configure how the link is constructed.
   */
  toAnchor(options?: TextEditor.EnrichmentAnchorOptions): HTMLAnchorElement;

  /**
   * Convert a Document to some HTML display for embedding purposes.
   * @param config  - Configuration for embedding behavior.
   * @param options - The original enrichment options for cases where the Document embed content also contains text that must be enriched.
   * @returns A representation of the Document as HTML content, or null if such a representation could not be generated.
   */
  toEmbed(
    config: TextEditor.DocumentHTMLEmbedConfig,
    options?: TextEditor.EnrichmentOptions,
  ): Promise<HTMLElement | null>;

  /**
   * A method that can be overridden by subclasses to customize embedded HTML generation.
   * @param config  - Configuration for embedding behavior.
   * @param options - The original enrichment options for cases where the Document embed content also contains text that must be enriched.
   * @returns Either a single root element to append, or a collection of elements that comprise the embedded content
   */
  protected _buildEmbedHTML(
    config: TextEditor.DocumentHTMLEmbedConfig,
    options?: TextEditor.EnrichmentOptions,
  ): Promise<HTMLElement | HTMLCollection | null>;

  /**
   * A method that can be overridden by subclasses to customize inline embedded HTML generation.
   * @param content - The embedded content.
   * @param config  - Configuration for embedding behavior.
   * @param options - The original enrichment options for cases where the Document embed content also contains text that must be enriched.
   */
  protected _createInlineEmbed(
    content: HTMLElement | HTMLCollection,
    config: TextEditor.DocumentHTMLEmbedConfig,
    options?: TextEditor.EnrichmentOptions,
  ): Promise<HTMLElement | null>;

  /**
   * A method that can be overridden by subclasses to customize the generation of the embed figure.
   * @param content - The embedded content.
   * @param config  - Configuration for embedding behavior.
   * @param options - The original enrichment options for cases where the Document embed content also contains text that must be enriched.
   */
  protected _createFigureEmbed(
    content: HTMLElement | HTMLCollection,
    config: TextEditor.DocumentHTMLEmbedConfig,
    options?: TextEditor.EnrichmentOptions,
  ): Promise<HTMLElement | null>;

  /**
   * Preliminary actions taken before a set of embedded Documents in this parent Document are created.
   * @param embeddedName - The name of the embedded Document type
   * @param result       - An Array of created data objects
   * @param options      - Options which modified the creation operation
   * @param userId       - The ID of the User who triggered the operation
   * @deprecated since v11
   */
  protected _preCreateEmbeddedDocuments(
    embeddedName: string,
    result: Record<string, unknown>[],
    options: DocumentModificationOptions,
    userId: string,
  ): void;

  /**
   * Follow-up actions taken after a set of embedded Documents in this parent Document are created.
   * @param embeddedName - The name of the embedded Document type
   * @param documents    - An Array of created Documents
   * @param result       - An Array of created data objects
   * @param options      - Options which modified the creation operation
   * @param userId       - The ID of the User who triggered the operation
   * @deprecated since v11
   */
  protected _onCreateEmbeddedDocuments(
    embeddedName: string,
    documents: Document.Any[],
    result: Record<string, unknown>[],
    options: DocumentModificationOptions,
    userId: string,
  ): void;

  /**
   * Preliminary actions taken before a set of embedded Documents in this parent Document are updated.
   * @param embeddedName - The name of the embedded Document type
   * @param result       - An Array of incremental data objects
   * @param options      - Options which modified the update operation
   * @param userId       - The ID of the User who triggered the operation
   * @deprecated since v11
   */
  protected _preUpdateEmbeddedDocuments(
    embeddedName: string,
    result: Record<string, unknown>[],
    options: DocumentModificationOptions,
    userId: string,
  ): void;

  /**
   * Follow-up actions taken after a set of embedded Documents in this parent Document are updated.
   * @param embeddedName - The name of the embedded Document type
   * @param documents    - An Array of updated Documents
   * @param result       - An Array of incremental data objects
   * @param options      - Options which modified the update operation
   * @param userId       - The ID of the User who triggered the operation
   * @deprecated since v11
   */
  protected _onUpdateEmbeddedDocuments(
    embeddedName: string,
    documents: Document.Any[],
    result: Record<string, unknown>[],
    options: Document.ModificationContext<Document.Any | null>,
    userId: string,
  ): void;

  /**
   * Preliminary actions taken before a set of embedded Documents in this parent Document are deleted.
   * @param embeddedName - The name of the embedded Document type
   * @param result       - An Array of document IDs being deleted
   * @param options      - Options which modified the deletion operation
   * @param userId       - The ID of the User who triggered the operation
   * @deprecated since v11
   */
  protected _preDeleteEmbeddedDocuments(
    embeddedName: string,
    result: string[],
    options: Document.ModificationContext<Document.Any | null>,
    userId: string,
  ): void;

  /**
   * Follow-up actions taken after a set of embedded Documents in this parent Document are deleted.
   * @param embeddedName - The name of the embedded Document type
   * @param documents    - An Array of deleted Documents
   * @param result       - An Array of document IDs being deleted
   * @param options      - Options which modified the deletion operation
   * @param userId       - The ID of the User who triggered the operation
   * @deprecated since v11
   */
  protected _onDeleteEmbeddedDocuments(
    embeddedName: string,
    documents: Document.Any[],
    result: string[],
    options: Document.ModificationContext<Document.Any | null>,
    userId: string,
  ): void;
}

declare const _ClientDocument: ClientDocument;

declare global {
  type ClientDocument = typeof _ClientDocument;

  /**
   * A mixin which extends each Document definition with specialized client-side behaviors.
   * This mixin defines the client-side interface for database operations and common document behaviors.
   */
  // Note: Unlike most mixins, `ClientDocumentMixin` actually requires a specific constructor, the same as `Document`.
  // This means that `BaseClass extends Document.AnyConstructor` would be too permissive.
  function ClientDocumentMixin<BaseClass extends Document.Internal.Constructor>(
    Base: BaseClass,
  ): Mixin<typeof ClientDocument<InstanceType<BaseClass>>, BaseClass>;

  namespace ClientDocument {
    interface SortOptions<T, SortKey extends string = "sort"> extends SortingHelpers.SortOptions<T, SortKey> {
      /**
       * Additional data changes which are applied to each sorted document
       * @defaultValue `{}`
       */
      updateData?: any;
    }

    // TODO: This may be better defined elsewhere
    type LifeCycleEventName = "preCreate" | "onCreate" | "preUpdate" | "onUpdate" | "preDelete" | "onDelete";

    type OmitProperty<T extends boolean, Property extends string> = T extends true ? Property : never;

    interface CompendiumExportOptions<
      FlagsOpt extends boolean = false,
      SourceOpt extends boolean = true,
      SortOpt extends boolean = true,
      FolderOpt extends boolean = false,
      OwnershipOpt extends boolean = false,
      StateOpt extends boolean = true,
      IdOpt extends boolean = false,
    > {
      /**
       * Clear the flags object
       * @defaultValue `false`
       */
      clearFlags: FlagsOpt;

      /**
       * Clear any prior source information
       * @defaultValue `true`
       */
      clearSource: SourceOpt;

      /**
       * Clear the currently assigned folder and sort order
       * @defaultValue `true`
       */
      clearSort: SortOpt;

      /**
       * Clear the currently assigned folder
       * @defaultValue `false`
       */
      clearFolder: FolderOpt;

      /**
       * Clear document ownership
       * @defaultValue `true`
       */
      clearOwnership: OwnershipOpt;

      /**
       * Clear fields which store document state
       * @defaultValue `true`
       */
      clearState: StateOpt;

      /**
       * Retain the current Document id
       * @defaultValue `false`
       */
      keepId: IdOpt;
    }
  }
}

export type DropData<T extends Document.Internal.Instance.Any> = T extends { id: string | undefined }
  ? InternalData<T> & DropData.UUID
  : InternalData<T>;

declare namespace DropData {
  type Any = DropData<any>;

  interface Data<T extends Document.Any> {
    type: T["documentName"];
    data: T["_source"];
  }

  interface UUID {
    uuid: string;
  }
}

type InternalData<T extends Document.Internal.Instance.Any> = DropData.Data<Document.Internal.Instance.Complete<T>>;

interface FromDropDataOptions {
  /**
   * Import the provided document data into the World, if it is not already a World-level Document reference
   * @defaultValue `false`
   */
  importWorld?: boolean;
}<|MERGE_RESOLUTION|>--- conflicted
+++ resolved
@@ -346,8 +346,7 @@
    */
   static createDialog<T extends Document.AnyConstructor>(
     this: T,
-<<<<<<< HEAD
-    data?: DeepPartial<ConstructorDataType<T> | (ConstructorDataType<T> & Record<string, unknown>)>,
+    data?: DeepPartial<Document.ConstructorDataFor<T> & Record<string, unknown>>,
     context?: Pick<DatabaseCreateOperation<InstanceType<T>>, "parent" | "pack"> &
       InexactPartial<
         DialogOptions & {
@@ -355,10 +354,6 @@
           types: string[];
         }
       >,
-=======
-    data?: DeepPartial<Document.ConstructorDataFor<T> & Record<string, unknown>>,
-    context?: Pick<Document.ModificationContext<Document.Any | null>, "parent" | "pack"> & Partial<DialogOptions>,
->>>>>>> 7cf73392
   ): Promise<ConfiguredDocumentInstance<T> | null | undefined>;
 
   /**
@@ -414,7 +409,7 @@
    * @param context - The model construction context passed to {@link Document.fromSource}.
    *                  (default: `context.strict=true`) Strict validation is enabled by default.
    */
-  static fromImport<T extends DocumentConstructor>(
+  static fromImport<T extends Document.AnyConstructor>(
     this: T,
     source: Record<string, unknown>,
     context?: Document.ConstructionContext<Document.Any | null> & DataValidationOptions,
