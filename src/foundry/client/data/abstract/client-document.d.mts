--- conflicted
+++ resolved
@@ -351,7 +351,6 @@
   static createDialog<T extends DocumentConstructor>(
     this: T,
     data?: DeepPartial<ConstructorDataType<T> | (ConstructorDataType<T> & Record<string, unknown>)>,
-<<<<<<< HEAD
     context?: Pick<DatabaseCreateOperation<InstanceType<T>>, "parent" | "pack"> &
       InexactPartial<
         DialogOptions & {
@@ -359,11 +358,7 @@
           types: string[];
         }
       >,
-  ): Promise<InstanceType<ConfiguredDocumentClass<T>> | null | undefined>;
-=======
-    context?: Pick<Document.ModificationContext<Document.Any | null>, "parent" | "pack"> & Partial<DialogOptions>,
   ): Promise<ConfiguredDocumentInstance<T> | null | undefined>;
->>>>>>> 50aefbac
 
   /**
    * Present a Dialog form to confirm deletion of this Document.
