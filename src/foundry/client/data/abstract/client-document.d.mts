--- conflicted
+++ resolved
@@ -336,21 +336,7 @@
    * @returns A Promise which resolves to the created Document, or null if the dialog was
    *          closed.
    */
-<<<<<<< HEAD
   static createDialog(data: never, context: never): Promise<Document.Stored<Document.Any> | null | undefined>;
-=======
-  static createDialog<T extends Document.AnyConstructor>(
-    this: T,
-    data?: DeepPartial<Document.ConstructorDataFor<NoInfer<T>> & Record<string, unknown>>,
-    context?: Pick<DatabaseCreateOperation<FixedInstanceType<NoInfer<T>>>, "parent" | "pack"> &
-      InexactPartial<
-        Dialog.Options & {
-          /** A restriction the selectable sub-types of the Dialog. */
-          types: string[];
-        }
-      >,
-  ): Promise<Document.ToConfiguredInstance<T> | null | undefined>;
->>>>>>> 929d55d7
 
   /**
    * Present a Dialog form to confirm deletion of this Document.
