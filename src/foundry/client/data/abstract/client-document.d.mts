import type {
  ConfiguredDocumentClass,
  ConstructorDataType,
  DocumentConstructor,
} from "../../../../types/helperTypes.d.mts";
import type { ConstructorOf, DeepPartial, InexactPartial, Mixin, ValueOf } from "../../../../types/utils.d.mts";
import type { DatabaseCreateOperation } from "../../../common/abstract/_types.d.mts";
import type Document from "../../../common/abstract/document.d.mts";
<<<<<<< HEAD
import type {
  AnyMetadata,
  DocumentModificationOptions,
  DocumentOnCreateOptions,
  DocumentOnDeleteOptions,
  DocumentOnUpdateOptions,
  DocumentPreCreateOptions,
  DocumentPreDeleteOptions,
  DocumentPreUpdateOptions,
} from "../../../common/abstract/document.d.mts";

declare class ClientDocument<
  BaseDocument extends foundry.abstract.Document<any, AnyMetadata, any> = foundry.abstract.Document<
    any,
    AnyMetadata,
    any
  >,
> {
=======
import type { DocumentModificationOptions } from "../../../common/abstract/document.d.mts";

declare class ClientDocument<BaseDocument extends foundry.abstract.Document.Any = foundry.abstract.Document.Any> {
>>>>>>> 3d304e6e
  /** @privateRemarks All mixin classses should accept anything for its constructor. */
  constructor(...args: any[]);

  /**
   * A collection of Application instances which should be re-rendered whenever this document is updated.
   * The keys of this object are the application ids and the values are Application instances. Each
   * Application in this object will have its render method called by {@link Document#render}.
   * @see {@link Document#render}
   * @defaultValue `{}`
   */
  readonly apps: Record<string, Application | foundry.applications.api.ApplicationV2>;

  /**
   * A cached reference to the FormApplication instance used to configure this Document.
   * @defaultValue `null`
   */
  protected readonly _sheet: FormApplication | null; // TODO: Replace with InstanceType<ConfiguredSheetClass<T>> once the circular reference problem has been solved

  static name: "ClientDocumentMixin";

  /**
   * @see abstract.Document#_initialize
   */
  protected _initialize(): void;

  /**
   * Return a reference to the parent Collection instance which contains this Document.
   */
  get collection(): Collection<this>;

  /**
   * A reference to the Compendium Collection which contains this Document, if any, otherwise undefined.
   */
  get compendium(): Document.MetadataFor<BaseDocument> extends CompendiumCollection.Metadata
    ? CompendiumCollection<Document.MetadataFor<BaseDocument>>
    : undefined;

  /**
   * A boolean indicator for whether the current game User has ownership rights for this Document.
   * Different Document types may have more specialized rules for what constitutes ownership.
   */
  get isOwner(): boolean;

  /**
   * Test whether this Document is owned by any non-Gamemaster User.
   */
  get hasPlayerOwner(): boolean;

  /**
   * A boolean indicator for whether the current game User has exactly LIMITED visibility (and no greater).
   */
  get limited(): boolean;

  /**
   * Return a string which creates a dynamic link to this Document instance.
   */
  get link(): string;

  /**
   * Return the permission level that the current game User has over this Document.
   * See the CONST.DOCUMENT_OWNERSHIP_LEVELS object for an enumeration of these levels.
   *
   * @example
   * ```typescript
   * game.user.id; // "dkasjkkj23kjf"
   * actor.data.permission; // {default: 1, "dkasjkkj23kjf": 2};
   * actor.permission; // 2
   * ```
   */
  get permission(): ValueOf<typeof CONST.DOCUMENT_OWNERSHIP_LEVELS>;

  /**
   * Lazily obtain a FormApplication instance used to configure this Document, or null if no sheet is available.
   */
  get sheet(): FormApplication | foundry.applications.api.ApplicationV2 | null;

  /**
   * A boolean indicator for whether or not the current game User has at least limited visibility for this Document.
   * Different Document types may have more specialized rules for what determines visibility.
   */
  get visible(): boolean;

  /**
   * Obtain the FormApplication class constructor which should be used to configure this Document.
   */
  protected _getSheetClass(): ConstructorOf<FormApplication | foundry.applications.api.ApplicationV2> | null;

  /**
   * Safely prepare data for a Document, catching any errors.
   */
  protected _safePrepareData(): void;

  /**
   * Prepare data for the Document. This method is called automatically by the DataModel#_initialize workflow.
   * This method provides an opportunity for Document classes to define special data preparation logic.
   * The work done by this method should be idempotent. There are situations in which prepareData may be called more
   * than once.
   */
  prepareData(): void;

  /**
   * Prepare data related to this Document itself, before any embedded Documents or derived data is computed.
   */
  prepareBaseData(): void;

  /**
   * Prepare all embedded Document instances which exist within this primary Document.
   */
  prepareEmbeddedDocuments(): void;

  /**
   * Apply transformations or derivations to the values of the source data object.
   * Compute data fields whose values are not stored to the database.
   */
  prepareDerivedData(): void;

  /**
   * Render all Application instances which are connected to this document by calling their respective
   * @see Application#render
   * @param force   - Force rendering
   *                  (default: `false`)
   * @param context - Optional context
   *                  (default: `{}`)
   */
  render(
    force?: boolean,
    context?: Application.RenderOptions | foundry.applications.api.ApplicationV2.RenderOptions,
  ): void;

  /**
   * Determine the sort order for this Document by positioning it relative a target sibling.
   * See SortingHelper.performIntegerSort for more details
   * @param options - Sorting options provided to SortingHelper.performIntegerSort
   * @returns The Document after it has been re-sorted
   */
  sortRelative(options?: InexactPartial<ClientDocument.SortOptions<this>>): Promise<this>;

  /**
   * Construct a UUID relative to another document.
   * @param doc - The document to compare against.
   */
  getRelativeUuid(relative: ClientDocument): string;

  /**
   * Createa  content link for this document
   * @param eventData - The parsed object of data provided by the drop transfer event.
   * @param options   - Additional options to configure link generation.
   */
  protected _createDocumentLink(
    eventData: unknown,
    options?: InexactPartial<{
      /**
       * A document to generate a link relative to.
       */
      relativeTo: ClientDocument;

      /**
       * A custom label to use instead of the document's name.
       */
      label: string;
    }>,
  ): string;

  /**
   * Handle clicking on a content link for this document.
   * @param event - The triggering click event.
   */
  _onClickDocumentLink(event: MouseEvent): unknown;

  /**
   * @privateRemarks _onCreate, _onUpdate, and _onDelete are all overridden but with no signature changes.
   * For type simplicity they are left off. These methods historically have been the source of a large amount of computation from tsc.
   */

  /**
   * Orchestrate dispatching descendant document events to parent documents when embedded children are modified.
   * @param event      - The event name, preCreate, onCreate, etc...
   * @param collection - The collection name being modified within this parent document
   * @param args       - Arguments passed to each dispatched function
   * @param _parent    - The document with directly modified embedded documents.
   *                     Either this document or a descendant of this one.
   * @internal
   */
  protected _dispatchDescendantDocumentEvents(
    event: ClientDocument.lifeCycleEventName,
    collection: string,
    args: unknown[],
    _parent: ClientDocument,
  ): void;

  // TODO: Improve the data typing
  /**
   * Actions taken after descendant documents have been created, but before changes are applied to the client data.
   * @param parent     - The direct parent of the created Documents, may be this Document or a child
   * @param collection - The collection within which documents are being created
   * @param data       - The source data for new documents that are being created
   * @param options    - Options which modified the creation operation
   * @param userId     - The ID of the User who triggered the operation
   */
  protected _preCreateDescendantDocuments(
    parent: ClientDocument,
    collection: string,
    data: unknown[],
    options: DocumentPreCreateOptions<any>,
    userId: string,
  ): void;

  /**
   * Actions taken after descendant documents have been created and changes have been applied to client data.
   * @param parent     - The direct parent of the created Documents, may be this Document or a child
   * @param collection - The collection within which documents were created
   * @param documents  - The array of created Documents
   * @param data       - The source data for new documents that were created
   * @param options    - Options which modified the creation operation
   * @param userId     - The ID of the User who triggered the operation
   */
  protected _onCreateDescendantDocuments(
    parent: ClientDocument,
    collection: string,
    documents: ClientDocument[],
    data: unknown[],
    options: DocumentOnCreateOptions<any> & InexactPartial<{ render: boolean }>,
    userId: string,
  ): void;
  /**
   * Actions taken after descendant documents have been updated, but before changes are applied to the client data.
   * @param parent - The direct parent of the updated Documents, may be this Document or a child
   * @param collection - The collection within which documents are being updated
   * @param changes - The array of differential Document updates to be applied
   * @param options - Options which modified the update operation
   * @param userId - The ID of the User who triggered the operation
   */
  protected _preUpdateDescendantDocuments(
    parent: ClientDocument,
    collection: string,
    changes: unknown[],
    options: DocumentPreUpdateOptions<any>,
    userId: string,
  ): void;

  /**
   * Actions taken after descendant documents have been updated and changes have been applied to client data.
   * @param parent - The direct parent of the updated Documents, may be this Document or a child
   * @param collection - The collection within which documents were updated
   * @param documents - The array of updated Documents
   * @param changes - The array of differential Document updates which were applied
   * @param options - Options which modified the update operation
   * @param userId - The ID of the User who triggered the operation
   */
  protected _onUpdateDescendantDocuments(
    parent: ClientDocument,
    collection: string,
    documents: ClientDocument[],
    changes: unknown[],
    options: DocumentOnUpdateOptions<any> & InexactPartial<{ render: boolean }>,
    userId: string,
  ): void;

  /**
   * Actions taken after descendant documents have been deleted, but before deletions are applied to the client data.
   * @param parent - The direct parent of the deleted Documents, may be this Document or a child
   * @param collection - The collection within which documents were deleted
   * @param ids - The array of document IDs which were deleted
   * @param options - Options which modified the deletion operation
   * @param userId - The ID of the User who triggered the operation
   */
  protected _preDeleteDescendantDocuments(
    parent: ClientDocument,
    collection: string,
    ids: string[],
    options: DocumentPreDeleteOptions<any>,
    userId: string,
  ): void;

  /**
   * Actions taken after descendant documents have been deleted and those deletions have been applied to client data.
   * @param parent - The direct parent of the deleted Documents, may be this Document or a child
   * @param collection - The collection within which documents were deleted
   * @param documents - The array of Documents which were deleted
   * @param ids - The array of document IDs which were deleted
   * @param options - Options which modified the deletion operation
   * @param userId - The ID of the User who triggered the operation
   */
  protected _onDeleteDescendantDocuments(
    parent: ClientDocument,
    collection: string,
    documents: ClientDocument[],
    ids: string,
    options: DocumentOnDeleteOptions<any> & InexactPartial<{ render: boolean }>,
    userId: string,
  ): void;

  /**
   * Whenever the Document's sheet changes, close any existing applications for this Document, and re-render the new
   * sheet if one was already open.
   */
  protected _onSheetChange(
    options?: InexactPartial<{
      /**
       * Whether the sheet was originally open and needs to be re-opened.
       */
      sheetOpen: boolean;
    }>,
  ): Promise<void>;

  /**
   * Gets the default new name for a Document
   * @param context - The context for which to create the Document name.
   */
  static defaultName(
    context?: InexactPartial<{
      /** The sub-type of the document */
      // TODO: See if the valid strings can be inferred from this type
      type: string;
      /** A parent document within which the created Document should belong */
      parent: foundry.abstract.Document.Any;
      /** A compendium pack within which the Document should be created */
      pack: string;
    }>,
  ): string;

  /**
   * Present a Dialog form to create a new Document of this type.
   * Choose a name and a type from a select menu of types.
   * @param data    - Initial data with which to populate the creation form
   *                  (default: `{}`)
   * @param context - Additional context options or dialog positioning options
   *                  (default: `{}`)
   * @returns A Promise which resolves to the created Document, or null if the dialog was
   *          closed.
   */
  static createDialog<T extends DocumentConstructor>(
    this: T,
    data?: DeepPartial<ConstructorDataType<T> | (ConstructorDataType<T> & Record<string, unknown>)>,
    context?: Pick<DatabaseCreateOperation<any>, "parent" | "pack"> &
      InexactPartial<
        DialogOptions & {
          /** A restriction the selectable sub-types of the Dialog. */
          types: string[];
        }
      >,
  ): Promise<InstanceType<ConfiguredDocumentClass<T>> | null | undefined>;

  /**
   * Present a Dialog form to confirm deletion of this Document.
   * @param options - Positioning and sizing options for the resulting dialog
   *                  (default: `{}`)
   * @returns A Promise which resolves to the deleted Document
   */
  deleteDialog(options?: Partial<DialogOptions>): Promise<this | false | null | undefined>;

  /**
   * Export document data to a JSON file which can be saved by the client and later imported into a different session.
   * @param options - Additional options passed to the {@link ClientDocument#toCompendium} method
   */
  exportToJSON(options?: InexactPartial<ClientDocument.CompendiumExportOptions>): void;

  /**
   * Serialize salient information about this Document when dragging it.
   */
  toDragData(): DropData<BaseDocument>;

  /**
   * A helper function to handle obtaining the relevant Document from dropped data provided via a DataTransfer event.
   * The dropped data could have:
   * 1. A data object explicitly provided
   * 2. A UUID
   *
   * @param data    - The data object extracted from a DataTransfer event
   * @param options - Additional options which affect drop data behavior
   * @returns The resolved Document
   * @throws If a Document could not be retrieved from the provided data.
   */
  static fromDropData<T extends DocumentConstructor>(
    this: T,
    data: DropData<InstanceType<T>>,
    options?: FromDropDataOptions,
  ): Promise<InstanceType<ConfiguredDocumentClass<T>> | undefined>;

  /**
   * Create the Document from the given source with migration applied to it.
   * Only primary Documents may be imported.
   *
   * This function must be used to create a document from data that predates the current core version.
   * It must be given nonpartial data matching the schema it had in the core version it is coming from.
   * It applies legacy migrations to the source data before calling {@link Document.fromSource}.
   * If this function is not used to import old data, necessary migrations may not applied to the data
   * resulting in an incorrectly imported document.
   *
   * The core version is recorded in the `_stats` field, which all primary documents have. If the given source data
   * doesn't contain a `_stats` field, the data is assumed to be pre-V10, when the `_stats` field didn't exist yet.
   * The `_stats` field must not be stripped from the data before it is exported!
   * @param source - The document data that is imported.
   * @param context - The model construction context passed to {@link Document.fromSource}.
   *                  (default: `context.strict=true`) Strict validation is enabled by default.
   */
  static fromImport<T extends DocumentConstructor>(
    this: T,
    source: Record<string, unknown>,
    context?: DocumentConstructionContext & DataValidationOptions,
  ): Promise<InstanceType<T>>;
  /**
   * Update this Document using a provided JSON string.
   * @param json - JSON data string
   * @returns The updated Document instance
   */
  importFromJSON(json: string): Promise<this>;

  /**
   * Render an import dialog for updating the data related to this Document through an exported JSON file
   */
  importFromJSONDialog(): Promise<void>;

  /**
   * Transform the Document data to be stored in a Compendium pack.
   * Remove any features of the data which are world-specific.
   * @param pack    - A specific pack being exported to
   * @param options - Additional options which modify how the document is converted
   *                  (default: `{}`)
   * @returns A data object of cleaned data suitable for compendium import
   */
  toCompendium<
    FlagsOpt extends boolean = false,
    SourceOpt extends boolean = true,
    SortOpt extends boolean = true,
    FolderOpt extends boolean = false,
    OwnershipOpt extends boolean = false,
    StateOpt extends boolean = true,
    IdOpt extends boolean = false,
  >(
    pack?: CompendiumCollection<CompendiumCollection.Metadata> | null,
    options?: InexactPartial<
      ClientDocument.CompendiumExportOptions<FlagsOpt, SourceOpt, SortOpt, FolderOpt, OwnershipOpt, StateOpt, IdOpt>
    >,
  ): Omit<
    BaseDocument["_source"],
    | (IdOpt extends false ? "_id" : never)
    | ClientDocument.OmitProperty<SortOpt, "sort" | "navigation" | "navOrder"> // helping out Scene
    | ClientDocument.OmitProperty<FolderOpt, "folder">
    | ClientDocument.OmitProperty<FlagsOpt, "flags">
    | ClientDocument.OmitProperty<OwnershipOpt, "ownership">
    | ClientDocument.OmitProperty<StateOpt, "active" | "fogReset" | "playing"> // helping out Playlist, Scene
  >;

  /**
   * Create a content link for this Document.
   * @param options - Additional options to configure how the link is constructed.
   */
  toAnchor(options?: TextEditor.EnrichmentAnchorOptions): HTMLAnchorElement;

  /**
   * Convert a Document to some HTML display for embedding purposes.
   * @param config  - Configuration for embedding behavior.
   * @param options - The original enrichment options for cases where the Document embed content also contains text that must be enriched.
   * @returns A representation of the Document as HTML content, or null if such a representation could not be generated.
   */
  toEmbed(
    config: TextEditor.DocumentHTMLEmbedConfig,
    options?: TextEditor.EnrichmentOptions,
  ): Promise<HTMLElement | null>;

  /**
   * A method that can be overridden by subclasses to customize embedded HTML generation.
   * @param config  - Configuration for embedding behavior.
   * @param options - The original enrichment options for cases where the Document embed content also contains text that must be enriched.
   * @returns Either a single root element to append, or a collection of elements that comprise the embedded content
   */
  protected _buildEmbedHTML(
    config: TextEditor.DocumentHTMLEmbedConfig,
    options?: TextEditor.EnrichmentOptions,
  ): Promise<HTMLElement | HTMLCollection | null>;

  /**
   * A method that can be overridden by subclasses to customize inline embedded HTML generation.
   * @param content - The embedded content.
   * @param config  - Configuration for embedding behavior.
   * @param options - The original enrichment options for cases where the Document embed content also contains text that must be enriched.
   */
  protected _createInlineEmbed(
    content: HTMLElement | HTMLCollection,
    config: TextEditor.DocumentHTMLEmbedConfig,
    options?: TextEditor.EnrichmentOptions,
  ): Promise<HTMLElement | null>;

  /**
   * A method that can be overridden by subclasses to customize the generation of the embed figure.
   * @param content - The embedded content.
   * @param config  - Configuration for embedding behavior.
   * @param options - The original enrichment options for cases where the Document embed content also contains text that must be enriched.
   */
  protected _createFigureEmbed(
    content: HTMLElement | HTMLCollection,
    config: TextEditor.DocumentHTMLEmbedConfig,
    options?: TextEditor.EnrichmentOptions,
  ): Promise<HTMLElement | null>;

  /**
   * Preliminary actions taken before a set of embedded Documents in this parent Document are created.
   * @param embeddedName - The name of the embedded Document type
   * @param result       - An Array of created data objects
   * @param options      - Options which modified the creation operation
   * @param userId       - The ID of the User who triggered the operation
   * @deprecated since v11
   */
  protected _preCreateEmbeddedDocuments(
    embeddedName: string,
    result: Record<string, unknown>[],
    options: DocumentModificationOptions,
    userId: string,
  ): void;

  /**
   * Follow-up actions taken after a set of embedded Documents in this parent Document are created.
   * @param embeddedName - The name of the embedded Document type
   * @param documents    - An Array of created Documents
   * @param result       - An Array of created data objects
   * @param options      - Options which modified the creation operation
   * @param userId       - The ID of the User who triggered the operation
   * @deprecated since v11
   */
  protected _onCreateEmbeddedDocuments(
    embeddedName: string,
    documents: foundry.abstract.Document.Any[],
    result: Record<string, unknown>[],
    options: DocumentModificationOptions,
    userId: string,
  ): void;

  /**
   * Preliminary actions taken before a set of embedded Documents in this parent Document are updated.
   * @param embeddedName - The name of the embedded Document type
   * @param result       - An Array of incremental data objects
   * @param options      - Options which modified the update operation
   * @param userId       - The ID of the User who triggered the operation
   * @deprecated since v11
   */
  protected _preUpdateEmbeddedDocuments(
    embeddedName: string,
    result: Record<string, unknown>[],
    options: DocumentModificationOptions,
    userId: string,
  ): void;

  /**
   * Follow-up actions taken after a set of embedded Documents in this parent Document are updated.
   * @param embeddedName - The name of the embedded Document type
   * @param documents    - An Array of updated Documents
   * @param result       - An Array of incremental data objects
   * @param options      - Options which modified the update operation
   * @param userId       - The ID of the User who triggered the operation
   * @deprecated since v11
   */
  protected _onUpdateEmbeddedDocuments(
    embeddedName: string,
    documents: foundry.abstract.Document.Any[],
    result: Record<string, unknown>[],
    options: DocumentModificationOptions,
    userId: string,
  ): void;

  /**
   * Preliminary actions taken before a set of embedded Documents in this parent Document are deleted.
   * @param embeddedName - The name of the embedded Document type
   * @param result       - An Array of document IDs being deleted
   * @param options      - Options which modified the deletion operation
   * @param userId       - The ID of the User who triggered the operation
   * @deprecated since v11
   */
  protected _preDeleteEmbeddedDocuments(
    embeddedName: string,
    result: string[],
    options: DocumentModificationContext,
    userId: string,
  ): void;

  /**
   * Follow-up actions taken after a set of embedded Documents in this parent Document are deleted.
   * @param embeddedName - The name of the embedded Document type
   * @param documents    - An Array of deleted Documents
   * @param result       - An Array of document IDs being deleted
   * @param options      - Options which modified the deletion operation
   * @param userId       - The ID of the User who triggered the operation
   * @deprecated since v11
   */
  protected _onDeleteEmbeddedDocuments(
    embeddedName: string,
    documents: foundry.abstract.Document.Any[],
    result: string[],
    options: DocumentModificationContext,
    userId: string,
  ): void;
}

declare const _ClientDocument: ClientDocument;

declare global {
  type ClientDocument = typeof _ClientDocument;

  /**
   * A mixin which extends each Document definition with specialized client-side behaviors.
   * This mixin defines the client-side interface for database operations and common document behaviors.
   */
  function ClientDocumentMixin<BaseClass extends DocumentConstructor>(
    Base: BaseClass,
  ): Mixin<typeof ClientDocument<InstanceType<BaseClass>>, BaseClass>;

  namespace ClientDocument {
    interface SortOptions<T, SortKey extends string = "sort"> extends SortingHelpers.SortOptions<T, SortKey> {
      /**
       * Additional data changes which are applied to each sorted document
       * @defaultValue `{}`
       */
      updateData?: any;
    }

    // TODO: This may be better defined elsewhere
    type lifeCycleEventName = "preCreate" | "onCreate" | "preUpdate" | "onUpdate" | "preDelete" | "onDelete";

    type OmitProperty<T extends boolean, Property extends string> = T extends true ? Property : never;

    interface CompendiumExportOptions<
      FlagsOpt extends boolean = false,
      SourceOpt extends boolean = true,
      SortOpt extends boolean = true,
      FolderOpt extends boolean = false,
      OwnershipOpt extends boolean = false,
      StateOpt extends boolean = true,
      IdOpt extends boolean = false,
    > {
      /**
       * Clear the flags object
       * @defaultValue `false`
       */
      clearFlags: FlagsOpt;

      /**
       * Clear any prior source information
       * @defaultValue `true`
       */
      clearSource: SourceOpt;

      /**
       * Clear the currently assigned folder and sort order
       * @defaultValue `true`
       */
      clearSort: SortOpt;

      /**
       * Clear the currently assigned folder
       * @defaultValue `false`
       */
      clearFolder: FolderOpt;

      /**
       * Clear document ownership
       * @defaultValue `true`
       */
      clearOwnership: OwnershipOpt;

      /**
       * Clear fields which store document state
       * @defaultValue `true`
       */
      clearState: StateOpt;

      /**
       * Retain the current Document id
       * @defaultValue `false`
       */
      keepId: IdOpt;
    }
  }
}

export type DropData<T extends foundry.abstract.Document.Any> = T extends { id: string | undefined }
  ? DropData.Data<T> & DropData.UUID
  : DropData.Data<T>;

declare namespace DropData {
  interface Data<T extends foundry.abstract.Document.Any> {
    type: T["documentName"];
    data: T["_source"];
  }

  interface UUID {
    uuid: string;
  }
}

interface FromDropDataOptions {
  /**
   * Import the provided document data into the World, if it is not already a World-level Document reference
   * @defaultValue `false`
   */
  importWorld?: boolean;
}<|MERGE_RESOLUTION|>--- conflicted
+++ resolved
@@ -6,9 +6,7 @@
 import type { ConstructorOf, DeepPartial, InexactPartial, Mixin, ValueOf } from "../../../../types/utils.d.mts";
 import type { DatabaseCreateOperation } from "../../../common/abstract/_types.d.mts";
 import type Document from "../../../common/abstract/document.d.mts";
-<<<<<<< HEAD
 import type {
-  AnyMetadata,
   DocumentModificationOptions,
   DocumentOnCreateOptions,
   DocumentOnDeleteOptions,
@@ -18,18 +16,7 @@
   DocumentPreUpdateOptions,
 } from "../../../common/abstract/document.d.mts";
 
-declare class ClientDocument<
-  BaseDocument extends foundry.abstract.Document<any, AnyMetadata, any> = foundry.abstract.Document<
-    any,
-    AnyMetadata,
-    any
-  >,
-> {
-=======
-import type { DocumentModificationOptions } from "../../../common/abstract/document.d.mts";
-
 declare class ClientDocument<BaseDocument extends foundry.abstract.Document.Any = foundry.abstract.Document.Any> {
->>>>>>> 3d304e6e
   /** @privateRemarks All mixin classses should accept anything for its constructor. */
   constructor(...args: any[]);
 
