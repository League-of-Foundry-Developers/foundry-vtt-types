--- conflicted
+++ resolved
@@ -24,11 +24,7 @@
     turnMarker: fields.SchemaField<TurnMarkerSchema>;
   }
 
-<<<<<<< HEAD
-  type SettingData = fields.SchemaField.InitializedData<ConfigSettingSchema>;
-=======
   interface SettingData extends fields.SchemaField.InitializedData<ConfigSettingSchema> {}
->>>>>>> 62405de5
 
   /** Default combat tracker settings used in Foundry VTT. */
   interface Data {
