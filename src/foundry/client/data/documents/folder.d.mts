import type {
  ConfiguredDocumentClassForName,
  ConfiguredDocumentInstance,
  ConfiguredDocumentInstanceForName,
} from "../../../../types/helperTypes.d.mts";
<<<<<<< HEAD
import type { DeepPartial, InexactPartial } from "../../../../types/utils.d.mts";
import type { DocumentDatabaseOperations } from "../../../common/abstract/document.d.mts";
=======
import type { DeepPartial } from "../../../../types/utils.d.mts";
import type Document from "../../../common/abstract/document.d.mts";
import type { DocumentModificationOptions } from "../../../common/abstract/document.d.mts";
import type BaseFolder from "../../../common/documents/folder.d.mts";
import type { BaseUser } from "../../../common/documents/module.d.mts";
>>>>>>> 7cf73392

declare global {
  namespace Folder {
    type ConfiguredClass = ConfiguredDocumentClassForName<"Folder">;
    type ConfiguredInstance = ConfiguredDocumentInstanceForName<"Folder">;

    // eslint-disable-next-line @typescript-eslint/no-empty-object-type
    export interface DatabaseOperations extends DocumentDatabaseOperations<Folder> {}

    interface ExportToCompendiumOptions {
      /** Update existing entries in the Compendium pack, matching by name */
      updateByName?: boolean | undefined;
    }
  }

  /**
   * The client-side Folder document which extends the common BaseFolder model.
   *
   * @see {@link Folders}            The world-level collection of Folder documents
   * @see {@link FolderConfig}       The Folder configuration application
   */
  class Folder extends ClientDocumentMixin(foundry.documents.BaseFolder) {
    /**
     * The depth of this folder in its sidebar tree
     *
     * @remarks For folders that have been populated by the {@link SidebarDirectory}, this is always be defined
     */
    depth?: number;

    /**
     * An array of other Folders which are the displayed children of this one. This differs from the results of
     * {@link Folder.getSubfolders} because reports the subset of child folders which  are displayed to the current User
     * in the UI.
     */
    children: Folder.ConfiguredInstance[];

    /**
     * Return whether the folder is displayed in the sidebar to the current User.
     */
    displayed: boolean;

    /**
     * The array of the Document instances which are contained within this Folder,
     * unless it's a Folder inside a Compendium pack, in which case it's the array
     * of objects inside the index of the pack that are contained in this Folder.
     */
    get contents(): this["type"] extends Document.Type
      ? InstanceType<ConfiguredDocumentClassForName<this["type"]>>[]
      : never;

    set contents(value);

    /**
     * The reference to the Document type which is contained within this Folder.
     */
    get documentClass(): this["type"] extends Document.Type ? ConfiguredDocumentClassForName<this["type"]> : never;

    /**
     * The reference to the WorldCollection instance which provides Documents to this Folder,
     * unless it's a Folder inside a Compendium pack, in which case it's the index of the pack.
     * A world Folder containing CompendiumCollections will have neither.
     */
    // TODO: Compendium Pack index
    get documentCollection(): this["pack"] extends string ? unknown : undefined;

    /**
     * Return whether the folder is currently expanded within the sidebar interface.
     */
    get expanded(): boolean;

    /**
     * Return the list of ancestors of this folder, starting with the parent.
     */
    get ancestors(): Folder.ConfiguredInstance[];

    /**
     * @privateRemarks _preCreate overridden but with no signature changes.
     * For type simplicity it is left off. These methods historically have been the source of a large amount of computation from tsc.
     */
<<<<<<< HEAD

    static createDialog<T extends DocumentConstructor>(
      this: T,
      data?: DeepPartial<ConstructorDataType<T> | (ConstructorDataType<T> & Record<string, unknown>)>,
      context?: InexactPartial<Omit<FolderConfig.Options, "resolve">>,
=======
    static createDialog<T extends Document.AnyConstructor>(
      this: T,
      data?: DeepPartial<Document.ConstructorDataFor<T> | (Document.ConstructorDataFor<T> & Record<string, unknown>)>,
      context?: Partial<Omit<FolderConfig.Options, "resolve">>,
>>>>>>> 7cf73392
    ): Promise<ConfiguredDocumentInstance<T> | null | undefined>;

    /**
     * Export all Documents contained in this Folder to a given Compendium pack.
     * Optionally update existing Documents within the Pack by name, otherwise append all new entries.
     * @param pack    - A Compendium pack to which the documents will be exported
     * @param options - Additional options which customize how content is exported. See {@link ClientDocument#toCompendium}
     *                  (default: `{}`)
     * @returns The updated Compendium Collection instance
     */
    exportToCompendium<Metadata extends CompendiumCollection.Metadata>(
      pack: CompendiumCollection<Metadata>,
      options?: Folder.ExportToCompendiumOptions,
    ): Promise<CompendiumCollection<Metadata>>;

    /**
     * Provide a dialog form that allows for exporting the contents of a Folder into an eligible Compendium pack.
     * @param pack    - A pack ID to set as the default choice in the select input
     * @param options - Additional options passed to the Dialog.prompt method
     *                  (default: `{}`)
     * @returns A Promise which resolves or rejects once the dialog has been submitted or closed
     */
    exportDialog(pack: string, options?: DialogOptions): Promise<void>;

    /**
     * Get the Folder documents which are sub-folders of the current folder, either direct children or recursively.
     * @param recursive - Identify child folders recursively, if false only direct children are returned
     *                    (default: `false`)
     * @returns An array of Folder documents which are subfolders of this one
     */
    getSubfolders(recursive?: boolean): Folder.ConfiguredInstance[];

    /**
     * Get the Folder documents which are parent folders of the current folder or any if its parents.
     * @returns An array of Folder documents which are parent folders of this one
     */
    getParentFolders(): Folder.ConfiguredInstance[];
  }
}<|MERGE_RESOLUTION|>--- conflicted
+++ resolved
@@ -3,16 +3,9 @@
   ConfiguredDocumentInstance,
   ConfiguredDocumentInstanceForName,
 } from "../../../../types/helperTypes.d.mts";
-<<<<<<< HEAD
 import type { DeepPartial, InexactPartial } from "../../../../types/utils.d.mts";
+import type Document from "../../../common/abstract/document.d.mts";
 import type { DocumentDatabaseOperations } from "../../../common/abstract/document.d.mts";
-=======
-import type { DeepPartial } from "../../../../types/utils.d.mts";
-import type Document from "../../../common/abstract/document.d.mts";
-import type { DocumentModificationOptions } from "../../../common/abstract/document.d.mts";
-import type BaseFolder from "../../../common/documents/folder.d.mts";
-import type { BaseUser } from "../../../common/documents/module.d.mts";
->>>>>>> 7cf73392
 
 declare global {
   namespace Folder {
@@ -92,18 +85,11 @@
      * @privateRemarks _preCreate overridden but with no signature changes.
      * For type simplicity it is left off. These methods historically have been the source of a large amount of computation from tsc.
      */
-<<<<<<< HEAD
 
-    static createDialog<T extends DocumentConstructor>(
-      this: T,
-      data?: DeepPartial<ConstructorDataType<T> | (ConstructorDataType<T> & Record<string, unknown>)>,
-      context?: InexactPartial<Omit<FolderConfig.Options, "resolve">>,
-=======
     static createDialog<T extends Document.AnyConstructor>(
       this: T,
       data?: DeepPartial<Document.ConstructorDataFor<T> | (Document.ConstructorDataFor<T> & Record<string, unknown>)>,
-      context?: Partial<Omit<FolderConfig.Options, "resolve">>,
->>>>>>> 7cf73392
+      context?: InexactPartial<Omit<FolderConfig.Options, "resolve">>,
     ): Promise<ConfiguredDocumentInstance<T> | null | undefined>;
 
     /**
