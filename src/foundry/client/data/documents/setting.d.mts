<<<<<<< HEAD
import type { Merge } from "fvtt-types/utils";
import type Document from "#common/abstract/document.d.mts";
import type { DataSchema } from "#common/data/fields.d.mts";

import fields = foundry.data.fields;
=======
import type { AnyObject, Merge } from "#utils";
import type Document from "../../../common/abstract/document.d.mts";
import type { DataSchema } from "../../../common/data/fields.d.mts";
import type { fields } from "../../../common/data/module.d.mts";
>>>>>>> 241f1ea3

declare global {
  namespace Setting {
    /**
     * The document's name.
     */
    type Name = "Setting";

    /**
     * The arguments to construct the document.
     */
    type ConstructorArgs = Document.ConstructorParameters<CreateData, Parent>;

    /**
     * The documents embedded within `Setting`.
     */
    type Hierarchy = Readonly<Document.HierarchyOf<Schema>>;

    /**
     * The implementation of the `Setting` document instance configured through `CONFIG.Setting.documentClass` in Foundry and
     * {@linkcode DocumentClassConfig} or {@link ConfiguredSetting | `fvtt-types/configuration/ConfiguredSetting`} in fvtt-types.
     */
    type Implementation = Document.ImplementationFor<Name>;

    /**
     * The implementation of the `Setting` document configured through `CONFIG.Setting.documentClass` in Foundry and
     * {@linkcode DocumentClassConfig} in fvtt-types.
     */
    type ImplementationClass = Document.ImplementationClassFor<Name>;

    /**
     * A document's metadata is special information about the document ranging anywhere from its name,
     * whether it's indexed, or to the permissions a user has over it.
     */
    interface Metadata
      extends Merge<
        Document.Metadata.Default,
        Readonly<{
          name: "Setting";
          collection: "settings";
          label: string;
          labelPlural: string;
          permissions: Metadata.Permissions;
          schemaVersion: string;
        }>
      > {}

    namespace Metadata {
      /**
       * The permissions for whether a certain user can create, update, or delete this document.
       */
      interface Permissions {
        create(user: User.Internal.Implementation, doc: Implementation, data: UpdateData): boolean;
        update(user: User.Internal.Implementation, doc: Implementation, data: UpdateData): boolean;
        delete(user: User.Internal.Implementation, doc: Implementation, data: UpdateData): boolean;
      }
    }

    /**
     * A document's parent is something that can contain it.
     * For example an `Item` can be contained by an `Actor` which makes `Actor` one of its possible parents.
     */
    type Parent = null;

    /**
     * A document's descendants are any child documents, grandchild documents, etc.
     * This is a union of all instances, or never if the document doesn't have any descendants.
     */
    type Descendant = never;

    /**
     * A document's descendants are any child documents, grandchild documents, etc.
     * This is a union of all classes, or never if the document doesn't have any descendants.
     */
    type DescendantClass = never;

    /**
     * Types of `CompendiumCollection` this document might be contained in.
     * Note that `this.pack` will always return a string; this is the type for `game.packs.get(this.pack)`
     */
    // Note: Takes any document in the heritage chain (i.e. itself or any parent, transitive or not) that can be contained in a compendium.
    type Pack = never;

    /**
     * An embedded document is a document contained in another.
     * For example an `Item` can be contained by an `Actor` which means `Item` can be embedded in `Actor`.
     *
     * If this is `never` it is because there are no embeddable documents (or there's a bug!).
     */
    type Embedded = never;

    /**
     * The name of the world or embedded collection this document can find itself in.
     * For example an `Item` is always going to be inside a collection with a key of `items`.
     * This is a fixed string per document type and is primarily useful for {@link ClientDocumentMixin | `Descendant Document Events`}.
     */
    type ParentCollectionName = Metadata["collection"];

    /**
     * The world collection that contains `Setting`s. Will be `never` if none exists.
     */
    type CollectionClass = WorldSettings.ConfiguredClass;

    /**
     * The world collection that contains `Setting`s. Will be `never` if none exists.
     */
    type Collection = WorldSettings.Configured;

    /**
     * An instance of `Setting` that comes from the database but failed validation meaning that
     * its `system` and `_source` could theoretically be anything.
     */
    interface Invalid extends Document.Invalid<Setting.Implementation> {}

    /**
     * An instance of `Setting` that comes from the database.
     */
    interface Stored extends Document.Stored<Setting.Implementation> {}

    /**
     * The data put in {@link Setting._source | `Setting#_source`}. This data is what was
     * persisted to the database and therefore it must be valid JSON.
     *
     * For example a {@link fields.SetField | `SetField`} is persisted to the database as an array
     * but initialized as a {@linkcode Set}.
     */
    interface Source extends fields.SchemaField.SourceData<Schema> {}

    /**
     * @deprecated Replaced with {@linkcode Setting.Source}
     */
    type PersistedData = Source;

    /**
     * The data necessary to create a document. Used in places like {@linkcode Setting.create}
     * and {@link Setting | `new Setting(...)`}.
     *
     * For example a {@link fields.SetField | `SetField`} can accept any {@linkcode Iterable}
     * with the right values. This means you can pass a `Set` instance, an array of values,
     * a generator, or any other iterable.
     */
    interface CreateData extends fields.SchemaField.CreateData<Schema> {}

    /**
     * The data after a {@link foundry.abstract.Document | `Document`} has been initialized, for example
     * {@link Setting.name | `Setting#name`}.
     *
     * This is data transformed from {@linkcode Setting.Source} and turned into more
     * convenient runtime data structures. For example a {@link fields.SetField | `SetField`} is
     * persisted to the database as an array of values but at runtime it is a `Set` instance.
     */
    interface InitializedData extends fields.SchemaField.InitializedData<Schema> {}

    /**
     * The data used to update a document, for example {@link Setting.update | `Setting#update`}.
     * It is a distinct type from {@link Setting.CreateData | `DeepPartial<Setting.CreateData>`} because
     * it has different rules for `null` and `undefined`.
     */
    interface UpdateData extends fields.SchemaField.UpdateData<Schema> {}

    /**
     * The schema for {@linkcode Setting}. This is the source of truth for how an Setting document
     * must be structured.
     *
     * Foundry uses this schema to validate the structure of the {@linkcode Setting}. For example
     * a {@link fields.StringField | `StringField`} will enforce that the value is a string. More
     * complex fields like {@link fields.SetField | `SetField`} goes through various conversions
     * starting as an array in the database, initialized as a set, and allows updates with any
     * iterable.
     */
    interface Schema extends DataSchema {
      /**
       * The _id which uniquely identifies this Setting document
       * @defaultValue `null`
       */
      _id: fields.DocumentIdField;

      /**
       * The setting key, a composite of \{scope\}.\{name\}
       * @defaultValue `""`
       */
      // TODO: enforce `${string}.${string}`? Not worth it since nobody touches directly?
      key: fields.StringField<{
        required: true;
        nullable: false;
        blank: false;
        validate: (k: string) => boolean;
        validationError: "must have the format {scope}.{field}";
      }>;

      /**
       * The setting value, which is serialized to JSON
       * @defaultValue `null`
       */
      value: fields.JSONField<{
        required: true;
        nullable: true;
        initial: null;
      }>;

      /**
       * An object of creation and access information
       * @defaultValue see {@linkcode fields.DocumentStatsField}
       */
      _stats: fields.DocumentStatsField;
    }

    namespace Database {
      /** Options passed along in Get operations for Settings */
      interface Get extends foundry.abstract.types.DatabaseGetOperation<Setting.Parent> {}

      /** Options passed along in Create operations for Settings */
      interface Create<Temporary extends boolean | undefined = boolean | undefined>
        extends foundry.abstract.types.DatabaseCreateOperation<Setting.CreateData, Setting.Parent, Temporary> {}

      /** Options passed along in Delete operations for Settings */
      interface Delete extends foundry.abstract.types.DatabaseDeleteOperation<Setting.Parent> {}

      /** Options passed along in Update operations for Settings */
      interface Update extends foundry.abstract.types.DatabaseUpdateOperation<Setting.UpdateData, Setting.Parent> {}

      /** Operation for {@linkcode Setting.createDocuments} */
      interface CreateDocumentsOperation<Temporary extends boolean | undefined>
        extends Document.Database.CreateOperation<Setting.Database.Create<Temporary>> {}

      /** Operation for {@linkcode Setting.updateDocuments} */
      interface UpdateDocumentsOperation extends Document.Database.UpdateDocumentsOperation<Setting.Database.Update> {}

      /** Operation for {@linkcode Setting.deleteDocuments} */
      interface DeleteDocumentsOperation extends Document.Database.DeleteDocumentsOperation<Setting.Database.Delete> {}

      /** Operation for {@linkcode Setting.create} */
      interface CreateOperation<Temporary extends boolean | undefined>
        extends Document.Database.CreateOperation<Setting.Database.Create<Temporary>> {}

      /** Operation for {@link Setting.update | `Setting#update`} */
      interface UpdateOperation extends Document.Database.UpdateOperation<Update> {}

      interface DeleteOperation extends Document.Database.DeleteOperation<Delete> {}

      /** Options for {@linkcode Setting.get} */
      interface GetOptions extends Document.Database.GetOptions {}

      /** Options for {@link Setting._preCreate | `Setting#_preCreate`} */
      interface PreCreateOptions extends Document.Database.PreCreateOptions<Create> {}

      /** Options for {@link Setting._onCreate | `Setting#_onCreate`} */
      interface OnCreateOptions extends Document.Database.CreateOptions<Create> {}

      /** Operation for {@linkcode Setting._preCreateOperation} */
      interface PreCreateOperation extends Document.Database.PreCreateOperationStatic<Setting.Database.Create> {}

      /** Operation for {@link Setting._onCreateOperation | `Setting#_onCreateOperation`} */
      interface OnCreateOperation extends Setting.Database.Create {}

      /** Options for {@link Setting._preUpdate | `Setting#_preUpdate`} */
      interface PreUpdateOptions extends Document.Database.PreUpdateOptions<Update> {}

      /** Options for {@link Setting._onUpdate | `Setting#_onUpdate`} */
      interface OnUpdateOptions extends Document.Database.UpdateOptions<Update> {}

      /** Operation for {@linkcode Setting._preUpdateOperation} */
      interface PreUpdateOperation extends Setting.Database.Update {}

      /** Operation for {@link Setting._onUpdateOperation | `Setting._preUpdateOperation`} */
      interface OnUpdateOperation extends Setting.Database.Update {}

      /** Options for {@link Setting._preDelete | `Setting#_preDelete`} */
      interface PreDeleteOptions extends Document.Database.PreDeleteOperationInstance<Delete> {}

      /** Options for {@link Setting._onDelete | `Setting#_onDelete`} */
      interface OnDeleteOptions extends Document.Database.DeleteOptions<Delete> {}

      /** Options for {@link Setting._preDeleteOperation | `Setting#_preDeleteOperation`} */
      interface PreDeleteOperation extends Setting.Database.Delete {}

      /** Options for {@link Setting._onDeleteOperation | `Setting#_onDeleteOperation`} */
      interface OnDeleteOperation extends Setting.Database.Delete {}

      /** Context for {@linkcode Setting._onDeleteOperation} */
      interface OnDeleteDocumentsContext extends Document.ModificationContext<Setting.Parent> {}

      /** Context for {@linkcode Setting._onCreateDocuments} */
      interface OnCreateDocumentsContext extends Document.ModificationContext<Setting.Parent> {}

      /** Context for {@linkcode Setting._onUpdateDocuments} */
      interface OnUpdateDocumentsContext extends Document.ModificationContext<Setting.Parent> {}

      /**
       * Options for {@link Setting._preCreateDescendantDocuments | `Setting#_preCreateDescendantDocuments`}
       * and {@link Setting._onCreateDescendantDocuments | `Setting#_onCreateDescendantDocuments`}
       */
      interface CreateOptions extends Document.Database.CreateOptions<Setting.Database.Create> {}

      /**
       * Options for {@link Setting._preUpdateDescendantDocuments | `Setting#_preUpdateDescendantDocuments`}
       * and {@link Setting._onUpdateDescendantDocuments | `Setting#_onUpdateDescendantDocuments`}
       */
      interface UpdateOptions extends Document.Database.UpdateOptions<Setting.Database.Update> {}

      /**
       * Options for {@link Setting._preDeleteDescendantDocuments | `Setting#_preDeleteDescendantDocuments`}
       * and {@link Setting._onDeleteDescendantDocuments | `Setting#_onDeleteDescendantDocuments`}
       */
      interface DeleteOptions extends Document.Database.DeleteOptions<Setting.Database.Delete> {}
    }

    /**
     * @deprecated `Settings` does not have any flags.
     *
     * This permanently deprecated type helps to alleviate confusion as a user might expect it to exist.
     */
    type Flags = never;

    namespace Flags {
      /**
       * @deprecated `Settings` does not have any flags.
       *
       * This permanently deprecated type helps to alleviate confusion as a user might expect it to exist.
       */
      type Scope = never;

      /**
       * @deprecated `Settings` does not have any flags.
       *
       * This permanently deprecated type helps to alleviate confusion as a user might expect it to exist.
       */
      type Key<_Scope> = never;

      /**
       * @deprecated `Settings` does not have any flags.
       *
       * This permanently deprecated type helps to alleviate confusion as a user might expect it to exist.
       */
      type Get<_Scope, _Key> = never;
    }

    /**
     * @deprecated Replaced with {@link Setting.Database | `Setting.DatabaseOperation`}
     */
    // eslint-disable-next-line @typescript-eslint/no-deprecated
    interface DatabaseOperations extends Document.Database.Operations<Setting.Implementation> {}

    /**
     * @deprecated Replaced with {@linkcode Setting.CreateData}
     */
    interface ConstructorData extends Setting.CreateData {}

    /**
     * @deprecated Replaced with {@link Setting.implementation | `Setting.ImplementationClass`}
     */
    type ConfiguredClass = ImplementationClass;

    /**
     * @deprecated Replaced with {@linkcode Setting.Implementation}
     */
    type ConfiguredInstance = Implementation;
  }

  /**
   * The client-side Setting document which extends the common BaseSetting model.
   *
   * @see {@linkcode WorldSettings}       The world-level collection of Setting documents
   */
  class Setting extends foundry.documents.BaseSetting.Internal.ClientDocument {
    /**
     * @param data    - Initial data from which to construct the `Setting`
     * @param context - Construction context options
     */
    constructor(...args: Setting.ConstructorArgs);

    /**
     * The setting configuration for this setting document.
     */
    get config(): SettingsConfig | undefined;

    // options: not null (parameter default only)
    protected override _initialize(options?: Document.InitializeOptions): void;

    // _onCreate and _preUpdate are overridden but with no signature changes.
    // For type simplicity they are left off. These methods historically have been the source of a large amount of computation from tsc.

    /**
     * Cast the value of the Setting into its defined type.
     * @returns The initialized type of the Setting document.
     */
    // TODO: This could probably be derived
    protected _castType(): unknown;

    /*
     * After this point these are not really overridden methods.
     * They are here because Foundry's documents are complex and have lots of edge cases.
     * There are DRY ways of representing this but this ends up being harder to understand
     * for end users extending these functions, especially for static methods. There are also a
     * number of methods that don't make sense to call directly on `Document` like `createDocuments`,
     * as there is no data that can safely construct every possible document. Finally keeping definitions
     * separate like this helps against circularities.
     */

    // ClientDocument overrides

    // Descendant Document operations have been left out because Setting does not have any descendant documents.

    // context: not null (destructured)
    static override defaultName(context?: Document.DefaultNameContext<"Setting", Setting.Parent>): string;

    /**
     * @throws Foundry tries to figure out the folders for the world collection and errors out
     */
    // data: not null (parameter default only), context: not null (destructured)
    static override createDialog(
      data?: Setting.CreateData,
      context?: Document.CreateDialogContext<"Setting", Setting.Parent>,
    ): never;

    // options: not null (parameter default only)
    static override fromDropData(
      data: Document.DropData<Setting.Implementation>,
      options?: AnyObject,
    ): Promise<Setting.Implementation | undefined>;

    static override fromImport(
      source: Setting.Source,
      context?: Document.FromImportContext<Setting.Parent> | null,
    ): Promise<Setting.Implementation>;

    override _onClickDocumentLink(event: MouseEvent): ClientDocument.OnClickDocumentLinkReturn;

    // Embedded document operations have been left out because Setting does not have any embedded documents.

    static #Setting: true;
  }
}<|MERGE_RESOLUTION|>--- conflicted
+++ resolved
@@ -1,15 +1,8 @@
-<<<<<<< HEAD
-import type { Merge } from "fvtt-types/utils";
+import type { AnyObject, Merge } from "#utils";
 import type Document from "#common/abstract/document.d.mts";
 import type { DataSchema } from "#common/data/fields.d.mts";
 
 import fields = foundry.data.fields;
-=======
-import type { AnyObject, Merge } from "#utils";
-import type Document from "../../../common/abstract/document.d.mts";
-import type { DataSchema } from "../../../common/data/fields.d.mts";
-import type { fields } from "../../../common/data/module.d.mts";
->>>>>>> 241f1ea3
 
 declare global {
   namespace Setting {
