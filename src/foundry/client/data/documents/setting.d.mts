--- conflicted
+++ resolved
@@ -1,25 +1,16 @@
-<<<<<<< HEAD
-import type { ConfiguredDocumentClassForName } from "../../../../types/helperTypes.d.mts";
-import type { DocumentDatabaseOperations } from "../../../common/abstract/document.d.mts";
-=======
 import type {
   ConfiguredDocumentClassForName,
   ConfiguredDocumentInstanceForName,
 } from "../../../../types/helperTypes.d.mts";
-import type { DocumentModificationOptions } from "../../../common/abstract/document.d.mts";
->>>>>>> 5a22f151
+import type { DocumentDatabaseOperations } from "../../../common/abstract/document.d.mts";
 
 declare global {
   namespace Setting {
     type ConfiguredClass = ConfiguredDocumentClassForName<"Setting">;
-<<<<<<< HEAD
-    type ConfiguredInstance = InstanceType<ConfiguredClass>;
+    type ConfiguredInstance = ConfiguredDocumentInstanceForName<"Setting">;
 
-    /* eslint-disable-next-line @typescript-eslint/no-empty-object-type */
+    // eslint-disable-next-line @typescript-eslint/no-empty-object-type
     export interface DatabaseOperations extends DocumentDatabaseOperations<Setting> {}
-=======
-    type ConfiguredInstance = ConfiguredDocumentInstanceForName<"Setting">;
->>>>>>> 5a22f151
   }
 
   /**
