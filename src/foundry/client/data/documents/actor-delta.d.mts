import type { ConfiguredDocumentClassForName } from "../../../../types/helperTypes.d.mts";
<<<<<<< HEAD
=======
import type Document from "../../../common/abstract/document.d.mts";
import type { DocumentModificationOptions } from "../../../common/abstract/document.d.mts";
>>>>>>> ef5f129e
import type { SchemaField } from "../../../common/data/fields.d.mts";
import type { BaseActor } from "../../../common/documents/_module.d.mts";
import type { DocumentDatabaseOperations } from "../../../common/abstract/document.d.mts";

declare global {
  namespace ActorDelta {
    type ConfiguredClass = ConfiguredDocumentClassForName<"ActorDelta">;
    type ConfiguredInstance = InstanceType<ConfiguredClass>;

    /* eslint-disable-next-line @typescript-eslint/no-empty-object-type */
    export interface DatabaseOperations extends DocumentDatabaseOperations<ActorDelta> {}
  }

  /**
   * The client-side ActorDelta embedded document which extends the common BaseActorDelta document model.
   * @see {@link TokenDocument}  The TokenDocument document type which contains ActorDelta embedded documents.
   */
  class ActorDelta extends ClientDocumentMixin(foundry.documents.BaseActorDelta) {
    protected override _configure(options?: { pack?: string | null }): void;

    protected override _initialize(options?: any): void;
    protected override _initialize(): void;

    /** Pass-through the type from the synthetic Actor, if it exists. */
    _type: string;

    get type(): string;

    set type(type: string);

    /**
     * Apply this ActorDelta to the base Actor and return a synthetic Actor.
     * @param context - Context to supply to synthetic Actor instantiation.
     */
    apply(context: unknown): Actor.ConfiguredInstance;

    /** @remarks `"The synthetic actor prepares its items in the appropriate context of an actor. The actor delta does not need to prepare its items, and would do so in the incorrect context."` */
    override prepareEmbeddedDocuments(): void;

    override updateSource(
      changes?: SchemaField.InnerAssignmentType<BaseActor.Schema>,
      options?: { dryRun?: boolean; fallback?: boolean; recursive?: boolean },
    ): object;

    override reset(): void;

    /**
     * Generate a synthetic Actor instance when constructed, or when the represented Actor, or actorLink status changes.
     */
    protected _createSyntheticActor(options?: {
      /**
       * Whether to fully re-initialize this ActorDelta's collections in
       * order to re-retrieve embedded Documents from the synthetic
       * Actor.
       */
      reinitializeCollections: boolean;
    }): void;

    /**
     * Update the synthetic Actor instance with changes from the delta or the base Actor.
     */
    updateSyntheticActor(): void;

    /**
     * Restore this delta to empty, inheriting all its properties from the base actor.
     * @returns The restored synthetic Actor.
     */
    restore(): Promise<Actor.ConfiguredInstance>;

    /**
     * Ensure that the embedded collection delta is managing any entries that have had their descendants updated.
     * @param doc - The parent whose immediate children have been modified.
     */
<<<<<<< HEAD
    _handleDeltaCollectionUpdates(doc: foundry.abstract.Document.Any): void;
=======
    _handleDeltaCollectionUpdates(doc: Document.Any): void;
>>>>>>> ef5f129e

    /**
     * @privateRemarks _onUpdate and _onDelete are all overridden but with no signature changes.
     * For type simplicity they are left off. These methods historically have been the source of a large amount of computation from tsc.
     */

    protected override _dispatchDescendantDocumentEvents(
      event: ClientDocument.lifeCycleEventName,
      collection: string,
      args: unknown[],
      _parent: ClientDocument,
    ): void;
  }
}

export {};<|MERGE_RESOLUTION|>--- conflicted
+++ resolved
@@ -1,12 +1,8 @@
 import type { ConfiguredDocumentClassForName } from "../../../../types/helperTypes.d.mts";
-<<<<<<< HEAD
-=======
-import type Document from "../../../common/abstract/document.d.mts";
-import type { DocumentModificationOptions } from "../../../common/abstract/document.d.mts";
->>>>>>> ef5f129e
 import type { SchemaField } from "../../../common/data/fields.d.mts";
 import type { BaseActor } from "../../../common/documents/_module.d.mts";
 import type { DocumentDatabaseOperations } from "../../../common/abstract/document.d.mts";
+import type Document from "../../../common/abstract/document.d.mts";
 
 declare global {
   namespace ActorDelta {
@@ -77,11 +73,7 @@
      * Ensure that the embedded collection delta is managing any entries that have had their descendants updated.
      * @param doc - The parent whose immediate children have been modified.
      */
-<<<<<<< HEAD
-    _handleDeltaCollectionUpdates(doc: foundry.abstract.Document.Any): void;
-=======
     _handleDeltaCollectionUpdates(doc: Document.Any): void;
->>>>>>> ef5f129e
 
     /**
      * @privateRemarks _onUpdate and _onDelete are all overridden but with no signature changes.
@@ -89,7 +81,7 @@
      */
 
     protected override _dispatchDescendantDocumentEvents(
-      event: ClientDocument.lifeCycleEventName,
+      event: ClientDocument.LifeCycleEventName,
       collection: string,
       args: unknown[],
       _parent: ClientDocument,
