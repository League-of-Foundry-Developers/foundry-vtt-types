<<<<<<< HEAD
import type { ConfiguredItem } from "fvtt-types/configuration";
import type { documents } from "#client-esm/client.d.mts";
import type Document from "#common/abstract/document.d.mts";
import type { DataSchema } from "#common/data/fields.d.mts";
import type { AnyObject, Merge } from "fvtt-types/utils";
import type BaseItem from "#common/documents/item.mjs";

import fields = foundry.data.fields;
=======
import type { ConfiguredItem } from "../../../../configuration/index.d.mts";
import type { documents } from "../../../client-esm/client.d.mts";
import type Document from "../../../common/abstract/document.d.mts";
import type { fields } from "../../../common/data/module.d.mts";
import type { DataSchema } from "../../../common/data/fields.d.mts";
import type { AnyObject, Merge } from "#utils";
>>>>>>> 241f1ea3

declare global {
  namespace Item {
    /**
     * The document's name.
     */
    type Name = "Item";

    /**
     * The arguments to construct the document.
     */
    type ConstructorArgs = Document.ConstructorParameters<CreateData, Parent>;

    /**
     * The documents embedded within `Item`.
     */
    type Hierarchy = Readonly<Document.HierarchyOf<Schema>>;

    /**
     * The implementation of the `Item` document instance configured through `CONFIG.Item.documentClass` in Foundry and
     * {@linkcode DocumentClassConfig} or {@link ConfiguredItem | `fvtt-types/configuration/ConfiguredItem`} in fvtt-types.
     */
    type Implementation = Document.ImplementationFor<Name>;

    /**
     * The implementation of the `Item` document configured through `CONFIG.Item.documentClass` in Foundry and
     * {@linkcode DocumentClassConfig} in fvtt-types.
     */
    type ImplementationClass = Document.ImplementationClassFor<Name>;

    /**
     * A document's metadata is special information about the document ranging anywhere from its name,
     * whether it's indexed, or to the permissions a user has over it.
     */
    interface Metadata
      extends Merge<
        Document.Metadata.Default,
        Readonly<{
          name: "Item";
          collection: "items";
          hasTypeData: true;
          indexed: true;
          compendiumIndexFields: ["_id", "name", "img", "type", "sort", "folder"];
          embedded: Metadata.Embedded;
          label: string;
          labelPlural: string;
          permissions: Metadata.Permissions;
          schemaVersion: string;
        }>
      > {}

    namespace Metadata {
      /**
       * The embedded metadata
       */
      interface Embedded {
        ActiveEffect: "effects";
      }

      /**
       * The permissions for whether a certain user can create, update, or delete this document.
       */
      interface Permissions {
        create: "ITEM_CREATE";
      }
    }

    /**
     * Allowed subtypes of `Item`. This is configured through various methods. Modern Foundry
     * recommends registering using [Data Models](https://foundryvtt.com/article/system-data-models/)
     * under {@linkcode CONFIG.Item.dataModels}. This corresponds to
     * fvtt-type's {@linkcode DataModelConfig}.
     *
     * Subtypes can also be registered through a `template.json` though this is discouraged.
     * The corresponding fvtt-type configs are {@linkcode SourceConfig} and
     * {@linkcode DataConfig}.
     */
    type SubType = Game.Model.TypeNames<"Item">;

    /**
     * `ConfiguredSubTypes` represents the subtypes a user explicitly registered. This excludes
     * subtypes like the Foundry builtin subtype `"base"` and the catch-all subtype for arbitrary
     * module subtypes `${string}.${string}`.
     *
     * @see {@link SubType} for more information.
     */
    type ConfiguredSubTypes = Document.ConfiguredSubTypesOf<"Item">;

    /**
     * `Known` represents the types of `Item` that a user explicitly registered.
     *
     * @see {@link ConfiguredSubTypes} for more information.
     */
    type Known = Item.OfType<Item.ConfiguredSubTypes>;

    /**
     * `OfType` returns an instance of `Item` with the corresponding type. This works with both the
     * builtin `Item` class or a custom subclass if that is set up in
     * {@link ConfiguredItem | `fvtt-types/configuration/ConfiguredItem`}.
     */
    // eslint-disable-next-line @typescript-eslint/no-restricted-types
    type OfType<Type extends SubType> = Document.Internal.OfType<ConfiguredItem<Type>, Item<Type>>;

    /**
     * `SystemOfType` returns the system property for a specific `Item` subtype.
     */
    type SystemOfType<Type extends SubType> = Document.Internal.SystemOfType<_SystemMap, Type>;

    /**
     * @internal
     */
    interface _SystemMap extends Document.Internal.SystemMap<"Item"> {}

    /**
     * A document's parent is something that can contain it.
     * For example an `Item` can be contained by an `Actor` which makes `Actor` one of its possible parents.
     */
    type Parent = Actor.Implementation | null;

    /**
     * A document's direct descendants are documents that are contained directly within its schema.
     * This is a union of all such instances, or never if the document doesn't have any descendants.
     */
    type DirectDescendant = ActiveEffect.Stored;

    /**
     * A document's direct descendants are documents that are contained directly within its schema.
     * This is a union of all such classes, or never if the document doesn't have any descendants.
     */
    type DirectDescendantClass = ActiveEffect.ImplementationClass;

    /**
     * A document's descendants are any documents that are contained within, either within its schema
     * or its descendant's schemas.
     * This is a union of all such instances, or never if the document doesn't have any descendants.
     */
    type Descendant = DirectDescendant;

    /**
     * A document's descendants are any child documents, grandchild documents, etc.
     * This is a union of all classes, or never if the document doesn't have any descendants.
     */
    type DescendantClass = DirectDescendantClass;

    /**
     * Types of `CompendiumCollection` this document might be contained in.
     * Note that `this.pack` will always return a string; this is the type for `game.packs.get(this.pack)`
     */
    // Note: Takes any document in the heritage chain (i.e. itself or any parent, transitive or not) that can be contained in a compendium.
    type Pack = CompendiumCollection.ForDocument<"Actor" | "Item">;

    /**
     * An embedded document is a document contained in another.
     * For example an `Item` can be contained by an `Actor` which means `Item` can be embedded in `Actor`.
     *
     * If this is `never` it is because there are no embeddable documents (or there's a bug!).
     */
    type Embedded = Document.ImplementationFor<Embedded.Name>;

    namespace Embedded {
      /**
       * An embedded document is a document contained in another.
       * For example an `Item` can be contained by an `Actor` which means `Item` can be embedded in `Actor`.
       *
       * If this is `never` it is because there are no embeddable documents (or there's a bug!).
       */
      type Name = keyof Metadata.Embedded;

      /**
       * Gets the collection name for an embedded document.
       */
      type CollectionNameOf<CollectionName extends Embedded.CollectionName> = Document.Embedded.CollectionNameFor<
        Metadata.Embedded,
        CollectionName
      >;

      /**
       * Gets the collection document for an embedded document.
       */
      // TODO(LukeAbby): There's a circularity. Should be `Document.Embedded.CollectionDocumentFor<Metadata.Embedded, CollectionName>`
      // eslint-disable-next-line @typescript-eslint/no-unused-vars
      type DocumentFor<CollectionName extends Embedded.CollectionName> = Document.Any;

      /**
       * Gets the collection for an embedded document.
       */
      type CollectionFor<CollectionName extends Embedded.CollectionName> = Document.Embedded.CollectionFor<
        // TODO(LukeAbby): This should be `TokenDocument.Implementation` but this causes a circularity.
        Document.Any,
        Metadata.Embedded,
        CollectionName
      >;

      /**
       * A valid name to refer to a collection embedded in this document. For example an `Actor`
       * has the key `"items"` which contains `Item` instance which would make both `"Item" | "Items"`
       * valid keys (amongst others).
       */
      type CollectionName = Document.Embedded.CollectionName<Metadata.Embedded>;
    }

    /**
     * The name of the world or embedded collection this document can find itself in.
     * For example an `Item` is always going to be inside a collection with a key of `items`.
     * This is a fixed string per document type and is primarily useful for {@link ClientDocumentMixin | `Descendant Document Events`}.
     */
    type ParentCollectionName = Metadata["collection"];

    /**
     * The world collection that contains `Item`s. Will be `never` if none exists.
     */
    type CollectionClass = Items.ConfiguredClass;

    /**
     * The world collection that contains `Item`s. Will be `never` if none exists.
     */
    type Collection = Items.Configured;

    /**
     * An instance of `Item` that comes from the database but failed validation meaning that
     * its `system` and `_source` could theoretically be anything.
     */
    interface Invalid<out SubType extends Item.SubType = Item.SubType> extends Document.Invalid<OfType<SubType>> {}

    /**
     * An instance of `Item` that comes from the database.
     */
    interface Stored<out SubType extends Item.SubType = Item.SubType> extends Document.Stored<OfType<SubType>> {}

    /**
     * The data put in {@link Item._source | `Item#_source`}. This data is what was
     * persisted to the database and therefore it must be valid JSON.
     *
     * For example a {@link fields.SetField | `SetField`} is persisted to the database as an array
     * but initialized as a {@linkcode Set}.
     */
    interface Source extends fields.SchemaField.SourceData<Schema> {}

    /**
     * @deprecated Replaced with {@linkcode Item.Source}
     */
    type PersistedData = Source;

    /**
     * The data necessary to create a document. Used in places like {@linkcode Item.create}
     * and {@link Item | `new Item(...)`}.
     *
     * For example a {@link fields.SetField | `SetField`} can accept any {@linkcode Iterable}
     * with the right values. This means you can pass a `Set` instance, an array of values,
     * a generator, or any other iterable.
     */
    interface CreateData extends fields.SchemaField.CreateData<Schema> {}

    /**
     * The data after a {@link foundry.abstract.Document | `Document`} has been initialized, for example
     * {@link Item.name | `Item#name`}.
     *
     * This is data transformed from {@linkcode Item.Source} and turned into more
     * convenient runtime data structures. For example a {@link fields.SetField | `SetField`} is
     * persisted to the database as an array of values but at runtime it is a `Set` instance.
     */
    interface InitializedData extends fields.SchemaField.InitializedData<Schema> {}

    /**
     * The data used to update a document, for example {@link Item.update | `Item#update`}.
     * It is a distinct type from {@link Item.CreateData | `DeepPartial<Item.CreateData>`} because
     * it has different rules for `null` and `undefined`.
     */
    interface UpdateData extends fields.SchemaField.UpdateData<Schema> {}

    /**
     * The schema for {@linkcode Item}. This is the source of truth for how an Item document
     * must be structured.
     *
     * Foundry uses this schema to validate the structure of the {@linkcode Item}. For example
     * a {@link fields.StringField | `StringField`} will enforce that the value is a string. More
     * complex fields like {@link fields.SetField | `SetField`} goes through various conversions
     * starting as an array in the database, initialized as a set, and allows updates with any
     * iterable.
     */
    interface Schema extends DataSchema {
      /**
       * The _id which uniquely identifies this Item document
       * @defaultValue `null`
       */
      _id: fields.DocumentIdField;

      /** The name of this Item */
      name: fields.StringField<{ required: true; blank: false; textSearch: true }>;

      /** An Item subtype which configures the system data model applied */
      type: fields.DocumentTypeField<typeof documents.BaseItem>;

      /**
       * An image file path which provides the artwork for this Item
       * @defaultValue `null`
       */
      img: fields.FilePathField<{
        categories: "IMAGE"[];
        initial: (data: unknown) => string;
      }>;

      /**
       * The system data object which is defined by the system template.json model
       * @defaultValue `{}`
       */
      system: fields.TypeDataField<typeof documents.BaseItem>;

      /**
       * A collection of ActiveEffect embedded Documents
       * @defaultValue `[]`
       */
      effects: fields.EmbeddedCollectionField<typeof documents.BaseActiveEffect, Item.Implementation>;

      /**
       * The _id of a Folder which contains this Item
       * @defaultValue `null`
       */
      folder: fields.ForeignDocumentField<typeof documents.BaseFolder>;

      /**
       * The numeric sort value which orders this Item relative to its siblings
       * @defaultValue `0`
       */
      sort: fields.IntegerSortField;

      /**
       * An object which configures ownership of this Item
       * @defaultValue see {@linkcode fields.DocumentOwnershipField}
       */
      ownership: fields.DocumentOwnershipField;

      /**
       * An object of optional key/value flags
       * @defaultValue `{}`
       */
      flags: fields.ObjectField.FlagsField<Name>;

      /**
       * An object of creation and access information
       * @defaultValue see {@linkcode fields.DocumentStatsField}
       */
      _stats: fields.DocumentStatsField;
    }

    namespace Database {
      /** Options passed along in Get operations for Items */
      interface Get extends foundry.abstract.types.DatabaseGetOperation<Item.Parent> {}

      /** Options passed along in Create operations for Items */
      interface Create<Temporary extends boolean | undefined = boolean | undefined>
        extends foundry.abstract.types.DatabaseCreateOperation<Item.CreateData, Item.Parent, Temporary> {}

      /** Options passed along in Delete operations for Items */
      interface Delete extends foundry.abstract.types.DatabaseDeleteOperation<Item.Parent> {}

      /** Options passed along in Update operations for Items */
      interface Update extends foundry.abstract.types.DatabaseUpdateOperation<Item.UpdateData, Item.Parent> {}

      /** Operation for {@linkcode Item.createDocuments} */
      interface CreateDocumentsOperation<Temporary extends boolean | undefined>
        extends Document.Database.CreateOperation<Item.Database.Create<Temporary>> {}

      /** Operation for {@linkcode Item.updateDocuments} */
      interface UpdateDocumentsOperation extends Document.Database.UpdateDocumentsOperation<Item.Database.Update> {}

      /** Operation for {@linkcode Item.deleteDocuments} */
      interface DeleteDocumentsOperation extends Document.Database.DeleteDocumentsOperation<Item.Database.Delete> {}

      /** Operation for {@linkcode Item.create} */
      interface CreateOperation<Temporary extends boolean | undefined>
        extends Document.Database.CreateOperation<Item.Database.Create<Temporary>> {}

      /** Operation for {@link Item.update | `Item#update`} */
      interface UpdateOperation extends Document.Database.UpdateOperation<Update> {}

      interface DeleteOperation extends Document.Database.DeleteOperation<Delete> {}

      /** Options for {@linkcode Item.get} */
      interface GetOptions extends Document.Database.GetOptions {}

      /** Options for {@link Item._preCreate | `Item#_preCreate`} */
      interface PreCreateOptions extends Document.Database.PreCreateOptions<Create> {}

      /** Options for {@link Item._onCreate | `Item#_onCreate`} */
      interface OnCreateOptions extends Document.Database.CreateOptions<Create> {}

      /** Operation for {@linkcode Item._preCreateOperation} */
      interface PreCreateOperation extends Document.Database.PreCreateOperationStatic<Item.Database.Create> {}

      /** Operation for {@link Item._onCreateOperation | `Item#_onCreateOperation`} */
      interface OnCreateOperation extends Item.Database.Create {}

      /** Options for {@link Item._preUpdate | `Item#_preUpdate`} */
      interface PreUpdateOptions extends Document.Database.PreUpdateOptions<Update> {}

      /** Options for {@link Item._onUpdate | `Item#_onUpdate`} */
      interface OnUpdateOptions extends Document.Database.UpdateOptions<Update> {}

      /** Operation for {@linkcode Item._preUpdateOperation} */
      interface PreUpdateOperation extends Item.Database.Update {}

      /** Operation for {@link Item._onUpdateOperation | `Item._preUpdateOperation`} */
      interface OnUpdateOperation extends Item.Database.Update {}

      /** Options for {@link Item._preDelete | `Item#_preDelete`} */
      interface PreDeleteOptions extends Document.Database.PreDeleteOperationInstance<Delete> {}

      /** Options for {@link Item._onDelete | `Item#_onDelete`} */
      interface OnDeleteOptions extends Document.Database.DeleteOptions<Delete> {}

      /** Options for {@link Item._preDeleteOperation | `Item#_preDeleteOperation`} */
      interface PreDeleteOperation extends Item.Database.Delete {}

      /** Options for {@link Item._onDeleteOperation | `Item#_onDeleteOperation`} */
      interface OnDeleteOperation extends Item.Database.Delete {}

      /** Context for {@linkcode Item._onDeleteOperation} */
      interface OnDeleteDocumentsContext extends Document.ModificationContext<Item.Parent> {}

      /** Context for {@linkcode Item._onCreateDocuments} */
      interface OnCreateDocumentsContext extends Document.ModificationContext<Item.Parent> {}

      /** Context for {@linkcode Item._onUpdateDocuments} */
      interface OnUpdateDocumentsContext extends Document.ModificationContext<Item.Parent> {}

      /**
       * Options for {@link Item._preCreateDescendantDocuments | `Item#_preCreateDescendantDocuments`}
       * and {@link Item._onCreateDescendantDocuments | `Item#_onCreateDescendantDocuments`}
       */
      interface CreateOptions extends Document.Database.CreateOptions<Item.Database.Create> {}

      /**
       * Options for {@link Item._preUpdateDescendantDocuments | `Item#_preUpdateDescendantDocuments`}
       * and {@link Item._onUpdateDescendantDocuments | `Item#_onUpdateDescendantDocuments`}
       */
      interface UpdateOptions extends Document.Database.UpdateOptions<Item.Database.Update> {}

      /**
       * Options for {@link Item._preDeleteDescendantDocuments | `Item#_preDeleteDescendantDocuments`}
       * and {@link Item._onDeleteDescendantDocuments | `Item#_onDeleteDescendantDocuments`}
       */
      interface DeleteOptions extends Document.Database.DeleteOptions<Item.Database.Delete> {}
    }

    /**
     * The flags that are available for this document in the form `{ [scope: string]: { [key: string]: unknown } }`.
     */
    interface Flags extends Document.ConfiguredFlagsForName<Name> {}

    namespace Flags {
      /**
       * The valid scopes for the flags on this document e.g. `"core"` or `"dnd5e"`.
       */
      type Scope = Document.FlagKeyOf<Flags>;

      /**
       * The valid keys for a certain scope for example if the scope is "core" then a valid key may be `"sheetLock"` or `"viewMode"`.
       */
      type Key<Scope extends Flags.Scope> = Document.FlagKeyOf<Document.FlagGetKey<Flags, Scope>>;

      /**
       * Gets the type of a particular flag given a `Scope` and a `Key`.
       */
      type Get<Scope extends Flags.Scope, Key extends Flags.Key<Scope>> = Document.GetFlag<Name, Scope, Key>;
    }

    type PreCreateDescendantDocumentsArgs = Document.PreCreateDescendantDocumentsArgs<
      Item.Stored,
      Item.DirectDescendant,
      Item.Metadata.Embedded
    >;

    type OnCreateDescendantDocumentsArgs = Document.OnCreateDescendantDocumentsArgs<
      Item.Stored,
      Item.DirectDescendant,
      Item.Metadata.Embedded
    >;

    type PreUpdateDescendantDocumentsArgs = Document.PreUpdateDescendantDocumentsArgs<
      Item.Stored,
      Item.DirectDescendant,
      Item.Metadata.Embedded
    >;

    type OnUpdateDescendantDocumentsArgs = Document.OnUpdateDescendantDocumentsArgs<
      Item.Stored,
      Item.DirectDescendant,
      Item.Metadata.Embedded
    >;

    type PreDeleteDescendantDocumentsArgs = Document.PreDeleteDescendantDocumentsArgs<
      Item.Stored,
      Item.DirectDescendant,
      Item.Metadata.Embedded
    >;

    type OnDeleteDescendantDocumentsArgs = Document.OnDeleteDescendantDocumentsArgs<
      Item.Stored,
      Item.DirectDescendant,
      Item.Metadata.Embedded
    >;

    /**
     * @deprecated Replaced with {@link Item.Database | `Item.DatabaseOperation`}
     */
    // eslint-disable-next-line @typescript-eslint/no-deprecated
    interface DatabaseOperations extends Document.Database.Operations<Item.Implementation> {}

    /**
     * @deprecated Replaced with {@linkcode Item.SubType}
     */
    type TypeNames = Item.SubType;

    /**
     * @deprecated Replaced with {@linkcode Item.CreateData}
     */
    interface ConstructorData extends Item.CreateData {}

    /**
     * @deprecated Replaced with {@link Item.implementation | `Item.ImplementationClass`}
     */
    type ConfiguredClass = ImplementationClass;

    /**
     * @deprecated Replaced with {@linkcode Item.Implementation}
     */
    type ConfiguredInstance = Implementation;
  }

  /**
   * The client-side Item document which extends the common BaseItem abstraction.
   * Each Item document contains ItemData which defines its data schema.
   *
   * @see {@linkcode Items}            The world-level collection of Item documents
   * @see {@linkcode ItemSheet}     The Item configuration application
   *
   * @param data    - Initial data provided to construct the Item document
   * @param context - The document context, see {@linkcode foundry.abstract.Document}
   */
  class Item<out SubType extends Item.SubType = Item.SubType> extends BaseItem.Internal.ClientDocument<SubType> {
    /**
     * @param data    - Initial data from which to construct the `Item`
     * @param context - Construction context options
     */
    constructor(...args: Item.ConstructorArgs);

    /**
     * A convenience alias of Item#parent which is more semantically intuitive
     */
    get actor(): this["parent"];

    /**
     * Provide a thumbnail image path used to represent this document.
     */
    get thumbnail(): this["img"];

    /**
     * A convenience alias of Item#isEmbedded which is preserves legacy support
     */
    get isOwned(): this["isEmbedded"];

    /**
     * Return an array of the Active Effect instances which originated from this Item.
     * The returned instances are the ActiveEffect instances which exist on the Item itself.
     */
    get transferredEffects(): ReturnType<this["effects"]["filter"]>;

    /**
     * Prepare a data object which defines the data schema used by dice roll commands against this Item
     * @remarks defaults to this.system, but provided as object for flexible overrides
     */
    getRollData(): AnyObject;

    // _preCreate, _onCreateDocuments and _onDeleteDocuments are all overridden but with no signature changes from BaseItem.

    /*
     * After this point these are not really overridden methods.
     * They are here because Foundry's documents are complex and have lots of edge cases.
     * There are DRY ways of representing this but this ends up being harder to understand
     * for end users extending these functions, especially for static methods. There are also a
     * number of methods that don't make sense to call directly on `Document` like `createDocuments`,
     * as there is no data that can safely construct every possible document. Finally keeping definitions
     * separate like this helps against circularities.
     */

    // ClientDocument overrides

    /**
     * @remarks To make it possible for narrowing one parameter to jointly narrow other parameters
     * this method must be overridden like so:
     * ```typescript
     * class SwadeItem extends Item {
     *   protected override _preCreateDescendantDocuments(...args: Item.PreCreateDescendantDocumentsArgs) {
     *     super._preCreateDescendantDocuments(...args);
     *
     *     const [parent, collection, data, options, userId] = args;
     *     if (collection === "effects") {
     *         options; // Will be narrowed.
     *     }
     *   }
     * }
     * ```
     */
    protected override _preCreateDescendantDocuments(...args: Item.PreCreateDescendantDocumentsArgs): void;

    /**
     * @remarks To make it possible for narrowing one parameter to jointly narrow other parameters
     * this method must be overridden like so:
     * ```typescript
     * class GurpsItem extends Item {
     *   protected override _onCreateDescendantDocuments(...args: Item.OnCreateDescendantDocumentsArgs) {
     *     super._onCreateDescendantDocuments(...args);
     *
     *     const [parent, collection, documents, data, options, userId] = args;
     *     if (collection === "effects") {
     *         options; // Will be narrowed.
     *     }
     *   }
     * }
     * ```
     */
    protected override _onCreateDescendantDocuments(...args: Item.OnCreateDescendantDocumentsArgs): void;

    /**
     * @remarks To make it possible for narrowing one parameter to jointly narrow other parameters
     * this method must be overridden like so:
     * ```typescript
     * class LancerItem extends Item {
     *   protected override _preUpdateDescendantDocuments(...args: Item.OnUpdateDescendantDocuments) {
     *     super._preUpdateDescendantDocuments(...args);
     *
     *     const [parent, collection, changes, options, userId] = args;
     *     if (collection === "tokens") {
     *         options; // Will be narrowed.
     *     }
     *   }
     * }
     * ```
     */
    protected override _preUpdateDescendantDocuments(...args: Item.PreUpdateDescendantDocumentsArgs): void;

    /**
     * @remarks To make it possible for narrowing one parameter to jointly narrow other parameters
     * this method must be overridden like so:
     * ```typescript
     * class Ptr2eItem extends Item {
     *   protected override _onUpdateDescendantDocuments(...args: Item.OnUpdateDescendantDocumentsArgs) {
     *     super._onUpdateDescendantDocuments(...args);
     *
     *     const [parent, collection, documents, changes, options, userId] = args;
     *     if (collection === "effects") {
     *         options; // Will be narrowed.
     *     }
     *   }
     * }
     * ```
     */
    protected override _onUpdateDescendantDocuments(...args: Item.OnUpdateDescendantDocumentsArgs): void;

    /**
     * @remarks To make it possible for narrowing one parameter to jointly narrow other parameters
     * this method must be overridden like so:
     * ```typescript
     * class KultItem extends Item {
     *   protected override _preDeleteDescendantDocuments(...args: Item.PreDeleteDescendantDocumentsArgs) {
     *     super._preDeleteDescendantDocuments(...args);
     *
     *     const [parent, collection, ids, options, userId] = args;
     *     if (collection === "effects") {
     *         options; // Will be narrowed.
     *     }
     *   }
     * }
     * ```
     */
    protected override _preDeleteDescendantDocuments(...args: Item.PreDeleteDescendantDocumentsArgs): void;

    /**
     * @remarks To make it possible for narrowing one parameter to jointly narrow other parameters
     * this method must be overridden like so:
     * ```typescript
     * class BladesItem extends Item {
     *   protected override _onDeleteDescendantDocuments(...args: Item.OnUpdateDescendantDocuments) {
     *     super._onDeleteDescendantDocuments(...args);
     *
     *     const [parent, collection, documents, ids, options, userId] = args;
     *     if (collection === "effects") {
     *         options; // Will be narrowed.
     *     }
     *   }
     * }
     * ```
     */
    protected override _onDeleteDescendantDocuments(...args: Item.OnDeleteDescendantDocumentsArgs): void;

    // context: not null (destructured)
    static override defaultName(context?: Document.DefaultNameContext<"Item", Item.Parent>): string;

    // data: not null (parameter default only), context: not null (destructured)
    static override createDialog(
      data?: Document.CreateDialogData<Item.CreateData>,
      context?: Document.CreateDialogContext<"Item", Item.Parent>,
    ): Promise<Item.Stored | null | undefined>;

    // options: not null (parameter default only)
    static override fromDropData(
      data: Document.DropData<Item.Implementation>,
      options?: AnyObject,
    ): Promise<Item.Implementation | undefined>;

    static override fromImport(
      source: Item.Source,
      context?: Document.FromImportContext<Item.Parent> | null,
    ): Promise<Item.Implementation>;

    override _onClickDocumentLink(event: MouseEvent): ClientDocument.OnClickDocumentLinkReturn;
  }
}<|MERGE_RESOLUTION|>--- conflicted
+++ resolved
@@ -1,20 +1,11 @@
-<<<<<<< HEAD
 import type { ConfiguredItem } from "fvtt-types/configuration";
 import type { documents } from "#client-esm/client.d.mts";
 import type Document from "#common/abstract/document.d.mts";
 import type { DataSchema } from "#common/data/fields.d.mts";
-import type { AnyObject, Merge } from "fvtt-types/utils";
+import type { AnyObject, Merge } from "#utils";
 import type BaseItem from "#common/documents/item.mjs";
 
 import fields = foundry.data.fields;
-=======
-import type { ConfiguredItem } from "../../../../configuration/index.d.mts";
-import type { documents } from "../../../client-esm/client.d.mts";
-import type Document from "../../../common/abstract/document.d.mts";
-import type { fields } from "../../../common/data/module.d.mts";
-import type { DataSchema } from "../../../common/data/fields.d.mts";
-import type { AnyObject, Merge } from "#utils";
->>>>>>> 241f1ea3
 
 declare global {
   namespace Item {
