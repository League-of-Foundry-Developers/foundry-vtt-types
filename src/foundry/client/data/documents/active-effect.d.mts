--- conflicted
+++ resolved
@@ -1,14 +1,4 @@
-<<<<<<< HEAD
 import type { ConfiguredActiveEffect } from "fvtt-types/configuration";
-import type { AnyObject, InterfaceToObject, Merge } from "fvtt-types/utils";
-import type { DataModel } from "#common/abstract/data.d.mts";
-import type Document from "#common/abstract/document.d.mts";
-import type { DataField, DataSchema } from "#common/data/fields.d.mts";
-import type BaseActiveEffect from "#common/documents/active-effect.d.mts";
-
-import fields = foundry.data.fields;
-=======
-import type { ConfiguredActiveEffect } from "../../../../configuration/index.d.mts";
 import type {
   AnyMutableObject,
   AnyObject,
@@ -18,12 +8,12 @@
   Merge,
   RequiredProps,
 } from "#utils";
-import type { DataModel } from "../../../common/abstract/data.d.mts";
-import type Document from "../../../common/abstract/document.d.mts";
-import type { DataField, DataSchema } from "../../../common/data/fields.d.mts";
-import type { fields } from "../../../common/data/module.d.mts";
-import type BaseActiveEffect from "../../../common/documents/active-effect.d.mts";
->>>>>>> 241f1ea3
+import type { DataModel } from "#common/abstract/data.d.mts";
+import type Document from "#common/abstract/document.d.mts";
+import type { DataField, DataSchema } from "#common/data/fields.d.mts";
+import type BaseActiveEffect from "#common/documents/active-effect.d.mts";
+
+import fields = foundry.data.fields;
 
 declare global {
   namespace ActiveEffect {
