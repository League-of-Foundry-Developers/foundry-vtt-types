import type { ConfiguredDocumentClassForName, DocumentType } from "../../../../types/helperTypes.d.mts";
import type { DeepPartial, InexactPartial } from "../../../../types/utils.d.mts";
<<<<<<< HEAD
import type { DocumentDatabaseOperations, DocumentOnUpdateOptions } from "../../../common/abstract/document.d.mts";
import type { SchemaField } from "../../../common/data/fields.d.mts";
=======
import type Document from "../../../common/abstract/document.d.mts";
import type { DocumentModificationOptions } from "../../../common/abstract/document.d.mts";
>>>>>>> ef5f129e

declare global {
  namespace TokenDocument {
    type ConfiguredClass = ConfiguredDocumentClassForName<"Token">;
    type ConfiguredInstance = InstanceType<ConfiguredClass>;

    /* eslint-disable @typescript-eslint/no-empty-object-type */
    export interface DatabaseOperations
      extends DocumentDatabaseOperations<
        TokenDocument,
        {},
        {
          previousActorId: string | null;
          animate: boolean;
          _priorRegions: Record<string, string[]>;
          _priorPosition: Record<string, { x: number; y: number; elevation: number }>;
          teleport: boolean;
          forced: boolean;
        },
        {}
      > {}
    /* eslint-enable @typescript-eslint/no-empty-object-type */
  }

  /**
   * The client-side Token document which extends the common BaseToken model.
   *
   * @see {@link Scene}               The Scene document type which contains Token embedded documents
   * @see {@link TokenConfig}      The Token configuration application
   */
  class TokenDocument extends CanvasDocumentMixin(foundry.documents.BaseToken) {
    /**
     * A singleton collection which holds a reference to the synthetic token actor by its base actor's ID.
     */
    actors(): Collection<Actor.ConfiguredInstance>;

    /**
     * A lazily evaluated reference to the Actor this Token modifies.
     * If actorLink is true, then the document is the primary Actor document.
     * Otherwise the Actor document is a synthetic (ephemeral) document constructed using the Token's ActorDelta.
     */
    get actor(): Actor.ConfiguredInstance | null;

    /**
     * A reference to the base, World-level Actor this token represents.
     */
    get baseActor(): Actor | undefined;

    /**
     * An indicator for whether or not the current User has full control over this Token document.
     */
    get isOwner(): boolean;

    /**
     * A convenient reference for whether this TokenDocument is linked to the Actor it represents, or is a synthetic copy
     */
    get isLinked(): boolean;

    /**
     * Does this TokenDocument have the SECRET disposition and is the current user lacking the necessary permissions
     * that would reveal this secret?
     */
    get isSecret(): boolean;

    /**
     * Return a reference to a Combatant that represents this Token, if one is present in the current encounter.
     */
    get combatant(): Combatant.ConfiguredInstance | null;

    /**
     * An indicator for whether or not this Token is currently involved in the active combat encounter.
     */
    get inCombat(): boolean;

    /**
     * The Regions this Token is currently in.
     * @privateRemarks TODO: Change Set<any> to Set<RegionDocuments> when RegionDocuments are implemented
     */
    regions: Set<any> | null;

    // TODO: Same as `DataModel._initialize`
    protected override _initialize(options?: any): void;

    override prepareBaseData(): void;

    override prepareEmbeddedDocuments(): void;

    override prepareDerivedData(): void;

    /**
     * Infer the subject texture path to use for a token ring.
     */
    protected _inferRingSubjectTexture(): string;

    /**
     * Prepare detection modes which are available to the Token.
     * Ensure that every Token has the basic sight detection mode configured.
     */
    protected _prepareDetectionModes(): void;

    /**
     * A helper method to retrieve the underlying data behind one of the Token's attribute bars
     * @param barName     - The named bar to retrieve the attribute for
     * @returns The attribute displayed on the Token bar, if any
     */
    getBarAttribute(
      barName: string,
      options?: InexactPartial<{
        /**
         * An alternative attribute path to get instead of the default one
         */
        alternative: string;
      }>,
    ): SingleAttributeBar | ObjectAttributeBar | null;

    /**
     * Test whether a Token has a specific status effect.
     * @param statusId - The status effect ID as defined in CONFIG.statusEffects
     * @returns Does the Actor of the Token have this status effect?
     */
    hasStatusEffect(statusId: string): boolean;

    /**
     * Add or remove this Token from a Combat encounter.
     * @param options - Additional options passed to TokenDocument.createCombatants or
     *                  TokenDocument.deleteCombatants
     *                  Default: `{}`
     *  @returns Is this Token now an active Combatant?
     */
    toggleCombatant({
      active,
      ...options
    }?: InexactPartial<
      CreateCombatantOptions & {
        /**
         * Require this token to be an active Combatant or to be removed.
         * Otherwise, the current combat state of the Token is toggled.
         */
        active: boolean;
      }
    >): Promise<boolean>;

    /**
     * Create or remove Combatants for an array of provided Token objects.
     * @param tokens  - The tokens which should be added to the Combat
     * @param options - Options which modify the toggle operation
     *                  Default: `{}`
     * @returns An array of created Combatant documents
     */
    static createCombatants(tokens: TokenDocument[], options?: CreateCombatantOptions): Promise<Combatant[]>;

    /**
     * Remove Combatants for the array of provided Tokens.
     * @param tokens  - The tokens which should removed from the Combat
     * @param options - Options which modify the operation
     *                  Default: `{}`
     * @returns An array of deleted Combatant documents
     */
    static deleteCombatants(tokens: TokenDocument[], options?: CreateCombatantOptions): Promise<Combatant[]>;

    /**
     * Convenience method to change a token vision mode.
     * @param visionMode - The vision mode to apply to this token.
     * @param defaults   - If the vision mode should be updated with its defaults.
     *                     Default = `true`
     */
    updateVisionMode(
      visionMode: typeof CONFIG.Canvas.visionModes,
      defaults?: boolean,
    ): Promise<ReturnType<this["update"]>>;

    override getEmbeddedCollection<DocType extends DocumentType>(
      embeddedName: DocType,
    ): Collection<InstanceType<ConfiguredDocumentClassForName<DocType>>>;

    /**
     * @privateRemarks _onCreate, _preUpdate, _onUpdate, _onDelete, preCreateOperation, _preUpdateOperation, _onCreateOperation,
     * _onUpdateOperation, _onDeleteOperation, _preCreateDescendantDocuments, _preUpdateDescendantDocuments, _preDeleteDescendantDocuments,
     * _onUpdateDescendantDocuments, and _onDeleteDescendantDocuments are all overridden but with no signature changes.
     * For type simplicity they are left off. These methods historically have been the source of a large amount of computation from tsc.
     */

    /**
     * Is to Token document updated such that the Regions the Token is contained in may change?
     * Called as part of the preUpdate workflow.
     * @param changes - The changes.
     * @returns Could this Token update change Region containment?
     */

    protected _couldRegionsChange(
      changes: SchemaField.InnerAssignmentType<foundry.documents.BaseToken.Schema>,
    ): boolean;

    /**
     * When the base Actor for a TokenDocument changes, we may need to update its Actor instance
     */
    protected _onUpdateBaseActor(
      update?: DeepPartial<Actor.ConfiguredInstance["_source"]>,
<<<<<<< HEAD
      options?: DocumentOnUpdateOptions<"Actor">,
=======
      options?: Document.ModificationContext<Document.Any | null>,
>>>>>>> ef5f129e
    ): void;

    /**
     * Whenever the token's actor delta changes, or the base actor changes, perform associated refreshes.
     * @param update  - The update delta.
     * @param options - The options provided to the update.
     */
    protected _onRelatedUpdate(
      update?: DeepPartial<Actor.ConfiguredInstance["_source"]>,
<<<<<<< HEAD
      /** @privateRemarks foundry calls this field operation
       * but it's being passed options (and then ignores them)
       */
      operation?: DocumentOnUpdateOptions<"Actor">,
=======
      options?: Document.ModificationContext<Document.Any | null>,
>>>>>>> ef5f129e
    ): void;

    /**
     * Get an Array of attribute choices which could be tracked for Actors in the Combat Tracker
     * @param _path - (default: `[]`)
     */
    // TODO: There's some very complex handling for non-datamodel Actor system implementations if we want
    static getTrackedAttributes(
      data?: Actor.ConfiguredInstance["system"],
      _path?: string[],
    ): TrackedAttributesDescription;

    /**
     * Retrieve an Array of attribute choices from a plain object.
     * @param schema - The schema to explore for attributes.
     */
    protected static _getTrackedAttributesFromObject(data: object, _path?: string[]): TrackedAttributesDescription;

    /**
     * Retrieve an Array of attribute choices from a SchemaField.
     * @param schema - The schema to explore for attributes.
     */
    protected static _getTrackedAttributesFromSchema(
      schema: foundry.data.fields.SchemaField.Any,
      _path?: string[],
    ): TrackedAttributesDescription;

    /**
     * Retrieve any configured attributes for a given Actor type.
     * @param type - The Actor type.
     */
    static _getConfiguredTrackedAttributes(type: string): TrackedAttributesDescription | void;

    /**
     * Inspect the Actor data model and identify the set of attributes which could be used for a Token Bar
     * @param attributes - The tracked attributes which can be chosen from
     * @returns A nested object of attribute choices to display
     */
    static getTrackedAttributeChoices(attributes?: TrackedAttributesDescription): Record<string, string[]>;

    /**
     * @deprecated since v11
     * @remarks `"TokenDocument#getActor has been deprecated. Please use the`
     * `TokenDocument#actor getter to retrieve the Actor instance that the TokenDocument represents, or use`
     * `TokenDocument#delta#apply to generate a new synthetic Actor instance."`
     */
    getActor(): Actor.ConfiguredInstance;

    /**
     * @deprecated since v11
     */
    get actorData(): this["delta"]["_source"];

    /**
     * @deprecated since v11
     */
    set actorData(actorData: this["delta"]["_source"]);

    /**
     * A helper function to toggle a status effect which includes an Active Effect template
     * @param effectData - The Active Effect data, including statusId
     * @param options    - Options to configure application of the Active Effect
     *                     (default: `{}`)
     * @returns Whether the Active Effect is now on or off
     * @deprecated since v12
     * @remarks `TokenDocument#toggleActiveEffect is deprecated in favor of Actor#toggleStatusEffect"`
     */
    toggleActiveEffect(
      effectData: StatusEffect,
      options?: InexactPartial<ToggleActiveEffectOptions> | undefined,
    ): Promise<boolean>;
  }

  // The getBarAttribute monkeypatch is simply inside the data model definition at `src\foundry\common\data\data.d.mts`

  interface TrackedAttributesDescription {
    /** A list of property path arrays to attributes with both a value and a max property. */
    bar: string[][];
    /** A list of property path arrays to attributes that have only a value property. */
    value: string[][];
  }

  interface CreateCombatantOptions {
    /**
     * A specific Combat instance which should be modified. If undefined,
     * the current active combat will be modified if one exists. Otherwise, a new
     * Combat encounter will be created if the requesting user is a Gamemaster.
     */
    combat?: Combat | undefined;
  }
}

interface SingleAttributeBar {
  type: "value";
  attribute: string;
  value: number;
  editable: boolean;
}

interface ObjectAttributeBar {
  type: "bar";
  attribute: string;
  value: number;
  max: number;
  editable: boolean;
}

interface ToggleActiveEffectOptions {
  /**
   * Should the Active Effect icon be displayed as an overlay on the token?
   * @defaultValue `false`
   */
  overlay: boolean;

  /** Force a certain active state for the effect. */
  active: boolean;
}

export type StatusEffect = foundry.documents.BaseActiveEffect.ConstructorData & { id: string };<|MERGE_RESOLUTION|>--- conflicted
+++ resolved
@@ -1,12 +1,7 @@
 import type { ConfiguredDocumentClassForName, DocumentType } from "../../../../types/helperTypes.d.mts";
 import type { DeepPartial, InexactPartial } from "../../../../types/utils.d.mts";
-<<<<<<< HEAD
 import type { DocumentDatabaseOperations, DocumentOnUpdateOptions } from "../../../common/abstract/document.d.mts";
 import type { SchemaField } from "../../../common/data/fields.d.mts";
-=======
-import type Document from "../../../common/abstract/document.d.mts";
-import type { DocumentModificationOptions } from "../../../common/abstract/document.d.mts";
->>>>>>> ef5f129e
 
 declare global {
   namespace TokenDocument {
@@ -205,11 +200,7 @@
      */
     protected _onUpdateBaseActor(
       update?: DeepPartial<Actor.ConfiguredInstance["_source"]>,
-<<<<<<< HEAD
       options?: DocumentOnUpdateOptions<"Actor">,
-=======
-      options?: Document.ModificationContext<Document.Any | null>,
->>>>>>> ef5f129e
     ): void;
 
     /**
@@ -219,14 +210,10 @@
      */
     protected _onRelatedUpdate(
       update?: DeepPartial<Actor.ConfiguredInstance["_source"]>,
-<<<<<<< HEAD
       /** @privateRemarks foundry calls this field operation
        * but it's being passed options (and then ignores them)
        */
       operation?: DocumentOnUpdateOptions<"Actor">,
-=======
-      options?: Document.ModificationContext<Document.Any | null>,
->>>>>>> ef5f129e
     ): void;
 
     /**
