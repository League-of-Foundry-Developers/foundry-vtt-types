<<<<<<< HEAD
import type { ConfiguredDocumentClass } from "../../../../types/documentConfiguration.d.mts";
import type { AnyObject, FixedInstanceType, InexactPartial } from "fvtt-types/utils";
=======
import type { InexactPartial, NullishProps } from "fvtt-types/utils";
>>>>>>> c4aefa54
import type Document from "../../../common/abstract/document.d.mts";
import type { DataSchema } from "../../../common/data/fields.d.mts";
import type { fields } from "../../../common/data/module.d.mts";
import type { BaseActor } from "../../../common/documents/_module.d.mts";

declare global {
  namespace User {
    /**
     * The document's name.
     */
    type Name = "User";

    /**
     * The arguments to construct the document.
     */
    type ConstructorArgs = Document.ConstructorParameters<CreateData, Parent>;

    /**
     * The documents embedded within User.
     */
    type Hierarchy = Readonly<Document.HierarchyOf<Schema>>;

    /**
     * The implementation of the User document instance configured through `CONFIG.User.documentClass` in Foundry and
     * {@link DocumentClassConfig | `DocumentClassConfig`} or {@link ConfiguredUser | `fvtt-types/configuration/ConfiguredUser`} in fvtt-types.
     */
    type Implementation = Document.ImplementationFor<"User">;

    /**
     * The implementation of the User document configured through `CONFIG.User.documentClass` in Foundry and
     * {@link DocumentClassConfig | `DocumentClassConfig`} in fvtt-types.
     */
    type ImplementationClass = Document.ImplementationClassFor<"User">;

    /**
     * A document's metadata is special information about the document ranging anywhere from its name,
     * whether it's indexed, or to the permissions a user has over it.
     */
    interface Metadata extends Document.MetadataFor<"User"> {}

    /**
     * A document's parent is something that can contain it.
     * For example an `Item` can be contained by an `Actor` which makes `Actor` one of its possible parents.
     */
    type Parent = null;

    /**
     * A document's descendants are any child documents, grandchild documents, etc.
     * This is a union of all instances, or never if the document doesn't have any descendants.
     */
    type Descendants = never;

    /**
     * A document's descendants are any child documents, grandchild documents, etc.
     * This is a union of all classes, or never if the document doesn't have any descendants.
     */
    type DescendantClasses = never;

    /**
     * Types of CompendiumCollection this document might be contained in.
     * Note that `this.pack` will always return a string; this is the type for `game.packs.get(this.pack)`
     */
    type Pack = never;

    /**
     * An embedded document is a document contained in another.
     * For example an `Item` can be contained by an `Actor` which means `Item` can be embedded in `Actor`.
     *
     * If this is `never` it is because there are no embeddable documents (or there's a bug!).
     */
    type Embedded = Document.ImplementationFor<EmbeddedName>;

    /**
     * An embedded document is a document contained in another.
     * For example an `Item` can be contained by an `Actor` which means `Item` can be embedded in `Actor`.
     *
     * If this is `never` it is because there are no embeddable documents (or there's a bug!).
     */
    type EmbeddedName = Document.EmbeddableNamesFor<Metadata>;

    type CollectionNameOf<CollectionName extends EmbeddedName> = CollectionName extends keyof Metadata["embedded"]
      ? Metadata["embedded"][CollectionName]
      : CollectionName;

    type EmbeddedCollectionName = Document.CollectionNamesFor<Metadata>;

    /**
     * The name of the world or embedded collection this document can find itself in.
     * For example an `Item` is always going to be inside a collection with a key of `items`.
     * This is a fixed string per document type and is primarily useful for {@link ClientDocumentMixin | `Descendant Document Events`}.
     */
    type ParentCollectionName = Metadata["collection"];

    /**
     * An instance of `User` that comes from the database.
     */
    interface Stored extends Document.Stored<User.Implementation> {}

    /**
     * The data put in {@link DataModel._source | `DataModel._source`}. This data is what was
     * persisted to the database and therefore it must be valid JSON.
     *
     * For example a {@link fields.SetField | `SetField`} is persisted to the database as an array
     * but initialized as a {@link Set | `Set`}.
     *
     * Both `Source` and `PersistedData` are equivalent.
     */
    interface Source extends PersistedData {}

    /**
     * The data put in {@link User._source | `User._source`}. This data is what was
     * persisted to the database and therefore it must be valid JSON.
     *
     * Both `Source` and `PersistedData` are equivalent.
     */
    interface PersistedData extends fields.SchemaField.PersistedData<Schema> {}

    /**
     * The data necessary to create a document. Used in places like {@link User.create | `User.create`}
     * and {@link User | `new User(...)`}.
     *
     * For example a {@link fields.SetField | `SetField`} can accept any {@link Iterable | `Iterable`}
     * with the right values. This means you can pass a `Set` instance, an array of values,
     * a generator, or any other iterable.
     */
    interface CreateData extends fields.SchemaField.CreateData<Schema> {}

    /**
     * The data after a {@link Document | `Document`} has been initialized, for example
     * {@link User.name | `User#name`}.
     *
     * This is data transformed from {@link User.Source | `User.Source`} and turned into more
     * convenient runtime data structures. For example a {@link fields.SetField | `SetField`} is
     * persisted to the database as an array of values but at runtime it is a `Set` instance.
     */
    interface InitializedData extends fields.SchemaField.InitializedData<Schema> {}

    /**
     * The data used to update a document, for example {@link User.update | `User#update`}.
     * It is a distinct type from {@link User.CreateData | `DeepPartial<User.CreateData>`} because
     * it has different rules for `null` and `undefined`.
     */
    interface UpdateData extends fields.SchemaField.UpdateData<Schema> {}

    /**
     * The schema for {@link User | `User`}. This is the source of truth for how an User document
     * must be structured.
     *
     * Foundry uses this schema to validate the structure of the {@link User | `User`}. For example
     * a {@link fields.StringField | `StringField`} will enforce that the value is a string. More
     * complex fields like {@link fields.SetField | `SetField`} goes through various conversions
     * starting as an array in the database, initialized as a set, and allows updates with any
     * iterable.
     */
    interface Schema extends DataSchema {
      /**
       * The _id which uniquely identifies this User document.
       * @defaultValue `null`
       */
      _id: fields.DocumentIdField;

      /**
       * The user's name.
       */
      name: fields.StringField<{ required: true; blank: false; textSearch: true }, string>;

      /**
       * The user's role, see CONST.USER_ROLES.
       * @defaultValue `CONST.USER_ROLES.PLAYER`
       */
      role: fields.NumberField<
        {
          required: true;
          choices: CONST.USER_ROLES[];
          initial: typeof CONST.USER_ROLES.PLAYER;
          readonly: true;
        },
        CONST.USER_ROLES | null | undefined,
        CONST.USER_ROLES,
        CONST.USER_ROLES
      >;

      /**
       * The user's password. Available only on the Server side for security.
       * @defaultValue `""`
       */
      password: fields.StringField<{ required: true; blank: true }>;

      /**
       * The user's password salt. Available only on the Server side for security.
       * @defaultValue `""`
       */
      passwordSalt: fields.StringField;

      /**
       * The user's avatar image.
       * @defaultValue `null`
       */
      avatar: fields.FilePathField<{ categories: "IMAGE"[] }>;

      /**
       * A linked Actor document that is this user's impersonated character.
       * @defaultValue `null`
       */
      character: fields.ForeignDocumentField<typeof BaseActor>;

      /**
       * A color to represent this user.
       * @defaultValue a randomly chosen color string
       */
      color: fields.ColorField<{ required: true; nullable: false; initial: () => string }>;

      /**
       *
       */
      pronouns: fields.StringField<{ required: true }>;

      /**
       * A mapping of hotbar slot number to Macro id for the user.
       * @defaultValue `{}`
       */
      hotbar: fields.ObjectField<
        {
          required: true;
          validate: (bar: AnyObject) => boolean;
          validationError: "must be a mapping of slots to macro identifiers";
        },
        Record<number, string>,
        Record<number, string>,
        Record<number, string>
      >;

      /**
       * The user's individual permission configuration, see CONST.USER_PERMISSIONS.
       * @defaultValue `{}`
       */
      permissions: fields.ObjectField<
        {
          required: true;
          validate: (perms: AnyObject) => boolean;
          validationError: "must be a mapping of permission names to booleans";
        },
        InexactPartial<Permissions> | null | undefined,
        InexactPartial<Permissions>,
        InexactPartial<Permissions>
      >;

      /**
       * An object of optional key/value flags.
       * @defaultValue `{}`
       */
      flags: fields.ObjectField.FlagsField<"User">;

      /**
       * An object of creation and access information
       * @defaultValue see {@link fields.DocumentStatsField | `fields.DocumentStatsField`}
       */
      _stats: fields.DocumentStatsField;
    }

    namespace Database {
      /** Options passed along in Get operations for Users */
      interface Get extends foundry.abstract.types.DatabaseGetOperation<User.Parent> {}

      /** Options passed along in Create operations for Users */
      interface Create<Temporary extends boolean | undefined = boolean | undefined>
        extends foundry.abstract.types.DatabaseCreateOperation<User.CreateData, User.Parent, Temporary> {}

      /** Options passed along in Delete operations for Users */
      interface Delete extends foundry.abstract.types.DatabaseDeleteOperation<User.Parent> {}

      /** Options passed along in Update operations for Users */
      interface Update extends foundry.abstract.types.DatabaseUpdateOperation<User.UpdateData, User.Parent> {}

      /** Operation for {@link User.createDocuments | `User.createDocuments`} */
      interface CreateDocumentsOperation<Temporary extends boolean | undefined>
        extends Document.Database.CreateOperation<User.Database.Create<Temporary>> {}

      /** Operation for {@link User.updateDocuments | `User.updateDocuments`} */
      interface UpdateDocumentsOperation extends Document.Database.UpdateDocumentsOperation<User.Database.Update> {}

      /** Operation for {@link User.deleteDocuments | `User.deleteDocuments`} */
      interface DeleteDocumentsOperation extends Document.Database.DeleteDocumentsOperation<User.Database.Delete> {}

      /** Operation for {@link User.create | `User.create`} */
      interface CreateOperation<Temporary extends boolean | undefined>
        extends Document.Database.CreateOperation<User.Database.Create<Temporary>> {}

      /** Operation for {@link User.update | `User#update`} */
      interface UpdateOperation extends Document.Database.UpdateOperation<Update> {}

      interface DeleteOperation extends Document.Database.DeleteOperation<Delete> {}

      /** Options for {@link User.get | `User.get`} */
      interface GetOptions extends Document.Database.GetOptions {}

      /** Options for {@link User._preCreate | `User#_preCreate`} */
      interface PreCreateOptions extends Document.Database.PreCreateOptions<Create> {}

      /** Options for {@link User._onCreate | `User#_onCreate`} */
      interface OnCreateOptions extends Document.Database.CreateOptions<Create> {}

      /** Operation for {@link User._preCreateOperation | `User._preCreateOperation`} */
      interface PreCreateOperation extends Document.Database.PreCreateOperationStatic<User.Database.Create> {}

      /** Operation for {@link User._onCreateOperation | `User#_onCreateOperation`} */
      interface OnCreateOperation extends User.Database.Create {}

      /** Options for {@link User._preUpdate | `User#_preUpdate`} */
      interface PreUpdateOptions extends Document.Database.PreUpdateOptions<Update> {}

      /** Options for {@link User._onUpdate | `User#_onUpdate`} */
      interface OnUpdateOptions extends Document.Database.UpdateOptions<Update> {}

      /** Operation for {@link User._preUpdateOperation | `User._preUpdateOperation`} */
      interface PreUpdateOperation extends User.Database.Update {}

      /** Operation for {@link User._onUpdateOperation | `User._preUpdateOperation`} */
      interface OnUpdateOperation extends User.Database.Update {}

      /** Options for {@link User._preDelete | `User#_preDelete`} */
      interface PreDeleteOptions extends Document.Database.PreDeleteOperationInstance<Delete> {}

      /** Options for {@link User._onDelete | `User#_onDelete`} */
      interface OnDeleteOptions extends Document.Database.DeleteOptions<Delete> {}

      /** Options for {@link User._preDeleteOperation | `User#_preDeleteOperation`} */
      interface PreDeleteOperation extends User.Database.Delete {}

      /** Options for {@link User._onDeleteOperation | `User#_onDeleteOperation`} */
      interface OnDeleteOperation extends User.Database.Delete {}

      /** Context for {@link User._onDeleteOperation | `User._onDeleteOperation`} */
      interface OnDeleteDocumentsContext extends Document.ModificationContext<User.Parent> {}

      /** Context for {@link User._onCreateDocuments | `User._onCreateDocuments`} */
      interface OnCreateDocumentsContext extends Document.ModificationContext<User.Parent> {}

      /** Context for {@link User._onUpdateDocuments | `User._onUpdateDocuments`} */
      interface OnUpdateDocumentsContext extends Document.ModificationContext<User.Parent> {}

      /**
       * Options for {@link User._preCreateDescendantDocuments | `User#_preCreateDescendantDocuments`}
       * and {@link User._onCreateDescendantDocuments | `User#_onCreateDescendantDocuments`}
       */
      interface CreateOptions extends Document.Database.CreateOptions<User.Database.Create> {}

      /**
       * Options for {@link User._preUpdateDescendantDocuments | `User#_preUpdateDescendantDocuments`}
       * and {@link User._onUpdateDescendantDocuments | `User#_onUpdateDescendantDocuments`}
       */
      interface UpdateOptions extends Document.Database.UpdateOptions<User.Database.Update> {}

      /**
       * Options for {@link User._preDeleteDescendantDocuments | `User#_preDeleteDescendantDocuments`}
       * and {@link User._onDeleteDescendantDocuments | `User#_onDeleteDescendantDocuments`}
       */
      interface DeleteOptions extends Document.Database.DeleteOptions<User.Database.Delete> {}
    }

    interface Flags extends Document.ConfiguredFlagsForName<"User"> {}

    namespace Flags {
      type Scope = Document.FlagKeyOf<Flags>;
      type Key<Scope extends Flags.Scope> = Document.FlagKeyOf<Document.FlagGetKey<Flags, Scope>>;
      type Get<Scope extends Flags.Scope, Key extends Flags.Key<Scope>> = Document.GetFlag<"User", Scope, Key>;
    }

    // Note(LukeAbby): This namespace exists to break cycles because of extensive usage of `User` in
    // the `Document` class itself.
    namespace Internal {
      type ImplementationClass = ConfiguredDocumentClass["User"];
      type Implementation = FixedInstanceType<ConfiguredDocumentClass["User"]>;
    }

    /** @internal */
    type _PingData = InexactPartial<{
      /**
       * The zoom level at which the ping was made.
       * @defaultValue `1`
       * @remarks Can't be `null` because it only has a parameter default and is eventually used as a divisor in `Canvas#_constrainView`
       */
      zoom: number;
    }> &
      NullishProps<{
        /**
         * Pulls all connected clients' views to the pinged co-ordinates.
         */
        pull: boolean;

        /**
         * The ping style, see CONFIG.Canvas.pings.
         * @defaultValue `"pulse"`
         * @remarks Overriden with `"arrow"` if the position of the ping is outside the viewport
         *
         * Overridden with `CONFIG.Canvas.pings.types.PULL` (`"chevron"` by default) if photosensitive mode is enabled and the ping is within the viewport
         */
        style: Ping.ConfiguredStyles;
      }>;

    /** @privateRemarks Only consumed by {@link ControlsLayer#handlePing} */
    interface PingData extends _PingData {
      /**
       * The ID of the scene that was pinged.
       */
      scene: string;
    }

    interface ActivityData {
      /** The ID of the scene that the user is viewing. */
      sceneId: string | null;

      /** The position of the user's cursor. */
      cursor: PIXI.IPointData | null;

      /** The state of the user's ruler, if they are currently using one. */
      ruler: Ruler.MeasurementData | null;

      /** The IDs of the tokens the user has targeted in the currently viewed */
      targets: string[];

      /** Whether the user has an open WS connection to the server or not. */
      active: boolean;

      /** Is the user emitting a ping at the cursor coordinates? */
      ping: PingData;

      /** The state of the user's AV settings. */
      av: AVSettings.Data;
    }

    /**
     * @deprecated {@link User.Database | `User.DatabaseOperation`}
     */
    // eslint-disable-next-line @typescript-eslint/no-deprecated
    interface DatabaseOperations extends Document.Database.Operations<User> {}

    /**
     * @deprecated {@link User.CreateData | `User.CreateData`}
     */
    interface ConstructorData extends User.CreateData {}

    /**
     * @deprecated {@link User.implementation | `User.ImplementationClass`}
     */
    type ConfiguredClass = ImplementationClass;

    /**
     * @deprecated {@link User.Implementation | `User.Implementation`}
     */
    type ConfiguredInstance = Implementation;
  }

  /**
   * The client-side User document which extends the common BaseUser model.
   * Each User document contains UserData which defines its data schema.
   *
   * @see {@link Users | `Users`}             The world-level collection of User documents
   * @see {@link UserConfig | `UserConfig`}     The User configuration application
   */
  class User extends ClientDocumentMixin(foundry.documents.BaseUser) {
    /**
     * @param data    - Initial data from which to construct the `User`
     * @param context - Construction context options
     *
     * @deprecated Constructing `User` directly is not advised. While `new User(...)` would create a
     * temporary document it would not respect a system's subclass of `User`, if any.
     *
     * You should use {@link User.implementation | `new User.implementation(...)`} instead which
     * will give you a system specific implementation of `User`.
     */
    constructor(...args: User.ConstructorArgs);

    /**
     * Track whether the user is currently active in the game
     * @defaultValue `false`
     */
    active: boolean;

    /**
     * Track references to the current set of Tokens which are targeted by the User
     */
    targets: UserTargets;

    /**
     * Track the ID of the Scene that is currently being viewed by the User
     * @defaultValue `null`
     */
    viewedScene: string | null;

    /**
     * A flag for whether the current User is a Trusted Player
     */
    get isTrusted(): boolean;

    /**
     * A flag for whether this User is the connected client
     */
    get isSelf(): boolean;

    override prepareDerivedData(): void;

    /**
     * Assign a Macro to a numbered hotbar slot between 1 and 50
     * @param macro    - The Macro document to assign
     * @param slot     - A specific numbered hotbar slot to fill
     * @param fromSlot - An optional origin slot from which the Macro is being shifted
     * @returns A Promise which resolves once the User update is complete
     */
    assignHotbarMacro(
      macro: Macro.Implementation | null,
      slot: string | number,
      { fromSlot }?: InexactPartial<{ fromSlot: number }>,
    ): Promise<this>;

    /**
     * Assign a specific boolean permission to this user.
     * Modifies the user permissions to grant or restrict access to a feature.
     *
     * @param permission - The permission name from USER_PERMISSIONS
     * @param allowed    - Whether to allow or restrict the permission
     */
    assignPermission(permission: keyof typeof CONST.USER_PERMISSIONS, allowed: boolean): Promise<this>;

    /**
     * Submit User activity data to the server for broadcast to other players.
     * This type of data is transient, persisting only for the duration of the session and not saved to any database.
     * Activity data uses a volatile event to prevent unnecessary buffering if the client temporarily loses connection.
     * @param activityData - An object of User activity data to submit to the server for broadcast.
     *                       (default: `{}`)
     */
    broadcastActivity(
      activityData?: InexactPartial<User.ActivityData>,
      options?: InexactPartial<{
        /**
         * If undefined, volatile is inferred from the activity data
         */
        volatile: boolean;
      }>,
    ): void;

    /**
     * Get an Array of Macro Documents on this User's Hotbar by page
     * @param page - The hotbar page number
     *               (default: `1`)
     */
    getHotbarMacros(page?: number): Array<{ slot: number; macro: Macro.Implementation | null }>;

    /**
     * Update the set of Token targets for the user given an array of provided Token ids.
     * @param targetIds - An array of Token ids which represents the new target set
     *                    (default: `[]`)
     */
    updateTokenTargets(targetIds?: string[]): void;

    /**
     * @privateRemarks _onUpdate and _onDelete are overridden but with no signature changes.
     * For type simplicity they are left off. These methods historically have been the source of a large amount of computation from tsc.
     */

    /*
     * After this point these are not really overridden methods.
     * They are here because Foundry's documents are complex and have lots of edge cases.
     * There are DRY ways of representing this but this ends up being harder to understand
     * for end users extending these functions, especially for static methods. There are also a
     * number of methods that don't make sense to call directly on `Document` like `createDocuments`,
     * as there is no data that can safely construct every possible document. Finally keeping definitions
     * separate like this helps against circularities.
     */

    // ClientDocument overrides

    // Descendant Document operations have been left out because User does not have any descendant documents.

    static override defaultName(context?: Document.DefaultNameContext<string, User.Parent>): string;

    static override createDialog(
      data?: Document.CreateDialogData<User.CreateData>,
      context?: Document.CreateDialogContext<string, User.Parent>,
    ): Promise<User.Stored | null | undefined>;

    static override fromDropData(
      data: Document.DropData<User.Implementation>,
      options?: Document.FromDropDataOptions,
    ): Promise<User.Implementation | undefined>;

    static override fromImport(
      source: User.Source,
      context?: Document.FromImportContext<User.Parent>,
    ): Promise<User.Implementation>;

    // Embedded document operations have been left out because Wall does not have any embedded documents.
  }
}<|MERGE_RESOLUTION|>--- conflicted
+++ resolved
@@ -1,9 +1,5 @@
-<<<<<<< HEAD
 import type { ConfiguredDocumentClass } from "../../../../types/documentConfiguration.d.mts";
-import type { AnyObject, FixedInstanceType, InexactPartial } from "fvtt-types/utils";
-=======
-import type { InexactPartial, NullishProps } from "fvtt-types/utils";
->>>>>>> c4aefa54
+import type { AnyObject, FixedInstanceType, InexactPartial, NullishProps } from "fvtt-types/utils";
 import type Document from "../../../common/abstract/document.d.mts";
 import type { DataSchema } from "../../../common/data/fields.d.mts";
 import type { fields } from "../../../common/data/module.d.mts";
@@ -417,7 +413,7 @@
       sceneId: string | null;
 
       /** The position of the user's cursor. */
-      cursor: PIXI.IPointData | null;
+      cursor: { x: number; y: number } | null;
 
       /** The state of the user's ruler, if they are currently using one. */
       ruler: Ruler.MeasurementData | null;
