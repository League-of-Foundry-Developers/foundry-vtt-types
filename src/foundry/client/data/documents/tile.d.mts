import type { InterfaceToObject } from "../../../../utils/index.d.mts";
import type Document from "../../../common/abstract/document.d.mts";
import type { DataSchema } from "../../../common/data/fields.d.mts";
import type { fields, TextureData } from "../../../common/data/module.d.mts";

declare global {
  namespace TileDocument {
    /**
     * The document's name.
     */
    type Name = "Tile";

    /**
     * The arguments to construct the document.
     */
    type ConstructorArgs = Document.ConstructorParameters<CreateData, Parent>;

    /**
     * The documents embedded within Tile.
     */
    type Hierarchy = Readonly<Document.HierarchyOf<Schema>>;

    /**
     * The implementation of the TileDocument document instance configured through `CONFIG.Tile.documentClass` in Foundry and
     * {@link DocumentClassConfig | `DocumentClassConfig`} or {@link ConfiguredTileDocument | `fvtt-types/configuration/ConfiguredTileDocument`} in fvtt-types.
     */
    type Implementation = Document.ImplementationFor<"Tile">;

    /**
     * The implementation of the TileDocument document configured through `CONFIG.Tile.documentClass` in Foundry and
     * {@link DocumentClassConfig | `DocumentClassConfig`} in fvtt-types.
     */
    type ImplementationClass = Document.ImplementationClassFor<"Tile">;

    /**
     * A document's metadata is special information about the document ranging anywhere from its name,
     * whether it's indexed, or to the permissions a user has over it.
     */
    interface Metadata extends Document.MetadataFor<"Tile"> {}

    /**
     * A document's parent is something that can contain it.
     * For example an `Item` can be contained by an `Actor` which makes `Actor` one of its possible parents.
     */
    type Parent = Scene.Implementation | null;

    /**
     * A document's descendants are any child documents, grandchild documents, etc.
     * This is a union of all instances, or never if the document doesn't have any descendants.
     */
    type Descendants = never;

    /**
     * A document's descendants are any child documents, grandchild documents, etc.
     * This is a union of all classes, or never if the document doesn't have any descendants.
     */
    type DescendantClasses = never;

    /**
     * Types of CompendiumCollection this document might be contained in.
     * Note that `this.pack` will always return a string; this is the type for `game.packs.get(this.pack)`
     */
    type Pack = CompendiumCollection.ForDocument<"Scene">;

    /**
     * An embedded document is a document contained in another.
     * For example an `Item` can be contained by an `Actor` which means `Item` can be embedded in `Actor`.
     *
     * If this is `never` it is because there are no embeddable documents (or there's a bug!).
     */
    type Embedded = Document.ImplementationFor<EmbeddedName>;

    /**
     * An embedded document is a document contained in another.
     * For example an `Item` can be contained by an `Actor` which means `Item` can be embedded in `Actor`.
     *
     * If this is `never` it is because there are no embeddable documents (or there's a bug!).
     */
    type EmbeddedName = Document.EmbeddableNamesFor<Metadata>;

    type CollectionNameOf<CollectionName extends EmbeddedName> = CollectionName extends keyof Metadata["embedded"]
      ? Metadata["embedded"][CollectionName]
      : CollectionName;

    type EmbeddedCollectionName = Document.CollectionNamesFor<Metadata>;

    /**
     * The name of the world or embedded collection this document can find itself in.
     * For example an `Item` is always going to be inside a collection with a key of `items`.
     * This is a fixed string per document type and is primarily useful for {@link ClientDocumentMixin | `Descendant Document Events`}.
     */
    type ParentCollectionName = Metadata["collection"];

    /**
     * An instance of `TileDocument` that comes from the database.
     */
    interface Stored extends Document.Stored<TileDocument.Implementation> {}

    /**
     * The data put in {@link TileDocument._source | `TileDocument#_source`}. This data is what was
     * persisted to the database and therefore it must be valid JSON.
     *
     * For example a {@link fields.SetField | `SetField`} is persisted to the database as an array
     * but initialized as a {@link Set | `Set`}.
     *
     * `Source` and `PersistedData` are equivalent.
     */
    interface Source extends PersistedData {}

    /**
     * The data put in {@link TileDocument._source | `TileDocument#_source`}. This data is what was
     * persisted to the database and therefore it must be valid JSON.
     *
     * `Source` and `PersistedData` are equivalent.
     */
    interface PersistedData extends fields.SchemaField.PersistedData<Schema> {}

    /**
     * The data necessary to create a document. Used in places like {@link TileDocument.create | `TileDocument.create`}
     * and {@link TileDocument | `new TileDocument(...)`}.
     *
     * For example a {@link fields.SetField | `SetField`} can accept any {@link Iterable | `Iterable`}
     * with the right values. This means you can pass a `Set` instance, an array of values,
     * a generator, or any other iterable.
     */
    interface CreateData extends fields.SchemaField.CreateData<Schema> {}

    /**
     * The data after a {@link foundry.abstract.Document | `Document`} has been initialized, for example
     * {@link TileDocument.name | `TileDocument#name`}.
     *
     * This is data transformed from {@link TileDocument.Source | `TileDocument.Source`} and turned into more
     * convenient runtime data structures. For example a {@link fields.SetField | `SetField`} is
     * persisted to the database as an array of values but at runtime it is a `Set` instance.
     */
    interface InitializedData extends fields.SchemaField.InitializedData<Schema> {}

    /**
     * The data used to update a document, for example {@link TileDocument.update | `TileDocument#update`}.
     * It is a distinct type from {@link TileDocument.CreateData | `DeepPartial<TileDocument.CreateData>`} because
     * it has different rules for `null` and `undefined`.
     */
    interface UpdateData extends fields.SchemaField.UpdateData<Schema> {}

    /**
     * The schema for {@link TileDocument | `TileDocument`}. This is the source of truth for how an TileDocument document
     * must be structured.
     *
     * Foundry uses this schema to validate the structure of the {@link TileDocument | `TileDocument`}. For example
     * a {@link fields.StringField | `StringField`} will enforce that the value is a string. More
     * complex fields like {@link fields.SetField | `SetField`} goes through various conversions
     * starting as an array in the database, initialized as a set, and allows updates with any
     * iterable.
     */
    interface Schema extends DataSchema {
      /**
       * The _id which uniquely identifies this Tile embedded document
       * @defaultValue `null`
       */
      _id: fields.DocumentIdField;

      /**
       * An image or video texture which this tile displays.
       */
      texture: TextureData<{ initial: { anchorX: 0.5; anchorY: 0.5; alphaThreshold: 0.75 } }>;

      /**
       * The pixel width of the tile
       */
      //FIXME: This field is `required` with no `initial`, so actually required for construction; Currently an AssignmentType override is required to enforce this
      width: fields.NumberField<{ required: true; min: 0; nullable: false; step: 0.1 }, number>;

      /**
       * The pixel height of the tile
       */
      //FIXME: This field is `required` with no `initial`, so actually required for construction; Currently an AssignmentType override is required to enforce this
      height: fields.NumberField<{ required: true; min: 0; nullable: false; step: 0.1 }, number>;

      /**
       * The x-coordinate position of the top-left corner of the tile
       * @defaultValue `0`
       */
      x: fields.NumberField<{ required: true; integer: true; nullable: false; initial: 0; label: "XCoord" }>;

      /**
       * The y-coordinate position of the top-left corner of the tile
       * @defaultValue `0`
       */
      y: fields.NumberField<{ required: true; integer: true; nullable: false; initial: 0; label: "YCoord" }>;

      /**
       * The elevation of the tile
       * @defaultValue `0`
       */
      elevation: fields.NumberField<{ required: true; nullable: false; initial: 0 }>;

      /**
<<<<<<< HEAD
       * The z-index of this tile relative to other siblings
=======
       * How to sort this tile within its elevation
>>>>>>> fb7b5ebe
       * @defaultValue `0`
       */
      sort: fields.NumberField<{ required: true; integer: true; nullable: false; initial: 0 }>;

      /**
       * The angle of rotation for the tile between 0 and 360
       * @defaultValue `0`
       */
      rotation: fields.AngleField;

      /**
       * The tile opacity
       * @defaultValue `1`
       */
      alpha: fields.AlphaField;

      /**
       * Is the tile currently hidden?
       * @defaultValue `false`
       */
      hidden: fields.BooleanField;

      /**
       * Is the tile currently locked?
       * @defaultValue `false`
       */
      locked: fields.BooleanField;

      /** @defaultValue see properties */
      restrictions: fields.SchemaField<{
        /** @defaultValue `false` */
        light: fields.BooleanField;

        /** @defaultValue `false` */
        weather: fields.BooleanField;
      }>;

      /**
       * The tile's occlusion settings
       * @defaultValue see properties
       */
      occlusion: fields.SchemaField<{
        /**
         * The occlusion mode from CONST.TILE_OCCLUSION_MODES
         * @defaultValue `1`
         */
        mode: fields.NumberField<
          {
            choices: CONST.OCCLUSION_MODES[];
            initial: typeof CONST.OCCLUSION_MODES.NONE;
            validationError: "must be a value in CONST.TILE_OCCLUSION_MODES";
          },
          //FIXME: Without these overrides, the branded type from `choices` is not respected, and the field types as `number`
          CONST.OCCLUSION_MODES | null | undefined,
          CONST.OCCLUSION_MODES | null,
          CONST.OCCLUSION_MODES | null
        >;

        /**
         * The occlusion alpha between 0 and 1
         * @defaultValue `0`
         */
        alpha: fields.AlphaField<{ initial: 0 }>;
      }>;

      /**
       * The tile's video settings
       * @defaultValue see properties
       */
      video: fields.SchemaField<{
        /**
         * Automatically loop the video?
         * @defaultValue `true`
         */
        loop: fields.BooleanField<{ initial: true }>;

        /**
         * Should the video play automatically?
         * @defaultValue `true`
         */
        autoplay: fields.BooleanField<{ initial: true }>;

        /**
         * The volume level of any audio that the video file contains
         * @defaultValue `0`
         */
        volume: fields.AlphaField<{ initial: 0; step: 0.01 }>;
      }>;

      /**
       * An object of optional key/value flags
       * @defaultValue `{}`
       */
      flags: fields.ObjectField.FlagsField<"Tile", InterfaceToObject<CoreFlags>>;
    }

    namespace Database {
      /** Options passed along in Get operations for TileDocuments */
      interface Get extends foundry.abstract.types.DatabaseGetOperation<TileDocument.Parent> {}

      /** Options passed along in Create operations for TileDocuments */
      interface Create<Temporary extends boolean | undefined = boolean | undefined>
        extends foundry.abstract.types.DatabaseCreateOperation<
          TileDocument.CreateData,
          TileDocument.Parent,
          Temporary
        > {}

      /** Options passed along in Delete operations for TileDocuments */
      interface Delete extends foundry.abstract.types.DatabaseDeleteOperation<TileDocument.Parent> {}

      /** Options passed along in Update operations for TileDocuments */
      interface Update
        extends foundry.abstract.types.DatabaseUpdateOperation<TileDocument.UpdateData, TileDocument.Parent> {}

      /** Operation for {@link TileDocument.createDocuments | `TileDocument.createDocuments`} */
      interface CreateDocumentsOperation<Temporary extends boolean | undefined>
        extends Document.Database.CreateOperation<TileDocument.Database.Create<Temporary>> {}

      /** Operation for {@link TileDocument.updateDocuments | `TileDocument.updateDocuments`} */
      interface UpdateDocumentsOperation
        extends Document.Database.UpdateDocumentsOperation<TileDocument.Database.Update> {}

      /** Operation for {@link TileDocument.deleteDocuments | `TileDocument.deleteDocuments`} */
      interface DeleteDocumentsOperation
        extends Document.Database.DeleteDocumentsOperation<TileDocument.Database.Delete> {}

      /** Operation for {@link TileDocument.create | `TileDocument.create`} */
      interface CreateOperation<Temporary extends boolean | undefined>
        extends Document.Database.CreateOperation<TileDocument.Database.Create<Temporary>> {}

      /** Operation for {@link TileDocument.update | `TileDocument#update`} */
      interface UpdateOperation extends Document.Database.UpdateOperation<Update> {}

      interface DeleteOperation extends Document.Database.DeleteOperation<Delete> {}

      /** Options for {@link TileDocument.get | `TileDocument.get`} */
      interface GetOptions extends Document.Database.GetOptions {}

      /** Options for {@link TileDocument._preCreate | `TileDocument#_preCreate`} */
      interface PreCreateOptions extends Document.Database.PreCreateOptions<Create> {}

      /** Options for {@link TileDocument._onCreate | `TileDocument#_onCreate`} */
      interface OnCreateOptions extends Document.Database.CreateOptions<Create> {}

      /** Operation for {@link TileDocument._preCreateOperation | `TileDocument._preCreateOperation`} */
      interface PreCreateOperation extends Document.Database.PreCreateOperationStatic<TileDocument.Database.Create> {}

      /** Operation for {@link TileDocument._onCreateOperation | `TileDocument#_onCreateOperation`} */
      interface OnCreateOperation extends TileDocument.Database.Create {}

      /** Options for {@link TileDocument._preUpdate | `TileDocument#_preUpdate`} */
      interface PreUpdateOptions extends Document.Database.PreUpdateOptions<Update> {}

      /** Options for {@link TileDocument._onUpdate | `TileDocument#_onUpdate`} */
      interface OnUpdateOptions extends Document.Database.UpdateOptions<Update> {}

      /** Operation for {@link TileDocument._preUpdateOperation | `TileDocument._preUpdateOperation`} */
      interface PreUpdateOperation extends TileDocument.Database.Update {}

      /** Operation for {@link TileDocument._onUpdateOperation | `TileDocument._preUpdateOperation`} */
      interface OnUpdateOperation extends TileDocument.Database.Update {}

      /** Options for {@link TileDocument._preDelete | `TileDocument#_preDelete`} */
      interface PreDeleteOptions extends Document.Database.PreDeleteOperationInstance<Delete> {}

      /** Options for {@link TileDocument._onDelete | `TileDocument#_onDelete`} */
      interface OnDeleteOptions extends Document.Database.DeleteOptions<Delete> {}

      /** Options for {@link TileDocument._preDeleteOperation | `TileDocument#_preDeleteOperation`} */
      interface PreDeleteOperation extends TileDocument.Database.Delete {}

      /** Options for {@link TileDocument._onDeleteOperation | `TileDocument#_onDeleteOperation`} */
      interface OnDeleteOperation extends TileDocument.Database.Delete {}

      /** Context for {@link TileDocument._onDeleteOperation | `TileDocument._onDeleteOperation`} */
      interface OnDeleteDocumentsContext extends Document.ModificationContext<TileDocument.Parent> {}

      /** Context for {@link TileDocument._onCreateDocuments | `TileDocument._onCreateDocuments`} */
      interface OnCreateDocumentsContext extends Document.ModificationContext<TileDocument.Parent> {}

      /** Context for {@link TileDocument._onUpdateDocuments | `TileDocument._onUpdateDocuments`} */
      interface OnUpdateDocumentsContext extends Document.ModificationContext<TileDocument.Parent> {}

      /**
       * Options for {@link TileDocument._preCreateDescendantDocuments | `TileDocument#_preCreateDescendantDocuments`}
       * and {@link TileDocument._onCreateDescendantDocuments | `TileDocument#_onCreateDescendantDocuments`}
       */
      interface CreateOptions extends Document.Database.CreateOptions<TileDocument.Database.Create> {}

      /**
       * Options for {@link TileDocument._preUpdateDescendantDocuments | `TileDocument#_preUpdateDescendantDocuments`}
       * and {@link TileDocument._onUpdateDescendantDocuments | `TileDocument#_onUpdateDescendantDocuments`}
       */
      interface UpdateOptions extends Document.Database.UpdateOptions<TileDocument.Database.Update> {}

      /**
       * Options for {@link TileDocument._preDeleteDescendantDocuments | `TileDocument#_preDeleteDescendantDocuments`}
       * and {@link TileDocument._onDeleteDescendantDocuments | `TileDocument#_onDeleteDescendantDocuments`}
       */
      interface DeleteOptions extends Document.Database.DeleteOptions<TileDocument.Database.Delete> {}
    }

    interface CoreFlags {
      core?: {
        /**
         * @deprecated since v12, until 14
         * @remarks "Tiling Sprites are deprecated without replacement."
         */
        isTilingSprite?: boolean;

        /** @remarks If true, and texture.src is a video, it will jump to a random timestamp every time the tile is drawn */
        randomizeVideo?: boolean;
      };
    }

    interface Flags extends Document.ConfiguredFlagsForName<"Tile"> {}

    namespace Flags {
      type Scope = Document.FlagKeyOf<Flags>;
      type Key<Scope extends Flags.Scope> = Document.FlagKeyOf<Document.FlagGetKey<Flags, Scope>>;
      type Get<Scope extends Flags.Scope, Key extends Flags.Key<Scope>> = Document.GetFlag<"Tile", Scope, Key>;
    }

    /**
     * @deprecated {@link TileDocument.Database | `TileDocument.DatabaseOperation`}
     */
    // eslint-disable-next-line @typescript-eslint/no-deprecated
    interface DatabaseOperations extends Document.Database.Operations<TileDocument> {}

    /**
     * @deprecated {@link TileDocument.CreateData | `TileDocument.CreateData`}
     */
    interface ConstructorData extends TileDocument.CreateData {}

    /**
     * @deprecated {@link TileDocument.implementation | `TileDocument.ImplementationClass`}
     */
    type ConfiguredClass = ImplementationClass;

    /**
     * @deprecated {@link TileDocument.Implementation | `TileDocument.Implementation`}
     */
    type ConfiguredInstance = Implementation;
  }

  /**
   * The client-side Tile document which extends the common BaseTile model.
   *
   * @see {@link Scene | `Scene`}            The Scene document type which contains Tile embedded documents
   * @see {@link TileConfig | `TileConfig`}       The Tile configuration application
   */
  class TileDocument extends CanvasDocumentMixin(foundry.documents.BaseTile) {
    /**
     * @param data    - Initial data from which to construct the `TileDocument`
     * @param context - Construction context options
     *
     * @deprecated Constructing `TileDocument` directly is not advised. While `new TileDocument(...)` would create a
     * temporary document it would not respect a system's subclass of `TileDocument`, if any.
     *
     * You should use {@link TileDocument.implementation | `new TileDocument.implementation(...)`} instead which
     * will give you a system specific implementation of `TileDocument`.
     */
    constructor(...args: TileDocument.ConstructorArgs);

    override prepareDerivedData(): void;

    /*
     * After this point these are not really overridden methods.
     * They are here because Foundry's documents are complex and have lots of edge cases.
     * There are DRY ways of representing this but this ends up being harder to understand
     * for end users extending these functions, especially for static methods. There are also a
     * number of methods that don't make sense to call directly on `Document` like `createDocuments`,
     * as there is no data that can safely construct every possible document. Finally keeping definitions
     * separate like this helps against circularities.
     */

    // ClientDocument overrides

    // Descendant Document operations have been left out because Tile does not have any descendant documents.

    static override defaultName(context: Document.DefaultNameContext<"base", NonNullable<TileDocument.Parent>>): string;

    static override createDialog(
      data: Document.CreateDialogData<TileDocument.CreateData>,
      context: Document.CreateDialogContext<string, NonNullable<TileDocument.Parent>>,
    ): Promise<TileDocument.Stored | null | undefined>;

    static override fromDropData(
      data: Document.DropData<TileDocument.Implementation>,
      options?: Document.FromDropDataOptions,
    ): Promise<TileDocument.Implementation | undefined>;

    static override fromImport(
      source: TileDocument.Source,
      context?: Document.FromImportContext<TileDocument.Parent>,
    ): Promise<TileDocument.Implementation>;

    // Embedded document operations have been left out because Tile does not have any embedded documents.
  }
}<|MERGE_RESOLUTION|>--- conflicted
+++ resolved
@@ -195,11 +195,7 @@
       elevation: fields.NumberField<{ required: true; nullable: false; initial: 0 }>;
 
       /**
-<<<<<<< HEAD
        * The z-index of this tile relative to other siblings
-=======
-       * How to sort this tile within its elevation
->>>>>>> fb7b5ebe
        * @defaultValue `0`
        */
       sort: fields.NumberField<{ required: true; integer: true; nullable: false; initial: 0 }>;
