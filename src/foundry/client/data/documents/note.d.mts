--- conflicted
+++ resolved
@@ -1,24 +1,16 @@
-<<<<<<< HEAD
-import type { ConfiguredDocumentClassForName } from "../../../../types/helperTypes.d.mts";
-import type { DocumentDatabaseOperations } from "../../../common/abstract/document.d.mts";
-=======
 import type {
   ConfiguredDocumentClassForName,
   ConfiguredDocumentInstanceForName,
 } from "../../../../types/helperTypes.d.mts";
->>>>>>> 5a22f151
+import type { DocumentDatabaseOperations } from "../../../common/abstract/document.d.mts";
 
 declare global {
   namespace NoteDocument {
     type ConfiguredClass = ConfiguredDocumentClassForName<"Note">;
-<<<<<<< HEAD
-    type ConfiguredInstance = InstanceType<ConfiguredClass>;
+    type ConfiguredInstance = ConfiguredDocumentInstanceForName<"Note">;
 
-    /* eslint-disable-next-line @typescript-eslint/no-empty-object-type */
+    // eslint-disable-next-line @typescript-eslint/no-empty-object-type
     export interface DatabaseOperations extends DocumentDatabaseOperations<NoteDocument> {}
-=======
-    type ConfiguredInstance = ConfiguredDocumentInstanceForName<"Note">;
->>>>>>> 5a22f151
   }
 
   /**
