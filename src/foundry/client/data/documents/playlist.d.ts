--- conflicted
+++ resolved
@@ -12,19 +12,7 @@
    * @see {@link PlaylistSound}         The PlaylistSound embedded document within a parent Playlist
    * @see {@link PlaylistConfig}        The Playlist configuration application
    */
-<<<<<<< HEAD
   class Playlist extends ClientDocumentMixin(BasePlaylist) {
-=======
-  class Playlist extends ClientDocumentMixin(foundry.documents.BasePlaylist) {
-    /**
-     * @param data - Initial data provided to construct the Playlist document
-     */
-    constructor(
-      data: ConstructorParameters<typeof foundry.documents.BasePlaylist>[0],
-      context?: ConstructorParameters<typeof foundry.documents.BasePlaylist>[1],
-    );
-
->>>>>>> f7f02614
     /**
      * Playlists may have a playback order which defines the sequence of Playlist Sounds
      * @internal
@@ -61,14 +49,7 @@
      *                  (default: `{}`)
      * @returns The updated Playlist document
      */
-<<<<<<< HEAD
     playNext(soundId: string, options?: Playlist.PlayNextOptions): Promise<Playlist>;
-=======
-    playNext(
-      soundId?: string,
-      options?: Partial<Playlist.PlayNextOptions>,
-    ): Promise<InstanceType<ConfiguredDocumentClass<typeof Playlist>> | undefined | null>;
->>>>>>> f7f02614
 
     /**
      * Begin playback of a specific Sound within this Playlist.
@@ -76,13 +57,7 @@
      * @param sound   - The desired sound that should play
      * @returns The updated Playlist
      */
-<<<<<<< HEAD
     playSound(sound: PlaylistSound): Promise<Playlist>;
-=======
-    playSound(
-      sound: InstanceType<ConfiguredDocumentClass<typeof PlaylistSound>>,
-    ): Promise<InstanceType<ConfiguredDocumentClass<typeof Playlist>> | undefined>;
->>>>>>> f7f02614
 
     /**
      * Stop playback of a specific Sound within this Playlist.
@@ -90,13 +65,7 @@
      * @param sound   - The desired sound that should play
      * @returns The updated Playlist
      */
-<<<<<<< HEAD
     stopSound(sound: PlaylistSound): Promise<Playlist>;
-=======
-    stopSound(
-      sound: InstanceType<ConfiguredDocumentClass<typeof PlaylistSound>>,
-    ): Promise<InstanceType<ConfiguredDocumentClass<typeof Playlist>> | undefined>;
->>>>>>> f7f02614
 
     /**
      * End playback for any/all currently playing sounds within the Playlist.
@@ -149,16 +118,8 @@
       user: foundry.documents.BaseUser,
     ): Promise<void>;
 
-<<<<<<< HEAD
     /** @internal */
     protected _onUpdate(changed: BasePlaylist.Source, options: DocumentModificationOptions, userId: string): void;
-=======
-    protected override _onUpdate(
-      changed: DeepPartial<foundry.data.PlaylistData["_source"]>,
-      options: DocumentModificationOptions,
-      userId: string,
-    ): void;
->>>>>>> f7f02614
 
     /** @internal */
     protected _onDelete(options: DocumentModificationOptions, userId: string): void;
@@ -194,13 +155,8 @@
      * Handle callback logic when an individual sound within the Playlist concludes playback naturally
      * @internal
      */
-<<<<<<< HEAD
     protected _onSoundEnd(
-      sound: InstanceType<ConfiguredDocumentClass<typeof PlaylistSound>>
-=======
-    _onSoundEnd(
       sound: InstanceType<ConfiguredDocumentClass<typeof PlaylistSound>>,
->>>>>>> f7f02614
     ): Promise<InstanceType<ConfiguredDocumentClass<typeof Playlist>> | undefined>;
 
     /**
@@ -209,7 +165,7 @@
      * @internal
      */
     protected _onSoundStart(
-      sound: InstanceType<ConfiguredDocumentClass<typeof PlaylistSound>>
+      sound: InstanceType<ConfiguredDocumentClass<typeof PlaylistSound>>,
     ): Promise<InstanceType<ConfiguredDocumentClass<typeof Playlist>> | undefined>;
 
     /**
@@ -221,15 +177,9 @@
 
     toCompendium(
       pack?: CompendiumCollection<CompendiumCollection.Metadata> | null | undefined,
-<<<<<<< HEAD
-      options?: ClientDocumentMixin.CompendiumExportOptions | undefined
+      options?: ClientDocumentMixin.CompendiumExportOptions | undefined,
     ): Omit<BasePlaylist.Source, "_id" | "folder" | "permission"> & {
       permission?: PlaylistData extends { toObject(): infer U } ? U : never;
-=======
-      options?: ClientDocumentMixin.CompendiumExportOptions | undefined,
-    ): Omit<foundry.data.PlaylistData["_source"], "_id" | "folder" | "permission"> & {
-      permission?: foundry.data.PlaylistData["_source"]["permission"];
->>>>>>> f7f02614
     };
   }
 
