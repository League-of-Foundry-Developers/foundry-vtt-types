<<<<<<< HEAD
import type { Identity, InexactPartial, MaybePromise, Merge } from "fvtt-types/utils";
=======
import type { Identity, InexactPartial, IntentionalPartial, Merge, NullishProps } from "fvtt-types/utils";
>>>>>>> c6cc7ebf
import type { documents } from "../../../client-esm/client.d.mts";
import type { DatabaseGetOperation } from "../../../common/abstract/_types.d.mts";
import type Document from "../../../common/abstract/document.d.mts";
import type { DataSchema } from "../../../common/data/fields.d.mts";
import type { fields } from "../../../common/data/module.d.mts";

declare global {
  namespace FogExploration {
    /**
     * The document's name.
     */
    type Name = "FogExploration";

    /**
     * The arguments to construct the document.
     */
    type ConstructorArgs = Document.ConstructorParameters<CreateData, Parent>;

    /**
     * The documents embedded within `FogExploration`.
     */
    type Hierarchy = Readonly<Document.HierarchyOf<Schema>>;

    /**
     * The implementation of the `FogExploration` document instance configured through `CONFIG.FogExploration.documentClass` in Foundry and
     * {@link DocumentClassConfig | `DocumentClassConfig`} or {@link ConfiguredFogExploration | `fvtt-types/configuration/ConfiguredFogExploration`} in fvtt-types.
     */
    type Implementation = Document.ImplementationFor<Name>;

    /**
     * The implementation of the `FogExploration` document configured through `CONFIG.FogExploration.documentClass` in Foundry and
     * {@link DocumentClassConfig | `DocumentClassConfig`} in fvtt-types.
     */
    type ImplementationClass = Document.ImplementationClassFor<Name>;

    /**
     * A document's metadata is special information about the document ranging anywhere from its name,
     * whether it's indexed, or to the permissions a user has over it.
     */
    interface Metadata
      extends Merge<
        Document.Metadata.Default,
        Readonly<{
          name: "FogExploration";
          collection: "fog";
          label: string;
          labelPlural: string;
          isPrimary: true;
          permissions: Metadata.Permissions;
          schemaVersion: string;
        }>
      > {}

    namespace Metadata {
      /**
       * The permissions for whether a certain user can create, update, or delete this document.
       */
      interface Permissions {
        create: "PLAYER";
        update(user: User.Internal.Implementation, doc: Implementation, data: UpdateData): boolean;
        delete(user: User.Internal.Implementation, doc: Implementation, data: UpdateData): boolean;
      }
    }

    /**
     * A document's parent is something that can contain it.
     * For example an `Item` can be contained by an `Actor` which makes `Actor` one of its possible parents.
     */
    type Parent = null;

    /**
     * A document's descendants are any child documents, grandchild documents, etc.
     * This is a union of all instances, or never if the document doesn't have any descendants.
     */
    type Descendant = never;

    /**
     * A document's descendants are any child documents, grandchild documents, etc.
     * This is a union of all classes, or never if the document doesn't have any descendants.
     */
    type DescendantClass = never;

    /**
     * Types of `CompendiumCollection` this document might be contained in.
     * Note that `this.pack` will always return a string; this is the type for `game.packs.get(this.pack)`
     */
    // Note: Takes any document in the heritage chain (i.e. itself or any parent, transitive or not) that can be contained in a compendium.
    type Pack = never;

    /**
     * An embedded document is a document contained in another.
     * For example an `Item` can be contained by an `Actor` which means `Item` can be embedded in `Actor`.
     *
     * If this is `never` it is because there are no embeddable documents (or there's a bug!).
     */
    type Embedded = never;

    /**
     * The name of the world or embedded collection this document can find itself in.
     * For example an `Item` is always going to be inside a collection with a key of `items`.
     * This is a fixed string per document type and is primarily useful for {@link ClientDocumentMixin | `Descendant Document Events`}.
     */
    type ParentCollectionName = Metadata["collection"];

    /**
     * The world collection that contains `FogExploration`s. Will be `never` if none exists.
     */
    type CollectionClass = FogExplorations.ConfiguredClass;

    /**
     * The world collection that contains `FogExploration`s. Will be `never` if none exists.
     */
    type Collection = FogExplorations.Configured;

    /**
     * An instance of `FogExploration` that comes from the database but failed validation meaning that
     * its `system` and `_source` could theoretically be anything.
     */
    interface Invalid extends Document.Invalid<FogExploration.Implementation> {}

    /**
     * An instance of `FogExploration` that comes from the database.
     */
    interface Stored extends Document.Stored<FogExploration.Implementation> {}

    /**
     * The data put in {@link FogExploration._source | `FogExploration#_source`}. This data is what was
     * persisted to the database and therefore it must be valid JSON.
     *
     * For example a {@link fields.SetField | `SetField`} is persisted to the database as an array
     * but initialized as a {@link Set | `Set`}.
     */
    interface Source extends fields.SchemaField.SourceData<Schema> {}

    /**
     * @deprecated {@link FogExploration.Source | `FogExploration.Source`}
     */
    type PersistedData = Source;

    /**
     * The data necessary to create a document. Used in places like {@link FogExploration.create | `FogExploration.create`}
     * and {@link FogExploration | `new FogExploration(...)`}.
     *
     * For example a {@link fields.SetField | `SetField`} can accept any {@link Iterable | `Iterable`}
     * with the right values. This means you can pass a `Set` instance, an array of values,
     * a generator, or any other iterable.
     */
    interface CreateData extends fields.SchemaField.CreateData<Schema> {}

    /**
     * The data after a {@link foundry.abstract.Document | `Document`} has been initialized, for example
     * {@link FogExploration.name | `FogExploration#name`}.
     *
     * This is data transformed from {@link FogExploration.Source | `FogExploration.Source`} and turned into more
     * convenient runtime data structures. For example a {@link fields.SetField | `SetField`} is
     * persisted to the database as an array of values but at runtime it is a `Set` instance.
     */
    interface InitializedData extends fields.SchemaField.InitializedData<Schema> {}

    /**
     * The data used to update a document, for example {@link FogExploration.update | `FogExploration#update`}.
     * It is a distinct type from {@link FogExploration.CreateData | `DeepPartial<FogExploration.CreateData>`} because
     * it has different rules for `null` and `undefined`.
     */
    interface UpdateData extends fields.SchemaField.UpdateData<Schema> {}

    /**
     * The schema for {@link FogExploration | `FogExploration`}. This is the source of truth for how an FogExploration document
     * must be structured.
     *
     * Foundry uses this schema to validate the structure of the {@link FogExploration | `FogExploration`}. For example
     * a {@link fields.StringField | `StringField`} will enforce that the value is a string. More
     * complex fields like {@link fields.SetField | `SetField`} goes through various conversions
     * starting as an array in the database, initialized as a set, and allows updates with any
     * iterable.
     */
    interface Schema extends DataSchema {
      /**
       * The _id which uniquely identifies this FogExploration document
       * @defaultValue `null`
       */
      _id: fields.DocumentIdField;

      /**
       * The _id of the Scene document to which this fog applies
       * @defaultValue `canvas?.scene?.id`
       */
      scene: fields.ForeignDocumentField<typeof documents.BaseScene, { initial: () => string | undefined }>;

      /**
       * The _id of the User document to which this fog applies
       * @defaultValue `null`
       */
      user: fields.ForeignDocumentField<typeof documents.BaseUser, { initial: () => string }>;

      /**
       * The base64 image/jpeg of the explored fog polygon
       * @defaultValue `null`
       */
      explored: fields.FilePathField<{ categories: ["IMAGE"]; required: true; base64: true }>;

      /**
       * The object of scene positions which have been explored at a certain vision radius
       * @defaultValue `{}`
       */
      positions: fields.ObjectField;

      /**
       * The timestamp at which this fog exploration was last updated
       * @defaultValue `Date.now()`
       */
      timestamp: fields.NumberField<{ nullable: false; initial: ReturnType<typeof Date.now> }>;

      /**
       * An object of optional key/value flags
       * @defaultValue `{}`
       */
      flags: fields.ObjectField.FlagsField<Name>;

      _stats: fields.DocumentStatsField;
    }

    namespace Database {
      /** Options passed along in Get operations for FogExplorations */
      interface Get extends foundry.abstract.types.DatabaseGetOperation<FogExploration.Parent> {}

      /** Options passed along in Create operations for FogExplorations */
      interface Create<Temporary extends boolean | undefined = boolean | undefined>
        extends foundry.abstract.types.DatabaseCreateOperation<
          FogExploration.CreateData,
          FogExploration.Parent,
          Temporary
        > {
        loadFog?: boolean;
      }

      /** Options passed along in Delete operations for FogExplorations */
      interface Delete extends foundry.abstract.types.DatabaseDeleteOperation<FogExploration.Parent> {
        loadFog?: boolean;
      }

      /** Options passed along in Update operations for FogExplorations */
      interface Update
        extends foundry.abstract.types.DatabaseUpdateOperation<FogExploration.UpdateData, FogExploration.Parent> {
        loadFog?: boolean;
      }

      /** Operation for {@link FogExploration.createDocuments | `FogExploration.createDocuments`} */
      interface CreateDocumentsOperation<Temporary extends boolean | undefined>
        extends Document.Database.CreateOperation<FogExploration.Database.Create<Temporary>> {}

      /** Operation for {@link FogExploration.updateDocuments | `FogExploration.updateDocuments`} */
      interface UpdateDocumentsOperation
        extends Document.Database.UpdateDocumentsOperation<FogExploration.Database.Update> {}

      /** Operation for {@link FogExploration.deleteDocuments | `FogExploration.deleteDocuments`} */
      interface DeleteDocumentsOperation
        extends Document.Database.DeleteDocumentsOperation<FogExploration.Database.Delete> {}

      /** Operation for {@link FogExploration.create | `FogExploration.create`} */
      interface CreateOperation<Temporary extends boolean | undefined>
        extends Document.Database.CreateOperation<FogExploration.Database.Create<Temporary>> {}

      /** Operation for {@link FogExploration.update | `FogExploration#update`} */
      interface UpdateOperation extends Document.Database.UpdateOperation<Update> {}

      interface DeleteOperation extends Document.Database.DeleteOperation<Delete> {}

      /** Options for {@link FogExploration.get | `FogExploration.get`} */
      interface GetOptions extends Document.Database.GetOptions {}

      /** Options for {@link FogExploration._preCreate | `FogExploration#_preCreate`} */
      interface PreCreateOptions extends Document.Database.PreCreateOptions<Create> {}

      /** Options for {@link FogExploration._onCreate | `FogExploration#_onCreate`} */
      interface OnCreateOptions extends Document.Database.CreateOptions<Create> {}

      /** Operation for {@link FogExploration._preCreateOperation | `FogExploration._preCreateOperation`} */
      interface PreCreateOperation extends Document.Database.PreCreateOperationStatic<FogExploration.Database.Create> {}

      /** Operation for {@link FogExploration._onCreateOperation | `FogExploration#_onCreateOperation`} */
      interface OnCreateOperation extends FogExploration.Database.Create {}

      /** Options for {@link FogExploration._preUpdate | `FogExploration#_preUpdate`} */
      interface PreUpdateOptions extends Document.Database.PreUpdateOptions<Update> {}

      /** Options for {@link FogExploration._onUpdate | `FogExploration#_onUpdate`} */
      interface OnUpdateOptions extends Document.Database.UpdateOptions<Update> {}

      /** Operation for {@link FogExploration._preUpdateOperation | `FogExploration._preUpdateOperation`} */
      interface PreUpdateOperation extends FogExploration.Database.Update {}

      /** Operation for {@link FogExploration._onUpdateOperation | `FogExploration._preUpdateOperation`} */
      interface OnUpdateOperation extends FogExploration.Database.Update {}

      /** Options for {@link FogExploration._preDelete | `FogExploration#_preDelete`} */
      interface PreDeleteOptions extends Document.Database.PreDeleteOperationInstance<Delete> {}

      /** Options for {@link FogExploration._onDelete | `FogExploration#_onDelete`} */
      interface OnDeleteOptions extends Document.Database.DeleteOptions<Delete> {}

      /** Options for {@link FogExploration._preDeleteOperation | `FogExploration#_preDeleteOperation`} */
      interface PreDeleteOperation extends FogExploration.Database.Delete {}

      /** Options for {@link FogExploration._onDeleteOperation | `FogExploration#_onDeleteOperation`} */
      interface OnDeleteOperation extends FogExploration.Database.Delete {}

      /** Context for {@link FogExploration._onDeleteOperation | `FogExploration._onDeleteOperation`} */
      interface OnDeleteDocumentsContext extends Document.ModificationContext<FogExploration.Parent> {}

      /** Context for {@link FogExploration._onCreateDocuments | `FogExploration._onCreateDocuments`} */
      interface OnCreateDocumentsContext extends Document.ModificationContext<FogExploration.Parent> {}

      /** Context for {@link FogExploration._onUpdateDocuments | `FogExploration._onUpdateDocuments`} */
      interface OnUpdateDocumentsContext extends Document.ModificationContext<FogExploration.Parent> {}

      /**
       * Options for {@link FogExploration._preCreateDescendantDocuments | `FogExploration#_preCreateDescendantDocuments`}
       * and {@link FogExploration._onCreateDescendantDocuments | `FogExploration#_onCreateDescendantDocuments`}
       */
      interface CreateOptions extends Document.Database.CreateOptions<FogExploration.Database.Create> {}

      /**
       * Options for {@link FogExploration._preUpdateDescendantDocuments | `FogExploration#_preUpdateDescendantDocuments`}
       * and {@link FogExploration._onUpdateDescendantDocuments | `FogExploration#_onUpdateDescendantDocuments`}
       */
      interface UpdateOptions extends Document.Database.UpdateOptions<FogExploration.Database.Update> {}

      /**
       * Options for {@link FogExploration._preDeleteDescendantDocuments | `FogExploration#_preDeleteDescendantDocuments`}
       * and {@link FogExploration._onDeleteDescendantDocuments | `FogExploration#_onDeleteDescendantDocuments`}
       */
      interface DeleteOptions extends Document.Database.DeleteOptions<FogExploration.Database.Delete> {}
    }

    /**
     * The flags that are available for this document in the form `{ [scope: string]: { [key: string]: unknown } }`.
     */
    interface Flags extends Document.ConfiguredFlagsForName<Name> {}

    namespace Flags {
      /**
       * The valid scopes for the flags on this document e.g. `"core"` or `"dnd5e"`.
       */
      type Scope = Document.FlagKeyOf<Flags>;

      /**
       * The valid keys for a certain scope for example if the scope is "core" then a valid key may be `"sheetLock"` or `"viewMode"`.
       */
      type Key<Scope extends Flags.Scope> = Document.FlagKeyOf<Document.FlagGetKey<Flags, Scope>>;

      /**
       * Gets the type of a particular flag given a `Scope` and a `Key`.
       */
      type Get<Scope extends Flags.Scope, Key extends Flags.Key<Scope>> = Document.GetFlag<Name, Scope, Key>;
    }

    /**
     * @deprecated {@link FogExploration.Database | `FogExploration.DatabaseOperation`}
     */
    // eslint-disable-next-line @typescript-eslint/no-deprecated
    interface DatabaseOperations extends Document.Database.Operations<FogExploration.Implementation> {}

    /**
     * @deprecated {@link FogExploration.CreateData | `FogExploration.CreateData`}
     */
    interface ConstructorData extends FogExploration.CreateData {}

    /**
     * @deprecated {@link FogExploration.implementation | `FogExploration.ImplementationClass`}
     */
    type ConfiguredClass = ImplementationClass;

    /**
     * @deprecated {@link FogExploration.Implementation | `FogExploration.Implementation`}
     */
    type ConfiguredInstance = Implementation;

    /** @internal */
    type _LoadQuery = NullishProps<{
      /**
       * A certain Scene ID
       * @defaultValue `canvas.scene`
       */
      scene: string;

      /**
       * A certain User ID
       * @defaultValue `game.user`
       */
      user: string;
    }>;
    interface LoadQuery extends _LoadQuery {}

    /** @remarks {@link FogExploration.load | `#load`} takes the `query` property separately as its first argument, then merges later*/
    interface LoadOptions extends Omit<IntentionalPartial<DatabaseGetOperation>, "query"> {}
  }

  /**
   * The client-side FogExploration document which extends the common BaseFogExploration model.
   */
  class FogExploration extends ClientDocumentMixin(foundry.documents.BaseFogExploration) {
    /**
     * @param data    - Initial data from which to construct the `FogExploration`
     * @param context - Construction context options
     */
    constructor(...args: FogExploration.ConstructorArgs);

    /**
     * Obtain the fog of war exploration progress for a specific Scene and User.
     * @param query      - Parameters for which FogExploration document is retrieved
     * @param options    - Additional options passed to DatabaseBackend#get.
     *                     (default: `{}`)
     * @returns
     */
    static load(
      query?: FogExploration.LoadQuery,
      options?: InexactPartial<DatabaseGetOperation>,
    ): Promise<FogExploration.Implementation | null>;

    /**
     * Transform the explored base64 data into a PIXI.Texture object
     */
    getTexture(): PIXI.Texture | null;

    // _onCreate, _onUpdate, and _onDelete are all overridden but with no signature changes from BaseFogExploration.

    /*
     * After this point these are not really overridden methods.
     * They are here because Foundry's documents are complex and have lots of edge cases.
     * There are DRY ways of representing this but this ends up being harder to understand
     * for end users extending these functions, especially for static methods. There are also a
     * number of methods that don't make sense to call directly on `Document` like `createDocuments`,
     * as there is no data that can safely construct every possible document. Finally keeping definitions
     * separate like this helps against circularities.
     */

    // ClientDocument overrides

    // Descendant Document operations have been left out because FogExploration does not have any descendant documents.

    static override defaultName(context?: Document.DefaultNameContext<string, FogExploration.Parent>): string;

    static override createDialog(
      data?: FogExploration.CreateData,
      context?: Document.CreateDialogContext<string, FogExploration.Parent>,
    ): Promise<FogExploration.Stored | null | undefined>;

    static override fromDropData(
      data: Document.DropData<FogExploration.Implementation>,
      options?: Document.FromDropDataOptions,
    ): Promise<FogExploration.Implementation | undefined>;

    static override fromImport(
      source: FogExploration.Source,
      context?: Document.FromImportContext<FogExploration.Parent>,
    ): Promise<FogExploration.Implementation>;

    static override get(
      documentId: string,
      options?: FogExploration.Database.GetOptions,
<<<<<<< HEAD
    ): Promise<FogExploration.Implementation | null> | FogExploration.Implementation | null;

    /** @remarks Not actually overridden, typed here to narrow from {@link ClientDocument._onClickDocumentLink | `ClientDocument#_onClickDocumentLink`} */
    override _onClickDocumentLink(event: MouseEvent): MaybePromise<NonNullable<this["sheet"]>>;
=======
    ): FogExploration.Implementation | null;

    /**
     * @deprecated since v12, will be removed in v14
     * @remarks "You are calling `FogExploration.get` by passing an object. This means you are probably trying to load Fog of War exploration data, an operation which has been renamed to {@link FogExploration.load | `FogExploration.load`}"
     */
    static override get(
      query: FogExploration.LoadQuery,
      options: FogExploration.LoadOptions,
    ): Promise<FogExploration.Implementation | null>;
>>>>>>> c6cc7ebf
  }

  namespace FogExploration {
    interface Any extends AnyFogExploration {}
    interface AnyConstructor extends Identity<typeof AnyFogExploration> {}
  }
}

declare abstract class AnyFogExploration extends FogExploration {
  constructor(...args: never);
}<|MERGE_RESOLUTION|>--- conflicted
+++ resolved
@@ -1,8 +1,4 @@
-<<<<<<< HEAD
-import type { Identity, InexactPartial, MaybePromise, Merge } from "fvtt-types/utils";
-=======
-import type { Identity, InexactPartial, IntentionalPartial, Merge, NullishProps } from "fvtt-types/utils";
->>>>>>> c6cc7ebf
+import type { Identity, InexactPartial, MaybePromise, IntentionalPartial, Merge, NullishProps } from "fvtt-types/utils";
 import type { documents } from "../../../client-esm/client.d.mts";
 import type { DatabaseGetOperation } from "../../../common/abstract/_types.d.mts";
 import type Document from "../../../common/abstract/document.d.mts";
@@ -464,12 +460,6 @@
     static override get(
       documentId: string,
       options?: FogExploration.Database.GetOptions,
-<<<<<<< HEAD
-    ): Promise<FogExploration.Implementation | null> | FogExploration.Implementation | null;
-
-    /** @remarks Not actually overridden, typed here to narrow from {@link ClientDocument._onClickDocumentLink | `ClientDocument#_onClickDocumentLink`} */
-    override _onClickDocumentLink(event: MouseEvent): MaybePromise<NonNullable<this["sheet"]>>;
-=======
     ): FogExploration.Implementation | null;
 
     /**
@@ -480,7 +470,9 @@
       query: FogExploration.LoadQuery,
       options: FogExploration.LoadOptions,
     ): Promise<FogExploration.Implementation | null>;
->>>>>>> c6cc7ebf
+
+    /** @remarks Not actually overridden, typed here to narrow from {@link ClientDocument._onClickDocumentLink | `ClientDocument#_onClickDocumentLink`} */
+    override _onClickDocumentLink(event: MouseEvent): MaybePromise<NonNullable<this["sheet"]>>;
   }
 
   namespace FogExploration {
