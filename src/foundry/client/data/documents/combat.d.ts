--- conflicted
+++ resolved
@@ -13,13 +13,8 @@
    */
   class Combat extends ClientDocumentMixin(BaseCombat) {
     constructor(
-<<<<<<< HEAD
       data?: ConstructorParameters<ConstructorOf<BaseCombat>>[0],
-      context?: ConstructorParameters<ConstructorOf<BaseCombat>>[1]
-=======
-      data?: ConstructorParameters<ConstructorOf<foundry.documents.BaseCombat>>[0],
-      context?: ConstructorParameters<ConstructorOf<foundry.documents.BaseCombat>>[1],
->>>>>>> f7f02614
+      context?: ConstructorParameters<ConstructorOf<BaseCombat>>[1],
     );
 
     /**
@@ -38,15 +33,10 @@
      */
     get nextCombatant(): Combatant;
 
-<<<<<<< HEAD
     /**
      * Return the object of settings which modify the Combat Tracker behavior
      */
     get settings(): typeof CombatEncounters.settings;
-=======
-    /** Return the object of settings which modify the Combat Tracker behavior */
-    get settings(): (typeof CombatEncounters)["settings"];
->>>>>>> f7f02614
 
     /**
      * Has this combat encounter been started?
@@ -65,13 +55,7 @@
      * Deactivate all other Combat encounters within the viewed Scene and set this one as active
      * @param options   - Additional context to customize the update workflow
      */
-<<<<<<< HEAD
     activate(options: ConstructorParameters<ConstructorOf<BaseCombat>>[1]): Promise<Combat>;
-=======
-    activate(
-      options?: DocumentModificationContext & foundry.utils.MergeObjectOptions,
-    ): Promise<InstanceType<ConfiguredDocumentClass<typeof Combat>>[]>;
->>>>>>> f7f02614
 
     prepareDerivedData(): void;
 
@@ -184,7 +168,6 @@
      * @param b   - Some other combatant
      * @internal
      */
-<<<<<<< HEAD
     protected _sortCombatants(a: Combatant, b: Combatant): number;
 
     /** @internal */
@@ -192,24 +175,6 @@
 
     /** @internal */
     protected _onUpdate(data: BaseCombat.UpdateData, options: DocumentModificationOptions, userId: string): void;
-=======
-    protected _sortCombatants(
-      a: InstanceType<ConfiguredDocumentClass<typeof Combatant>>,
-      b: InstanceType<ConfiguredDocumentClass<typeof Combatant>>,
-    ): number;
-
-    protected override _onCreate(
-      data: this["data"]["_source"],
-      options: DocumentModificationOptions,
-      userId: string,
-    ): void;
-
-    protected override _onUpdate(
-      changed: DeepPartial<this["data"]["_source"]>,
-      options: DocumentModificationOptions,
-      userId: string,
-    ): void;
->>>>>>> f7f02614
 
     /** @internal */
     protected _onDelete(options: DocumentModificationOptions, userId: string): void;
@@ -227,15 +192,9 @@
     protected override _onUpdateEmbeddedDocuments(
       embeddedName: string,
       documents: InstanceType<ConfiguredDocumentClass<typeof Combatant>>[],
-<<<<<<< HEAD
       result: BaseCombatant.UpdateData[],
       options: DocumentModificationContext,
-      userId: string
-=======
-      result: CombatantDataSource[],
-      options: DocumentModificationOptions,
       userId: string,
->>>>>>> f7f02614
     ): void;
 
     /** @internal */
