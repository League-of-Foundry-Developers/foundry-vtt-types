<<<<<<< HEAD
import type { ConfiguredTableResult } from "fvtt-types/configuration";
import type { Merge } from "fvtt-types/utils";
import type Document from "#common/abstract/document.d.mts";
import type { DataSchema } from "#common/data/fields.d.mts";
import type BaseTableResult from "#common/documents/table-result.d.mts";

import fields = foundry.data.fields;
=======
import type { ConfiguredTableResult } from "../../../../configuration/index.d.mts";
import type { AnyObject, Merge } from "#utils";
import type Document from "../../../common/abstract/document.d.mts";
import type { DataSchema } from "../../../common/data/fields.d.mts";
import type { fields } from "../../../common/data/module.d.mts";
import type BaseTableResult from "../../../common/documents/table-result.d.mts";
>>>>>>> 241f1ea3

declare global {
  namespace TableResult {
    /**
     * The document's name.
     */
    type Name = "TableResult";

    /**
     * The arguments to construct the document.
     */
    type ConstructorArgs = Document.ConstructorParameters<CreateData, Parent>;

    /**
     * The documents embedded within `TableResult`.
     */
    type Hierarchy = Readonly<Document.HierarchyOf<Schema>>;

    /**
     * The implementation of the `TableResult` document instance configured through `CONFIG.TableResult.documentClass` in Foundry and
     * {@linkcode DocumentClassConfig} or {@link ConfiguredTableResult | `fvtt-types/configuration/ConfiguredTableResult`} in fvtt-types.
     */
    type Implementation = Document.ImplementationFor<Name>;

    /**
     * The implementation of the `TableResult` document configured through `CONFIG.TableResult.documentClass` in Foundry and
     * {@linkcode DocumentClassConfig} in fvtt-types.
     */
    type ImplementationClass = Document.ImplementationClassFor<Name>;

    /**
     * A document's metadata is special information about the document ranging anywhere from its name,
     * whether it's indexed, or to the permissions a user has over it.
     */
    interface Metadata
      extends Merge<
        Document.Metadata.Default,
        Readonly<{
          name: "TableResult";
          collection: "results";
          label: string;
          labelPlural: string;
          coreTypes: foundry.CONST.TABLE_RESULT_TYPES[];
          permissions: Metadata.Permissions;
          compendiumIndexFields: ["type"];
          schemaVersion: string;
        }>
      > {}

    namespace Metadata {
      /**
       * The permissions for whether a certain user can create, update, or delete this document.
       */
      interface Permissions {
        update(user: User.Internal.Implementation, doc: Implementation, data: UpdateData): boolean;
      }
    }

    /**
     * The subtypes of `TableResult` that Foundry provides. `TableResult` does not have `system` and therefore
     * there is no way for a user to configure custom subtypes. Nevertheless Foundry has a number of
     * built in subtypes usable for `TableResult`.
     */
    type SubType = Game.Model.TypeNames<Name>;

    /**
     * @deprecated `TableResult` does not have `system` and therefore there is no way for a user to
     * configure custom subtypes.
     *
     * This type exists only to be informative.
     */
    type ConfiguredSubTypes = never;

    /**
     * @deprecated `TableResult` does not have `system` and therefore there is no way for a user to
     * configure custom subtypes. This means `Known` as a concept does not apply to it.
     *
     * This type exists only to be informative.
     */
    type Known = never;

    /**
     * `OfType` returns an instance of `TableResult` with the corresponding type. This works with both the
     * builtin `TableResult` class or a custom subclass if that is set up in
     * {@link ConfiguredTableResult | `fvtt-types/configuration/ConfiguredTableResult`}.
     *
     * Note that `TableResult` does not have a `system` property and therefore there is no way for a user
     * to configure custom subtypes. See {@linkcode TableResult.SubType} for more information.
     */
    // eslint-disable-next-line @typescript-eslint/no-restricted-types
    type OfType<Type extends SubType> = Document.Internal.OfType<ConfiguredTableResult<Type>, TableResult<Type>>;

    /**
     * A document's parent is something that can contain it.
     * For example an `Item` can be contained by an `Actor` which makes `Actor` one of its possible parents.
     */
    type Parent = RollTable.Implementation | null;

    /**
     * A document's descendants are any child documents, grandchild documents, etc.
     * This is a union of all instances, or never if the document doesn't have any descendants.
     */
    type Descendant = never;

    /**
     * A document's descendants are any child documents, grandchild documents, etc.
     * This is a union of all classes, or never if the document doesn't have any descendants.
     */
    type DescendantClass = never;

    /**
     * Types of `CompendiumCollection` this document might be contained in.
     * Note that `this.pack` will always return a string; this is the type for `game.packs.get(this.pack)`
     */
    type Pack = CompendiumCollection.ForDocument<"RollTable">;

    /**
     * An embedded document is a document contained in another.
     * For example an `Item` can be contained by an `Actor` which means `Item` can be embedded in `Actor`.
     *
     * If this is `never` it is because there are no embeddable documents (or there's a bug!).
     */
    type Embedded = never;

    /**
     * The name of the world or embedded collection this document can find itself in.
     * For example an `Item` is always going to be inside a collection with a key of `items`.
     * This is a fixed string per document type and is primarily useful for {@link ClientDocumentMixin | `Descendant Document Events`}.
     */
    type ParentCollectionName = Metadata["collection"];

    /**
     * The world collection that contains this document type. Will be `never` if none exists.
     */
    type CollectionClass = never;

    /**
     * The world collection that contains this document type. Will be `never` if none exists.
     */
    type Collection = never;

    /**
     * An instance of `TableResult` that comes from the database but failed validation meaning that
     * its `system` and `_source` could theoretically be anything.
     */
    interface Invalid<out SubType extends TableResult.SubType = TableResult.SubType>
      extends Document.Invalid<OfType<SubType>> {}

    /**
     * An instance of `TableResult` that comes from the database.
     */
    interface Stored<out SubType extends TableResult.SubType = TableResult.SubType>
      extends Document.Stored<OfType<SubType>> {}

    /**
     * The data put in {@link TableResult._source | `TableResult#_source`}. This data is what was
     * persisted to the database and therefore it must be valid JSON.
     *
     * For example a {@link fields.SetField | `SetField`} is persisted to the database as an array
     * but initialized as a {@linkcode Set}.
     */
    interface Source extends fields.SchemaField.SourceData<Schema> {}

    /**
     * @deprecated Replaced with {@linkcode TableResult.Source}
     */
    type PersistedData = Source;

    /**
     * The data necessary to create a document. Used in places like {@linkcode TableResult.create}
     * and {@link TableResult | `new TableResult(...)`}.
     *
     * For example a {@link fields.SetField | `SetField`} can accept any {@linkcode Iterable}
     * with the right values. This means you can pass a `Set` instance, an array of values,
     * a generator, or any other iterable.
     */
    interface CreateData extends fields.SchemaField.CreateData<Schema> {}

    /**
     * The data after a {@link foundry.abstract.Document | `Document`} has been initialized, for example
     * {@link TableResult.name | `TableResult#name`}.
     *
     * This is data transformed from {@linkcode TableResult.Source} and turned into more
     * convenient runtime data structures. For example a {@link fields.SetField | `SetField`} is
     * persisted to the database as an array of values but at runtime it is a `Set` instance.
     */
    interface InitializedData extends fields.SchemaField.InitializedData<Schema> {}

    /**
     * The data used to update a document, for example {@link TableResult.update | `TableResult#update`}.
     * It is a distinct type from {@link TableResult.CreateData | `DeepPartial<TableResult.CreateData>`} because
     * it has different rules for `null` and `undefined`.
     */
    interface UpdateData extends fields.SchemaField.UpdateData<Schema> {}

    /**
     * The schema for {@linkcode TableResult}. This is the source of truth for how an TableResult document
     * must be structured.
     *
     * Foundry uses this schema to validate the structure of the {@linkcode TableResult}. For example
     * a {@link fields.StringField | `StringField`} will enforce that the value is a string. More
     * complex fields like {@link fields.SetField | `SetField`} goes through various conversions
     * starting as an array in the database, initialized as a set, and allows updates with any
     * iterable.
     */
    interface Schema extends DataSchema {
      /**
       * The _id which uniquely identifies this TableResult embedded document
       * @defaultValue `null`
       */
      _id: fields.DocumentIdField;

      /**
       * A result subtype from CONST.TABLE_RESULT_TYPES
       * @defaultValue `CONST.TABLE_RESULT_TYPES.TEXT`
       */
      type: fields.DocumentTypeField<
        typeof BaseTableResult,
        {
          initial: typeof CONST.TABLE_RESULT_TYPES.TEXT;
        }
      >;

      /**
       * The text which describes the table result
       * @defaultValue `""`
       */
      text: fields.HTMLField<{ textSearch: true }>;

      /**
       * An image file url that represents the table result
       * @defaultValue `null`
       */
      img: fields.FilePathField<{ categories: ["IMAGE"] }>;

      /**
       * A named collection from which this result is drawn
       * @defaultValue `undefined`
       * @remarks If this is a `compendium` type result, will be the pack ID; If `document`, the DocumentName
       */
      documentCollection: fields.StringField;

      /**
       * The _id of a Document within the collection this result references
       * @defaultValue `null`
       */
      documentId: fields.ForeignDocumentField<typeof Document, { idOnly: true }>;

      /**
       * The probabilistic weight of this result relative to other results
       * @defaultValue `null`
       */
      weight: fields.NumberField<{ required: true; integer: true; positive: true; nullable: false; initial: 1 }>;

      /**
       * A length 2 array of ascending integers which defines the range of dice roll
       * @defaultValue `[]`
       */
      range: fields.ArrayField<
        fields.NumberField<{ integer: true }>,
        {
          validate: (r: [start: number, end: number]) => boolean;
          validationError: "must be a length-2 array of ascending integers";
        }
      >;

      /**
       * Has this result already been drawn (without replacement)
       * @defaultValue `false`
       */
      drawn: fields.BooleanField;

      /**
       * An object of optional key/value flags
       * @defaultValue `{}`
       */
      flags: fields.ObjectField.FlagsField<Name>;
    }

    namespace Database {
      /** Options passed along in Get operations for TableResults */
      interface Get extends foundry.abstract.types.DatabaseGetOperation<TableResult.Parent> {}

      /** Options passed along in Create operations for TableResults */
      interface Create<Temporary extends boolean | undefined = boolean | undefined>
        extends foundry.abstract.types.DatabaseCreateOperation<TableResult.CreateData, TableResult.Parent, Temporary> {
        animate?: boolean;
      }

      /** Options passed along in Delete operations for TableResults */
      interface Delete extends foundry.abstract.types.DatabaseDeleteOperation<TableResult.Parent> {
        animate?: boolean;
      }

      /** Options passed along in Update operations for TableResults */
      interface Update
        extends foundry.abstract.types.DatabaseUpdateOperation<TableResult.UpdateData, TableResult.Parent> {
        animate?: boolean;
      }

      /** Operation for {@linkcode TableResult.createDocuments} */
      interface CreateDocumentsOperation<Temporary extends boolean | undefined>
        extends Document.Database.CreateOperation<TableResult.Database.Create<Temporary>> {}

      /** Operation for {@linkcode TableResult.updateDocuments} */
      interface UpdateDocumentsOperation
        extends Document.Database.UpdateDocumentsOperation<TableResult.Database.Update> {}

      /** Operation for {@linkcode TableResult.deleteDocuments} */
      interface DeleteDocumentsOperation
        extends Document.Database.DeleteDocumentsOperation<TableResult.Database.Delete> {}

      /** Operation for {@linkcode TableResult.create} */
      interface CreateOperation<Temporary extends boolean | undefined>
        extends Document.Database.CreateOperation<TableResult.Database.Create<Temporary>> {}

      /** Operation for {@link TableResult.update | `TableResult#update`} */
      interface UpdateOperation extends Document.Database.UpdateOperation<Update> {}

      interface DeleteOperation extends Document.Database.DeleteOperation<Delete> {}

      /** Options for {@linkcode TableResult.get} */
      interface GetOptions extends Document.Database.GetOptions {}

      /** Options for {@link TableResult._preCreate | `TableResult#_preCreate`} */
      interface PreCreateOptions extends Document.Database.PreCreateOptions<Create> {}

      /** Options for {@link TableResult._onCreate | `TableResult#_onCreate`} */
      interface OnCreateOptions extends Document.Database.CreateOptions<Create> {}

      /** Operation for {@linkcode TableResult._preCreateOperation} */
      interface PreCreateOperation extends Document.Database.PreCreateOperationStatic<TableResult.Database.Create> {}

      /** Operation for {@link TableResult._onCreateOperation | `TableResult#_onCreateOperation`} */
      interface OnCreateOperation extends TableResult.Database.Create {}

      /** Options for {@link TableResult._preUpdate | `TableResult#_preUpdate`} */
      interface PreUpdateOptions extends Document.Database.PreUpdateOptions<Update> {}

      /** Options for {@link TableResult._onUpdate | `TableResult#_onUpdate`} */
      interface OnUpdateOptions extends Document.Database.UpdateOptions<Update> {}

      /** Operation for {@linkcode TableResult._preUpdateOperation} */
      interface PreUpdateOperation extends TableResult.Database.Update {}

      /** Operation for {@link TableResult._onUpdateOperation | `TableResult._preUpdateOperation`} */
      interface OnUpdateOperation extends TableResult.Database.Update {}

      /** Options for {@link TableResult._preDelete | `TableResult#_preDelete`} */
      interface PreDeleteOptions extends Document.Database.PreDeleteOperationInstance<Delete> {}

      /** Options for {@link TableResult._onDelete | `TableResult#_onDelete`} */
      interface OnDeleteOptions extends Document.Database.DeleteOptions<Delete> {}

      /** Options for {@link TableResult._preDeleteOperation | `TableResult#_preDeleteOperation`} */
      interface PreDeleteOperation extends TableResult.Database.Delete {}

      /** Options for {@link TableResult._onDeleteOperation | `TableResult#_onDeleteOperation`} */
      interface OnDeleteOperation extends TableResult.Database.Delete {}

      /** Context for {@linkcode TableResult._onDeleteOperation} */
      interface OnDeleteDocumentsContext extends Document.ModificationContext<TableResult.Parent> {}

      /** Context for {@linkcode TableResult._onCreateDocuments} */
      interface OnCreateDocumentsContext extends Document.ModificationContext<TableResult.Parent> {}

      /** Context for {@linkcode TableResult._onUpdateDocuments} */
      interface OnUpdateDocumentsContext extends Document.ModificationContext<TableResult.Parent> {}

      /**
       * Options for {@link TableResult._preCreateDescendantDocuments | `TableResult#_preCreateDescendantDocuments`}
       * and {@link TableResult._onCreateDescendantDocuments | `TableResult#_onCreateDescendantDocuments`}
       */
      interface CreateOptions extends Document.Database.CreateOptions<TableResult.Database.Create> {}

      /**
       * Options for {@link TableResult._preUpdateDescendantDocuments | `TableResult#_preUpdateDescendantDocuments`}
       * and {@link TableResult._onUpdateDescendantDocuments | `TableResult#_onUpdateDescendantDocuments`}
       */
      interface UpdateOptions extends Document.Database.UpdateOptions<TableResult.Database.Update> {}

      /**
       * Options for {@link TableResult._preDeleteDescendantDocuments | `TableResult#_preDeleteDescendantDocuments`}
       * and {@link TableResult._onDeleteDescendantDocuments | `TableResult#_onDeleteDescendantDocuments`}
       */
      interface DeleteOptions extends Document.Database.DeleteOptions<TableResult.Database.Delete> {}
    }

    /**
     * The flags that are available for this document in the form `{ [scope: string]: { [key: string]: unknown } }`.
     */
    interface Flags extends Document.ConfiguredFlagsForName<Name> {}

    namespace Flags {
      /**
       * The valid scopes for the flags on this document e.g. `"core"` or `"dnd5e"`.
       */
      type Scope = Document.FlagKeyOf<Flags>;

      /**
       * The valid keys for a certain scope for example if the scope is "core" then a valid key may be `"sheetLock"` or `"viewMode"`.
       */
      type Key<Scope extends Flags.Scope> = Document.FlagKeyOf<Document.FlagGetKey<Flags, Scope>>;

      /**
       * Gets the type of a particular flag given a `Scope` and a `Key`.
       */
      type Get<Scope extends Flags.Scope, Key extends Flags.Key<Scope>> = Document.GetFlag<Name, Scope, Key>;
    }

    /**
     * @deprecated Replaced with {@link TableResult.Database | `TableResult.DatabaseOperation`}
     */
    // eslint-disable-next-line @typescript-eslint/no-deprecated
    interface DatabaseOperations extends Document.Database.Operations<TableResult.Implementation> {}

    /**
     * @deprecated Replaced with {@linkcode TableResult.SubType}
     */
    type TypeNames = TableResult.SubType;

    /**
     * @deprecated Replaced with {@linkcode TableResult.CreateData}
     */
    interface ConstructorData extends TableResult.CreateData {}

    /**
     * @deprecated Replaced with {@link TableResult.implementation | `TableResult.ImplementationClass`}
     */
    type ConfiguredClass = ImplementationClass;

    /**
     * @deprecated Replaced with {@linkcode TableResult.Implementation}
     */
    type ConfiguredInstance = Implementation;
  }

  /**
   * The client-side TableResult document which extends the common BaseTableResult model.
   *
   * @see {@linkcode RollTable}         The RollTable document which contains TableResult embedded documents
   */
  class TableResult<out SubType extends TableResult.SubType = TableResult.SubType> extends foundry.documents
    .BaseTableResult.Internal.ClientDocument<SubType> {
    /**
     * @param data    - Initial data from which to construct the `TableResult`
     * @param context - Construction context options
     */
    constructor(...args: TableResult.ConstructorArgs);

    /**
     * A path reference to the icon image used to represent this result
     * @remarks Returns {@linkcode CONFIG.RollTable.resultIcon} if `this.img` is falsey
     */
    get icon(): string;

    /** @remarks Overrides `this.img` with the `img` of the associated Document, if this result is a `document` or `compendium` type */
    override prepareBaseData(): void;

    /**
     * Prepare a string representation for the result which (if possible) will be a dynamic link or otherwise plain text
     * @returns The text to display
     */
    getChatText(): string;

    /*
     * After this point these are not really overridden methods.
     * They are here because Foundry's documents are complex and have lots of edge cases.
     * There are DRY ways of representing this but this ends up being harder to understand
     * for end users extending these functions, especially for static methods. There are also a
     * number of methods that don't make sense to call directly on `Document` like `createDocuments`,
     * as there is no data that can safely construct every possible document. Finally keeping definitions
     * separate like this helps against circularities.
     */

    // ClientDocument overrides

    // Descendant Document operations have been left out because TableResult does not have any descendant documents.

    // context: not null (destructured)
    static override defaultName(
      context?: Document.DefaultNameContext<"TableResult", NonNullable<TableResult.Parent>>,
    ): string;

    /** @remarks `context.parent` is required as creation requires one */
    static override createDialog(
      data: Document.CreateDialogData<TableResult.CreateData> | undefined,
      context: Document.CreateDialogContext<"TableResult", NonNullable<TableResult.Parent>>,
    ): Promise<TableResult.Stored | null | undefined>;

    // options: not null (parameter default only)
    static override fromDropData(
      data: Document.DropData<TableResult.Implementation>,
      options?: AnyObject,
    ): Promise<TableResult.Implementation | undefined>;

    static override fromImport(
      source: TableResult.Source,
      context?: Document.FromImportContext<TableResult.Parent> | null,
    ): Promise<TableResult.Implementation>;

    override _onClickDocumentLink(event: MouseEvent): ClientDocument.OnClickDocumentLinkReturn;

    // Embedded document operations have been left out because TableResult does not have any embedded documents.

    static #TableResult: true;
  }
}<|MERGE_RESOLUTION|>--- conflicted
+++ resolved
@@ -1,19 +1,10 @@
-<<<<<<< HEAD
 import type { ConfiguredTableResult } from "fvtt-types/configuration";
-import type { Merge } from "fvtt-types/utils";
+import type { AnyObject, Merge } from "#utils";
 import type Document from "#common/abstract/document.d.mts";
 import type { DataSchema } from "#common/data/fields.d.mts";
 import type BaseTableResult from "#common/documents/table-result.d.mts";
 
 import fields = foundry.data.fields;
-=======
-import type { ConfiguredTableResult } from "../../../../configuration/index.d.mts";
-import type { AnyObject, Merge } from "#utils";
-import type Document from "../../../common/abstract/document.d.mts";
-import type { DataSchema } from "../../../common/data/fields.d.mts";
-import type { fields } from "../../../common/data/module.d.mts";
-import type BaseTableResult from "../../../common/documents/table-result.d.mts";
->>>>>>> 241f1ea3
 
 declare global {
   namespace TableResult {
