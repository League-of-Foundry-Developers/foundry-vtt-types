--- conflicted
+++ resolved
@@ -1,21 +1,11 @@
-<<<<<<< HEAD
 import type { ConfiguredMacro } from "fvtt-types/configuration";
-import type { InexactPartial, Merge } from "fvtt-types/utils";
+import type { AnyObject, Merge, NullishProps } from "#utils";
 import type { documents } from "#client-esm/client.d.mts";
 import type Document from "#common/abstract/document.d.mts";
 import type { DataSchema } from "#common/data/fields.d.mts";
 import type BaseMacro from "#common/documents/macro.d.mts";
 
 import fields = foundry.data.fields;
-=======
-import type { ConfiguredMacro } from "../../../../configuration/index.d.mts";
-import type { AnyObject, Merge, NullishProps } from "#utils";
-import type { documents } from "../../../client-esm/client.d.mts";
-import type Document from "../../../common/abstract/document.d.mts";
-import type { DataSchema } from "../../../common/data/fields.d.mts";
-import type { fields } from "../../../common/data/module.d.mts";
-import type BaseMacro from "../../../common/documents/macro.d.mts";
->>>>>>> 241f1ea3
 
 declare global {
   namespace Macro {
@@ -440,13 +430,8 @@
 
     /**
      * @deprecated This type always required properties for both a `"script"` and a `"chat"` message
-<<<<<<< HEAD
-     * even when necessary. It has been superceded by {@linkcode ScriptScope},
+     * even when unnecessary. It has been superseded by {@linkcode ScriptScope},
      * {@linkcode ChatScope}, and {@linkcode UnknownScope}
-=======
-     * even when necessary. It has been superseded by {@link ScriptScope | `ScriptScope`},
-     * {@link ChatScope | `ChatScope`}, and {@link UnknownScope | `UnknownScope`}
->>>>>>> 241f1ea3
      */
     type Scope = ScriptScope;
 
@@ -455,7 +440,7 @@
       /** An Actor who is the protagonist of the executed action. */
       actor: Actor.Implementation;
 
-      /**  A Token which is the protagonist of the executed action. */
+      /** A Token which is the protagonist of the executed action. */
       token: Token.Implementation;
 
       /** The speaker data */
