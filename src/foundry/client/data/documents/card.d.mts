import type { ConfiguredCard } from "fvtt-types/configuration";
import type { AnyObject, DeepPartial, Merge } from "#utils";
import type { documents } from "#client-esm/client.d.mts";
import type Document from "#common/abstract/document.d.mts";
import type { DataSchema } from "#common/data/fields.d.mts";
import type BaseCard from "#common/documents/card.d.mts";

import fields = foundry.data.fields;

declare global {
  namespace Card {
    /**
     * The document's name.
     */
    type Name = "Card";

    /**
     * The arguments to construct the document.
     */
    type ConstructorArgs = Document.ConstructorParameters<CreateData, Parent>;

    /**
     * The documents embedded within `Card`.
     */
    type Hierarchy = Readonly<Document.HierarchyOf<Schema>>;

    /**
     * The implementation of the `Card` document instance configured through `CONFIG.Card.documentClass` in Foundry and
     * {@linkcode DocumentClassConfig} or {@link ConfiguredCard | `fvtt-types/configuration/ConfiguredCard`} in fvtt-types.
     */
    type Implementation = Document.ImplementationFor<Name>;

    /**
     * The implementation of the `Card` document configured through `CONFIG.Card.documentClass` in Foundry and
     * {@linkcode DocumentClassConfig} in fvtt-types.
     */
    type ImplementationClass = Document.ImplementationClassFor<Name>;

    /**
     * A document's metadata is special information about the document ranging anywhere from its name,
     * whether it's indexed, or to the permissions a user has over it.
     */
    interface Metadata
      extends Merge<
        Document.Metadata.Default,
        Readonly<{
          name: "Card";
          collection: "cards";
          hasTypeData: true;
          indexed: true;
          label: string;
          labelPlural: string;
          permissions: Metadata.Permissions;
          compendiumIndexFields: ["name", "type", "suit", "sort"];
          schemaVersion: string;
        }>
      > {}

    namespace Metadata {
      /**
       * The permissions for whether a certain user can create, update, or delete this document.
       */
      interface Permissions {
        create(user: User.Internal.Implementation, doc: Implementation, data: UpdateData): boolean;
        update(user: User.Internal.Implementation, doc: Implementation, data: UpdateData): boolean;
      }
    }

    /**
     * Allowed subtypes of `Card`. This is configured through various methods. Modern Foundry
     * recommends registering using [Data Models](https://foundryvtt.com/article/system-data-models/)
     * under {@linkcode CONFIG.Card.dataModels}. This corresponds to
     * fvtt-type's {@linkcode DataModelConfig}.
     *
     * Subtypes can also be registered through a `template.json` though this is discouraged.
     * The corresponding fvtt-type configs are {@linkcode SourceConfig} and
     * {@linkcode DataConfig}.
     */
    type SubType = Game.Model.TypeNames<"Card">;

    /**
     * `ConfiguredSubTypes` represents the subtypes a user explicitly registered. This excludes
     * subtypes like the Foundry builtin subtype `"base"` and the catch-all subtype for arbitrary
     * module subtypes `${string}.${string}`.
     *
     * @see {@link SubType} for more information.
     */
    type ConfiguredSubTypes = Document.ConfiguredSubTypesOf<"Card">;

    /**
     * `Known` represents the types of `Card` that a user explicitly registered.
     *
     * @see {@link ConfiguredSubTypes} for more information.
     */
    type Known = Card.OfType<Card.ConfiguredSubTypes>;

    /**
     * `OfType` returns an instance of `Card` with the corresponding type. This works with both the
     * builtin `Card` class or a custom subclass if that is set up in
     * {@link ConfiguredCard | `fvtt-types/configuration/ConfiguredCard`}.
     */
    // eslint-disable-next-line @typescript-eslint/no-restricted-types
    type OfType<Type extends SubType> = Document.Internal.OfType<ConfiguredCard<Type>, () => Card<Type>>;

    /**
     * `SystemOfType` returns the system property for a specific `Card` subtype.
     */
    type SystemOfType<Type extends SubType> = Document.Internal.SystemOfType<_SystemMap, Type>;

    /**
     * @internal
     */
    interface _SystemMap extends Document.Internal.SystemMap<"Card"> {}

    /**
     * A document's parent is something that can contain it.
     * For example an `Item` can be contained by an `Actor` which makes `Actor` one of its possible parents.
     */
    type Parent = Cards.Implementation | null;

    /**
     * A document's descendants are any child documents, grandchild documents, etc.
     * This is a union of all instances, or never if the document doesn't have any descendants.
     */
    type Descendant = never;

    /**
     * A document's descendants are any child documents, grandchild documents, etc.
     * This is a union of all classes, or never if the document doesn't have any descendants.
     */
    type DescendantClass = never;

    /**
     * Types of `CompendiumCollection` this document might be contained in.
     * Note that `this.pack` will always return a string; this is the type for `game.packs.get(this.pack)`
     */
    // Note: Takes any document in the heritage chain (i.e. itself or any parent, transitive or not) that can be contained in a compendium.
    type Pack = CompendiumCollection.ForDocument<"Cards">;

    /**
     * An embedded document is a document contained in another.
     * For example an `Item` can be contained by an `Actor` which means `Item` can be embedded in `Actor`.
     *
     * If this is `never` it is because there are no embeddable documents (or there's a bug!).
     */
    type Embedded = never;

    /**
     * The name of the world or embedded collection this document can find itself in.
     * For example an `Item` is always going to be inside a collection with a key of `items`.
     * This is a fixed string per document type and is primarily useful for {@link ClientDocumentMixin | `Descendant Document Events`}.
     */
    type ParentCollectionName = Metadata["collection"];

    /**
     * The world collection that contains this document type. Will be `never` if none exists.
     */
    type CollectionClass = never;

    /**
     * The world collection that contains this document type. Will be `never` if none exists.
     */
    type Collection = never;

    /**
     * An instance of `Card` that comes from the database but failed validation meaning that
     * its `system` and `_source` could theoretically be anything.
     */
    interface Invalid<out SubType extends Card.SubType = Card.SubType> extends Document.Invalid<OfType<SubType>> {}

    /**
     * An instance of `Card` that comes from the database.
     */
    interface Stored<out SubType extends Card.SubType = Card.SubType> extends Document.Stored<OfType<SubType>> {}

    /**
     * The data put in {@link Card._source | `Card#_source`}. This data is what was
     * persisted to the database and therefore it must be valid JSON.
     *
     * For example a {@link fields.SetField | `SetField`} is persisted to the database as an array
     * but initialized as a {@linkcode Set}.
     */
    interface Source extends fields.SchemaField.SourceData<Schema> {}

    /**
     * @deprecated Replaced with {@linkcode Card.Source}
     */
    type PersistedData = Source;

    /**
     * The data necessary to create a document. Used in places like {@linkcode Card.create}
     * and {@link Card | `new Card(...)`}.
     *
     * For example a {@link fields.SetField | `SetField`} can accept any {@linkcode Iterable}
     * with the right values. This means you can pass a `Set` instance, an array of values,
     * a generator, or any other iterable.
     */
    interface CreateData extends fields.SchemaField.CreateData<Schema> {}

    /**
     * The data after a {@link foundry.abstract.Document | `Document`} has been initialized, for example
     * {@link Card.name | `Card#name`}.
     *
     * This is data transformed from {@linkcode Card.Source} and turned into more
     * convenient runtime data structures. For example a {@link fields.SetField | `SetField`} is
     * persisted to the database as an array of values but at runtime it is a `Set` instance.
     */
    interface InitializedData extends fields.SchemaField.InitializedData<Schema> {}

    /**
     * The data used to update a document, for example {@link Card.update | `Card#update`}.
     * It is a distinct type from {@link Card.CreateData | `DeepPartial<Card.CreateData>`} because
     * it has different rules for `null` and `undefined`.
     */
    interface UpdateData extends fields.SchemaField.UpdateData<Schema> {}

    /**
     * The schema for {@linkcode Card}. This is the source of truth for how an Card document
     * must be structured.
     *
     * Foundry uses this schema to validate the structure of the {@linkcode Card}. For example
     * a {@link fields.StringField | `StringField`} will enforce that the value is a string. More
     * complex fields like {@link fields.SetField | `SetField`} goes through various conversions
     * starting as an array in the database, initialized as a set, and allows updates with any
     * iterable.
     */
    interface Schema extends DataSchema {
      /**
       * The _id which uniquely identifies this Card document
       * @defaultValue `null`
       */
      _id: fields.DocumentIdField;

      /** The text name of this card */
      // FIXME: This field is `required` with no `initial`, so actually required for construction; Currently an AssignmentType override is required to enforce this
      name: fields.StringField<{ required: true; blank: false; label: "CARD.Name" }, string>;

      /**
       * A text description of this card which applies to all faces
       * @defaultValue `""`
       */
      description: fields.HTMLField<{ label: "CARD.Description" }>;

      /**
       * A category of card (for example, a suit) to which this card belongs
       * @defaultValue `"base"`
       */
      type: fields.DocumentTypeField<typeof BaseCard, { initial: typeof CONST.BASE_DOCUMENT_TYPE }>;

      /**
       * Game system data which is defined by the system template.json model
       * @defaultValue `{}`
       */
      system: fields.TypeDataField<typeof BaseCard>;

      /**
       * An optional suit designation which is used by default sorting
       * @defaultValue `undefined`
       */
      suit: fields.StringField<{ label: "CARD.Suit" }>;

      /**
       * An optional numeric value of the card which is used by default sorting
       * @defaultValue `null`
       */
      value: fields.NumberField<{ label: "CARD.Value" }>;

      /**
       * An object of face data which describes the back of this card
       */
      back: fields.SchemaField<{
        /**
         * A name for this card face
         * @defaultValue `undefined`
         */
        name: fields.StringField<{ label: "CARD.BackName" }>;

        /**
         * Displayed text that belongs to this face
         * @defaultValue `""`
         */
        text: fields.HTMLField<{ label: "CARD.BackText" }>;

        /**
         * A displayed image or video file which depicts the face
         * @defaultValue `null`
         */
        img: fields.FilePathField<{ categories: ["IMAGE", "VIDEO"]; label: "CARD.BackImage" }>;
      }>;

      /**
       * An array of face data which represent displayable faces of this card
       * @defaultValue `[]`
       */
      faces: fields.ArrayField<fields.SchemaField<Card.FaceSchema>>;

      /**
       * The index of the currently displayed face, or null if the card is face-down
       * @defaultValue `null`
       */
      face: fields.NumberField<{ required: true; initial: null; integer: true; min: 0; label: "CARD.Face" }>;

      /**
       * Whether this card is currently drawn from its source deck
       * @defaultValue `false`
       */
      drawn: fields.BooleanField<{ label: "CARD.Drawn" }>;

      /**
       * The document ID of the origin deck to which this card belongs
       * @defaultValue `null`
       */
      origin: fields.ForeignDocumentField<typeof documents.BaseCards>;

      /**
       * The visible width of this card
       * @defaultValue `null`
       */
      width: fields.NumberField<{ integer: true; positive: true; label: "Width" }>;

      /**
       * The visible height of this card
       * @defaultValue `null`
       */
      height: fields.NumberField<{ integer: true; positive: true; label: "Height" }>;

      /**
       * The angle of rotation of this card
       * @defaultValue `0`
       */
      rotation: fields.AngleField<{ label: "Rotation" }>;

      /**
       * The sort order of this card relative to others in the same stack
       * @defaultValue `0`
       */
      sort: fields.IntegerSortField;

      /**
       * An object of optional key/value flags
       * @defaultValue `{}`
       */
      flags: fields.ObjectField.FlagsField<Name>;

      _stats: fields.DocumentStatsField;
    }

    interface FaceSchema extends DataSchema {
      /**
       * A name for this card face
       * @defaultValue `undefined`
       */
      name: fields.StringField<{ label: "CARD.FaceName" }>;

      /**
       * Displayed text that belongs to this face
       * @defaultValue `""`
       */
      text: fields.HTMLField<{ label: "CARD.FaceText" }>;

      /**
       * A displayed image or video file which depicts the face
       * @defaultValue `BaseCard.DEFAULT_ICON`
       */
      img: fields.FilePathField<{
        categories: ["IMAGE", "VIDEO"];
        initial: () => typeof BaseCard.DEFAULT_ICON;
        label: "CARD.FaceImage";
      }>;
    }

    interface FaceData extends fields.SchemaField.InitializedData<FaceSchema> {}

    namespace Database {
      /** Options passed along in Get operations for Card Documents */
      interface Get extends foundry.abstract.types.DatabaseGetOperation<Card.Parent> {}

      /** Options passed along in Create operations for Card Documents */
      interface Create<Temporary extends boolean | undefined = boolean | undefined>
        extends foundry.abstract.types.DatabaseCreateOperation<Card.CreateData, Card.Parent, Temporary> {}

      /** Options passed along in Delete operations for Card Documents */
      interface Delete extends foundry.abstract.types.DatabaseDeleteOperation<Card.Parent> {}

      /** Options passed along in Update operations for Card Documents */
      interface Update extends foundry.abstract.types.DatabaseUpdateOperation<Card.UpdateData, Card.Parent> {}

      /** Operation for {@linkcode Card.createDocuments} */
      interface CreateDocumentsOperation<Temporary extends boolean | undefined>
        extends Document.Database.CreateOperation<Card.Database.Create<Temporary>> {}

      /** Operation for {@linkcode Card.updateDocuments} */
      interface UpdateDocumentsOperation extends Document.Database.UpdateDocumentsOperation<Card.Database.Update> {}

      /** Operation for {@linkcode Card.deleteDocuments} */
      interface DeleteDocumentsOperation extends Document.Database.DeleteDocumentsOperation<Card.Database.Delete> {}

      /** Operation for {@linkcode Card.create} */
      interface CreateOperation<Temporary extends boolean | undefined>
        extends Document.Database.CreateOperation<Card.Database.Create<Temporary>> {}

      /** Operation for {@link Card.update | `Card#update`} */
      interface UpdateOperation extends Document.Database.UpdateOperation<Update> {}

      interface DeleteOperation extends Document.Database.DeleteOperation<Delete> {}

      /** Options for {@linkcode Card.get} */
      interface GetOptions extends Document.Database.GetOptions {}

      /** Options for {@link Card._preCreate | `Card#_preCreate`} */
      interface PreCreateOptions extends Document.Database.PreCreateOptions<Create> {}

      /** Options for {@link Card._onCreate | `Card#_onCreate`} */
      interface OnCreateOptions extends Document.Database.CreateOptions<Create> {}

      /** Operation for {@linkcode Card._preCreateOperation} */
      interface PreCreateOperation extends Document.Database.PreCreateOperationStatic<Card.Database.Create> {}

      /** Operation for {@link Card._onCreateOperation | `Card#_onCreateOperation`} */
      interface OnCreateOperation extends Card.Database.Create {}

      /** Options for {@link Card._preUpdate | `Card#_preUpdate`} */
      interface PreUpdateOptions extends Document.Database.PreUpdateOptions<Update> {}

      /** Options for {@link Card._onUpdate | `Card#_onUpdate`} */
      interface OnUpdateOptions extends Document.Database.UpdateOptions<Update> {}

      /** Operation for {@linkcode Card._preUpdateOperation} */
      interface PreUpdateOperation extends Card.Database.Update {}

      /** Operation for {@link Card._onUpdateOperation | `Card._preUpdateOperation`} */
      interface OnUpdateOperation extends Card.Database.Update {}

      /** Options for {@link Card._preDelete | `Card#_preDelete`} */
      interface PreDeleteOptions extends Document.Database.PreDeleteOperationInstance<Delete> {}

      /** Options for {@link Card._onDelete | `Card#_onDelete`} */
      interface OnDeleteOptions extends Document.Database.DeleteOptions<Delete> {}

      /** Options for {@link Card._preDeleteOperation | `Card#_preDeleteOperation`} */
      interface PreDeleteOperation extends Card.Database.Delete {}

      /** Options for {@link Card._onDeleteOperation | `Card#_onDeleteOperation`} */
      interface OnDeleteOperation extends Card.Database.Delete {}

      /** Context for {@linkcode Card._onDeleteOperation} */
      interface OnDeleteDocumentsContext extends Document.ModificationContext<Card.Parent> {}

      /** Context for {@linkcode Card._onCreateDocuments} */
      interface OnCreateDocumentsContext extends Document.ModificationContext<Card.Parent> {}

      /** Context for {@linkcode Card._onUpdateDocuments} */
      interface OnUpdateDocumentsContext extends Document.ModificationContext<Card.Parent> {}

      /**
       * Options for {@link Card._preCreateDescendantDocuments | `Card#_preCreateDescendantDocuments`}
       * and {@link Card._onCreateDescendantDocuments | `Card#_onCreateDescendantDocuments`}
       */
      interface CreateOptions extends Document.Database.CreateOptions<Card.Database.Create> {}

      /**
       * Options for {@link Card._preUpdateDescendantDocuments | `Card#_preUpdateDescendantDocuments`}
       * and {@link Card._onUpdateDescendantDocuments | `Card#_onUpdateDescendantDocuments`}
       */
      interface UpdateOptions extends Document.Database.UpdateOptions<Card.Database.Update> {}

      /**
       * Options for {@link Card._preDeleteDescendantDocuments | `Card#_preDeleteDescendantDocuments`}
       * and {@link Card._onDeleteDescendantDocuments | `Card#_onDeleteDescendantDocuments`}
       */
      interface DeleteOptions extends Document.Database.DeleteOptions<Card.Database.Delete> {}
    }

    /**
     * The flags that are available for this document in the form `{ [scope: string]: { [key: string]: unknown } }`.
     */
    interface Flags extends Document.ConfiguredFlagsForName<Name> {}

    namespace Flags {
      /**
       * The valid scopes for the flags on this document e.g. `"core"` or `"dnd5e"`.
       */
      type Scope = Document.FlagKeyOf<Flags>;

      /**
       * The valid keys for a certain scope for example if the scope is "core" then a valid key may be `"sheetLock"` or `"viewMode"`.
       */
      type Key<Scope extends Flags.Scope> = Document.FlagKeyOf<Document.FlagGetKey<Flags, Scope>>;

      /**
       * Gets the type of a particular flag given a `Scope` and a `Key`.
       */
      type Get<Scope extends Flags.Scope, Key extends Flags.Key<Scope>> = Document.GetFlag<Name, Scope, Key>;
    }

    /**
<<<<<<< HEAD
     * @deprecated Replaced with {@link Card.Database | `Card.DatabaseOperation`}
=======
     * @remarks {@link Card.pass | `Card#pass`} calls {@link Cards.pass | `this.parent.pass`} with `action: "pass"` provided
     */
    interface PassOptions extends Omit<Cards.PassOptions, "action"> {}

    /**
     * @remarks {@link Card.play | `Card#play`} calls {@link Cards.pass | `this.parent.pass`} with `action: "play"` provided
     */
    interface PlayOptions extends PassOptions {}

    /**
     * @remarks {@link Card.discard | `Card#discard`} calls {@link Cards.pass | `this.parent.pass`} with `action: "discard"` provided
     */
    interface DiscardOptions extends PassOptions {}

    /**
     * @deprecated {@link Card.Database | `Card.DatabaseOperation`}
>>>>>>> 317383fd
     */
    // eslint-disable-next-line @typescript-eslint/no-deprecated
    interface DatabaseOperations extends Document.Database.Operations<Card.Implementation> {}

    /**
     * @deprecated Replaced with {@linkcode Card.SubType}
     */
    type TypeNames = Card.SubType;

    /**
     * @deprecated Replaced with {@linkcode Card.CreateData}
     */
    interface ConstructorData extends Card.CreateData {}

    /**
     * @deprecated Replaced with {@link Card.implementation | `Card.ImplementationClass`}
     */
    type ConfiguredClass = ImplementationClass;

    /**
     * @deprecated Replaced with {@linkcode Card.Implementation}
     */
    type ConfiguredInstance = Implementation;
  }

  /**
   * The client-side Card document which extends the common BaseCard document model.
   *
   * @see {@linkcode Cards}                    The Cards document type which contains Card embedded documents
   */
  class Card<out SubType extends Card.SubType = Card.SubType> extends BaseCard.Internal.ClientDocument<SubType> {
    /**
     * @param data    - Initial data from which to construct the `Card`
     * @param context - Construction context options
     */
    constructor(...args: Card.ConstructorArgs);

    /**
     * The current card face
     */
    get currentFace(): Card.FaceData | null;

    /**
     * The image of the currently displayed card face or back
     * @remarks Falls back to {@linkcode Card.DEFAULT_ICON}
     */
    get img(): string;

    /**
     * A reference to the source Cards document which defines this Card.
     */
    get source(): Cards.Implementation | null;

    /**
     * A convenience property for whether or not the Card is within its source Cards stack. Cards in decks are always
     * considered home.
     */
    get isHome(): boolean;

    /**
     * Whether or not to display the face of this card?
     */
    get showFace(): boolean;

    /**
     * Does this Card have a next face available to flip to?
     */
    get hasNextFace(): boolean;

    /**
     * Does this Card have a previous face available to flip to?
     */
    get hasPreviousFace(): boolean;

    /** @remarks Provides fallback value for `back.img`, and overrides `name` with the face/back's name if appropriate */
    override prepareDerivedData(): void;

    /**
     * Flip this card to some other face. A specific face may be requested, otherwise:
     * If the card currently displays a face the card is flipped to the back.
     * If the card currently displays the back it is flipped to the first face.
     * @param face - A specific face to flip the card to
     * @returns A reference to this card after the flip operation is complete
     */
    flip(face?: number | null): Promise<Card.Implementation | undefined>;

    /**
     * Pass this Card to some other Cards document.
     * @param to      - A new Cards document this card should be passed to
     * @param options - Options which modify the pass operation (default: `{}`)
     * @returns A reference to this card after the it has been passed to another parent document
     */
    // options: not null (destructured)
    pass(to: Cards.Implementation, options?: Card.PassOptions): Promise<Card.Implementation | undefined>;

    /**
     * Play a specific card to some other Cards document.
     * @see {@link Card.pass | `Card#pass`}
     * @remarks This method is currently a more semantic alias for {@link Card.pass | `Card#pass`}.
     */
    // options: not null (destructured)
    play(to: Cards.Implementation, options?: Card.PlayOptions): Promise<Card.Implementation | undefined>;

    /**
     * Discard a specific card to some other Cards document.
     * @see {@link Card.pass | `Card#pass`}
     * @remarks This method is currently a more semantic alias for {@link Card.pass | `Card#pass`}.
     */
    // options: not null (destructured)
    discard(to: Cards.Implementation, options?: Card.DiscardOptions): Promise<Card.Implementation | undefined>;

    /**
     * Recall this Card to its original Cards parent.
     * @param options - Options which modify the recall operation (default: `{}`)
     * @returns A reference to the recalled card belonging to its original parent
     * @remarks Core's implementation doesn't use `options` at all
     */
    // options: not null (parameter default only)
    recall(options?: AnyObject): Promise<Card.Implementation | undefined>;

    /**
     * Create a chat message which displays this Card.
     * @param messageData - Additional data which becomes part of the created ChatMessageData (default: `{}`)
     * @param options     - Options which modify the message creation operation (default: `{}`)
     * @returns The created chat message
     */
    toMessage<Temporary extends boolean | undefined = false>(
      messageData?: DeepPartial<foundry.documents.BaseChatMessage.CreateData>,
      options?: ChatMessage.Database.CreateOperation<Temporary>,
    ): Promise<Document.TemporaryIf<ChatMessage.Implementation, Temporary> | undefined>;

    /*
     * After this point these are not really overridden methods.
     * They are here because Foundry's documents are complex and have lots of edge cases.
     * There are DRY ways of representing this but this ends up being harder to understand
     * for end users extending these functions, especially for static methods. There are also a
     * number of methods that don't make sense to call directly on `Document` like `createDocuments`,
     * as there is no data that can safely construct every possible document. Finally keeping definitions
     * separate like this helps against circularities.
     */

    // ClientDocument overrides

    // Descendant Document operations have been left out because Card does not have any descendant documents.

    // context: not null (destructured)
    static override defaultName(context?: Document.DefaultNameContext<"Card", NonNullable<Card.Parent>>): string;

    /** @remarks `context.parent` is required as creation requires one */
    static override createDialog(
      data: Document.CreateDialogData<Card.CreateData> | undefined,
      context: Document.CreateDialogContext<"Card", NonNullable<Card.Parent>>,
    ): Promise<Card.Stored | null | undefined>;

    // options: not null (parameter default only)
    static override fromDropData(
      data: Document.DropData<Card.Implementation>,
      options?: AnyObject,
    ): Promise<Card.Implementation | undefined>;

    static override fromImport(
      source: Card.Source,
      context?: Document.FromImportContext<Card.Parent> | null,
    ): Promise<Card.Implementation>;

    override _onClickDocumentLink(event: MouseEvent): ClientDocument.OnClickDocumentLinkReturn;
  }
}<|MERGE_RESOLUTION|>--- conflicted
+++ resolved
@@ -494,26 +494,28 @@
     }
 
     /**
-<<<<<<< HEAD
+     * @remarks {@link Card.pass | `Card#pass`} calls {@link Cards.pass | `this.parent.pass`} with `action: "pass"` provided
+     */
+    interface PassOptions extends Omit<Cards.PassOptions, "action"> {}
+
+    /**
+     * @remarks {@link Card.play | `Card#play`} calls {@link Cards.pass | `this.parent.pass`} with `action: "play"` provided
+     */
+    interface PlayOptions extends PassOptions {}
+
+    /**
+     * @remarks {@link Card.discard | `Card#discard`} calls {@link Cards.pass | `this.parent.pass`} with `action: "discard"` provided
+     */
+    interface DiscardOptions extends PassOptions {}
+
+    /**
+     * @deprecated {@link Card.Database | `Card.DatabaseOperation`}
+     */
+    // eslint-disable-next-line @typescript-eslint/no-deprecated
+    interface DatabaseOperations extends Document.Database.Operations<Card.Implementation> {}
+
+    /**
      * @deprecated Replaced with {@link Card.Database | `Card.DatabaseOperation`}
-=======
-     * @remarks {@link Card.pass | `Card#pass`} calls {@link Cards.pass | `this.parent.pass`} with `action: "pass"` provided
-     */
-    interface PassOptions extends Omit<Cards.PassOptions, "action"> {}
-
-    /**
-     * @remarks {@link Card.play | `Card#play`} calls {@link Cards.pass | `this.parent.pass`} with `action: "play"` provided
-     */
-    interface PlayOptions extends PassOptions {}
-
-    /**
-     * @remarks {@link Card.discard | `Card#discard`} calls {@link Cards.pass | `this.parent.pass`} with `action: "discard"` provided
-     */
-    interface DiscardOptions extends PassOptions {}
-
-    /**
-     * @deprecated {@link Card.Database | `Card.DatabaseOperation`}
->>>>>>> 317383fd
      */
     // eslint-disable-next-line @typescript-eslint/no-deprecated
     interface DatabaseOperations extends Document.Database.Operations<Card.Implementation> {}
