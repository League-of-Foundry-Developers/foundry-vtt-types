--- conflicted
+++ resolved
@@ -1,12 +1,8 @@
 import type { ConfiguredDocumentClassForName } from "../../../../types/helperTypes.d.mts";
 import type { DeepPartial, InexactPartial } from "../../../../types/utils.d.mts";
-<<<<<<< HEAD
 import type { DocumentDatabaseOperations, DocumentOnUpdateOptions } from "../../../common/abstract/document.d.mts";
 import type { SchemaField } from "../../../common/data/fields.d.mts";
-=======
-import type Document from "../../../common/abstract/document.d.mts";
-import type { DocumentModificationOptions } from "../../../common/abstract/document.d.mts";
->>>>>>> ef5f129e
+import type { BaseActor } from "../../../common/documents/_module.d.mts";
 
 declare global {
   namespace Actor {
@@ -72,9 +68,9 @@
     >;
 
     protected override _initializeSource(
-      data: this | SchemaField.InnerAssignmentType<DataSchema>,
+      data: this | SchemaField.InnerAssignmentType<BaseActor.Schema>,
       options?: unknown,
-    ): SchemaField.InnerPersistedType<DataSchema>;
+    ): SchemaField.InnerPersistedType<BaseActor.Schema>;
 
     /**
      * An object that tracks which tracks the changes to the data model which were applied by active effects
@@ -298,15 +294,9 @@
      * @param update  - The update delta.
      * @param options - The update context.
      */
-<<<<<<< HEAD
     protected _updateDependentTokens(
       update: DeepPartial<TokenDocument["_source"]>,
       options: DocumentOnUpdateOptions<"Token">,
-=======
-    _updateDependentTokens(
-      update: DeepPartial<TokenDocument["_source"]>,
-      options: Document.ModificationContext<Document.Any | null>,
->>>>>>> ef5f129e
     ): void;
   }
 }