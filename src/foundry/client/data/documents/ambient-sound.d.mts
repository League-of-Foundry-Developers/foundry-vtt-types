--- conflicted
+++ resolved
@@ -1,24 +1,16 @@
-<<<<<<< HEAD
-import type { ConfiguredDocumentClassForName } from "../../../../types/helperTypes.d.mts";
-import type { DocumentDatabaseOperations } from "../../../common/abstract/document.d.mts";
-=======
 import type {
   ConfiguredDocumentClassForName,
   ConfiguredDocumentInstanceForName,
 } from "../../../../types/helperTypes.d.mts";
->>>>>>> 5a22f151
+import type { DocumentDatabaseOperations } from "../../../common/abstract/document.d.mts";
 
 declare global {
   namespace AmbientSoundDocument {
     type ConfiguredClass = ConfiguredDocumentClassForName<"AmbientSound">;
-<<<<<<< HEAD
-    type ConfiguredInstance = InstanceType<ConfiguredClass>;
+    type ConfiguredInstance = ConfiguredDocumentInstanceForName<"AmbientSound">;
 
-    /* eslint-disable-next-line @typescript-eslint/no-empty-object-type */
+    // eslint-disable-next-line @typescript-eslint/no-empty-object-type
     export interface DatabaseOperations extends DocumentDatabaseOperations<AmbientSoundDocument> {}
-=======
-    type ConfiguredInstance = ConfiguredDocumentInstanceForName<"AmbientSound">;
->>>>>>> 5a22f151
   }
 
   /**
