--- conflicted
+++ resolved
@@ -1,15 +1,8 @@
-<<<<<<< HEAD
-import type { FolderDocumentTypes, InexactPartial, FixedInstanceType, Merge } from "fvtt-types/utils";
+import type { FolderDocumentTypes, InexactPartial, FixedInstanceType, Merge, AnyObject } from "#utils";
 import type { fields } from "#common/data/_module.d.mts";
 import type Document from "#common/abstract/document.d.mts";
 import type { DataSchema } from "#common/data/fields.d.mts";
 import type BaseAdventure from "#common/documents/adventure.mjs";
-=======
-import type { AnyObject, FolderDocumentTypes, InexactPartial, FixedInstanceType, Merge } from "#utils";
-import type { fields } from "../../../common/data/module.d.mts";
-import type Document from "../../../common/abstract/document.d.mts";
-import type { DataSchema } from "../../../common/data/fields.d.mts";
->>>>>>> 241f1ea3
 
 declare global {
   namespace Adventure {
