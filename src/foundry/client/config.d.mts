--- conflicted
+++ resolved
@@ -3148,17 +3148,6 @@
         group: Group;
       }
 
-<<<<<<< HEAD
-      interface GridStyle {
-        label: string;
-        shaderClass: GridShader.AnyConstructor;
-        shaderOptions: {
-          style: number;
-        };
-      }
-
-=======
->>>>>>> 1800772e
       namespace Pings {
         interface Style {
           class: unknown;
