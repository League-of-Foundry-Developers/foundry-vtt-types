<<<<<<< HEAD
import type {
  ConfiguredDocumentClassForName,
  GetKey,
  HandleEmptyObject,
  InterfaceToObject,
} from "../../types/helperTypes.d.mts";
import type { ConstructorOf, PropertyTypeOrFallback } from "../../types/utils.d.mts";
=======
import type { GetKey } from "../../types/helperTypes.d.mts";
import type { PropertyTypeOrFallback } from "../../types/utils.d.mts";
>>>>>>> 7cf73392
import type * as CONST from "../common/constants.d.mts";
import type { StatusEffect } from "./data/documents/token.d.mts";
import type { DataModel, Document } from "../common/abstract/module.d.mts";

declare global {
  namespace CONFIG {
    interface Dice {
      /**
       * The Dice types which are supported.
       * @defaultValue `[Die, FateDie]`
       */
      types: Array<typeof foundry.dice.terms.DiceTerm>;

      rollModes: CONFIG.Dice.RollModes;

      /**
       * Configured Roll class definitions
       * @defaultValue `[Roll]`
       */
      rolls: Array<typeof foundry.dice.Roll>;

      /**
       * Configured DiceTerm class definitions
       * @defaultValue
       * ```typescript
       * {
       *   DiceTerm: typeof DiceTerm,
       *   MathTerm: typeof MathTerm,
       *   NumericTerm: typeof NumericTerm,
       *   OperatorTerm: typeof OperatorTerm,
       *   ParentheticalTerm: typeof ParentheticalTerm,
       *   PoolTerm: typeof PoolTerm,
       *   StringTerm: typeof StringTerm
       * }
       * ```
       */
      termTypes: Record<string, typeof foundry.dice.terms.RollTerm>;

      /** Configured roll terms and the classes they map to. */
      terms: {
        c: typeof foundry.dice.terms.Coin;
        d: typeof foundry.dice.terms.Die;
        f: typeof foundry.dice.terms.FateDie;
      } & Record<string, typeof foundry.dice.terms.DiceTerm>;

      /**
       * A function used to provide random uniform values.
       * @defaultValue `MersenneTwister.random`
       */
      randomUniform: () => number;

      /** A parser implementation for parsing Roll expressions. */
      parser: typeof foundry.dice.RollParser;

      /** A collection of custom functions that can be included in roll expressions.*/
      functions: Record<string, RollFunction>;
    }
  }

  /**
   * Runtime configuration settings for Foundry VTT which exposes a large number of variables which determine how
   * aspects of the software behaves.
   *
   * Unlike the CONST analog which is frozen and immutable, the CONFIG object may be updated during the course of a
   * session or modified by system and module developers to adjust how the application behaves.
   */
  interface CONFIG {
    /**
     * Configure debugging flags to display additional information
     */
    debug: {
      /** @defaultValue `false` */
      dice: boolean;

      /** @defaultValue `false` */
      documents: boolean;

      fog: {
        /** @defaultValue `false` */
        extractor: boolean;

        /** @defaultValue `false` */
        manager: boolean;
      };

      /** @defaultValue `false` */
      hooks: boolean;

      /** @defaultValue `false` */
      av: boolean;

      /** @defaultValue `false` */
      avclient: boolean;

      /** @defaultValue `false` */
      mouseInteraction: boolean;

      /** @defaultValue `false` */
      time: boolean;

      /** @defaultValue `false` */
      keybindings: boolean;

      /** @defaultValue `false` */
      polygons: boolean;

      /** @defaultValue `false` */
      gamepad: boolean;
    };

    /**
     * Configure the verbosity of compatibility warnings generated throughout the software.
     * The compatibility mode defines the logging level of any displayed warnings.
     * The includePatterns and excludePatterns arrays provide a set of regular expressions which can either only
     * include or specifically exclude certain file paths or warning messages.
     * Exclusion rules take precedence over inclusion rules.
     *
     * @see {@link CONST.COMPATIBILITY_MODES}
     *
     * @example Include Specific Errors
     * ```js
     * const includeRgx = new RegExp("/systems/dnd5e/module/documents/active-effect.mjs");
     * CONFIG.compatibility.includePatterns.push(includeRgx);
     * ```
     *
     * @example Exclude Specific Errors
     * ```js
     * const excludeRgx = new RegExp("/systems/dnd5e/");
     * CONFIG.compatibility.excludePatterns.push(excludeRgx);
     * ```
     *
     * @example Both Include and Exclude
     * ```js
     * const includeRgx = new RegExp("/systems/dnd5e/module/actor/");
     * const excludeRgx = new RegExp("/systems/dnd5e/module/actor/sheets/base.js");
     * CONFIG.compatibility.includePatterns.push(includeRgx);
     * CONFIG.compatibility.excludePatterns.push(excludeRgx);
     * ```
     *
     * @example Targeting more than filenames
     * ```js
     * const includeRgx = new RegExp("applyActiveEffects");
     * CONFIG.compatibility.includePatterns.push(includeRgx);
     * ```
     */
    compatibility: {
      mode: CONST.COMPATIBILITY_MODES;
      includePatterns: RegExp[];
      excludePatterns: RegExp[];
    };

    /**
     * Configure the DatabaseBackend used to perform Document operations
     * @defaultValue `new ClientDatabaseBackend()`
     */
    DatabaseBackend: foundry.data.ClientDatabaseBackend;

    /**
     * Configuration for the Actor document
     */
    Actor: {
      /** @defaultValue `Actor` */
      documentClass: Document.ConfiguredClassForName<"Actor">;

      /** @defaultValue `Actors` */
      collection: typeof Actors;

      /** @defaultValue `[]` */
      compendiumIndexFields: string[];

      /** @defaultValue `"ui/banners/actor-banner.webp"` */
      compendiumBanner: string;

      /** @defaultValue `"fas fa-user"` */
      sidebarIcon: string;

      /**
       * @defaultValue `{}`
       * @remarks `TypeDataModel` is preferred to `DataModel` per core Foundry team
       */
      dataModels: Record<string, typeof DataModel<any, Actor>>;

      /**
       * @remarks Added by `DocumentSheetConfig._registerDefaultSheets` in `tail.js`
       */
      sheetClasses: Record<foundry.documents.BaseActor.TypeNames, Record<string, SheetClassConfig>>;

      /**
       * @defaultValue `{}`
       * @remarks Initialized by `Localization#initialize`, is an empty object until `i18nInit`
       */
      typeLabels: Record<foundry.documents.BaseActor.TypeNames, string>;

      /** @defaultValue `{}` */
      typeIcons: Record<string, string>;

      /** @defaultValue `{}` */
      trackableAttributes: Record<string, string>;
    };

    /**
     * Configuration for the Adventure document.
     * Currently for internal use only.
     * @internal
     */
    Adventure: {
      /** @defaultValue `foundry.documents.BaseAdventure` */
      documentClass: Document.ConfiguredClassForName<"Adventure">;

      /**
       * @remarks Added by `DocumentSheetConfig._registerDefaultSheets` in `tail.js`
       */
      sheetClasses: Record<"base", Record<string, SheetClassConfig>>;

      /**
       * @remarks Initialized by `Localization#initialize`, is undefined until `i18nInit`
       */
      typeLabels?: Record<"base", string>;

      /** @defaultValue `[]` */
      compendiumIndexFields: string[];

      /** @defaultValue `"ui/banners/adventure-banner.webp"` */
      compendiumBanner: string;

      /** @defaultValue `"fa-solid fa-treasure-chest"` */
      sidebarIcon: string;
    };

    /**
     * Configuration for the Cards primary Document type
     */
    Cards: {
      /** @defaultValue `CardStacks` */
      collection: typeof CardStacks;

      /** @defaultValue `[]` */
      compendiumIndexFields: string[];

      /** @defaultValue `Cards` */
      documentClass: Document.ConfiguredClassForName<"Cards">;

      /** @defaultValue `"fa-solid fa-cards"` */
      sidebarIcon: string;

      /**
       * @defaultValue `{}`
       * @remarks `TypeDataModel` is preferred to `DataModel` per core Foundry team
       */
      dataModels: Record<string, typeof DataModel<any, Cards>>;

      /**
       * @defaultValue
       * ```typescript
       * {
       *    pokerDark: {
       *      type: "deck",
       *      label: "CARDS.DeckPresetPokerDark",
       *      src: "cards/poker-deck-dark.json"
       *    },
       *    pokerLight: {
       *      type: "deck",
       *      label: "CARDS.DeckPresetPokerLight",
       *      src: "cards/poker-deck-light.json"
       *    }
       * }
       * ```
       */
      presets: Record<string, CONFIG.Cards.Preset>;

      /**
       * @remarks Added by `DocumentSheetConfig._registerDefaultSheets` in `tail.js`
       */
      sheetClasses: Record<foundry.documents.BaseCards.TypeNames, Record<string, SheetClassConfig>>;

      /**
       * @defaultValue `{}`
       * @remarks Initialized by `Localization#initialize`, is an empty object until `i18nInit`
       */
      typeLabels: Record<foundry.documents.BaseCards.TypeNames, string>;

      typeIcons: {
        /** @defaultValue `"fas fa-cards"` */
        deck: string;
        /** @defaultValue `"fa-duotone fa-cards"` */
        hand: string;
        /** @defaultValue `"fa-duotone fa-layer-group"` */
        pile: string;
        [x: string]: string;
      };
    };

    /**
     * Configuration for the ChatMessage document
     */
    ChatMessage: {
      /** @defaultValue `ChatMessage` */
      documentClass: Document.ConfiguredClassForName<"ChatMessage">;

      /**
       * @remarks Added by `DocumentSheetConfig._registerDefaultSheets` in `tail.js`
       */
      // TODO: Update in v12
      sheetClasses: Record<"base", Record<string, SheetClassConfig>>;

      /**
       * @remarks Initialized by `Localization#initialize`, is undefined until `i18nInit`
       */
      typeLabels?: Record<"base", string>;

      /** @defaultValue `Messages` */
      collection: typeof Messages;

      /** @defaultValue `"templates/sidebar/chat-message.html"` */
      template: string;

      /** @defaultValue `"fas fa-comments"` */
      sidebarIcon: string;

      /** @defaultValue `100` */
      batchSize: number;
    };

    /**
     * Configuration for the Combat document
     */
    Combat: {
      /** @defaultValue `Combat` */
      documentClass: Document.ConfiguredClassForName<"Combat">;

      /**
       * @remarks Added by `DocumentSheetConfig._registerDefaultSheets` in `tail.js`
       */
      // TODO: Update in v12
      sheetClasses: Record<"base", Record<string, SheetClassConfig>>;

      /**
       * @remarks Initialized by `Localization#initialize`, is undefined until `i18nInit`
       */
      typeLabels?: Record<"base", string>;

      /** @defaultValue `CombatEncounters` */
      collection: typeof CombatEncounters;

      /** @defaultValue `"fas fa-swords"` */
      sidebarIcon: string;

      initiative: {
        /** @defaultValue `null` */
        formula: string | null;

        /** @defaultValue `2` */
        decimals: number;
      };

      /**
       * @defaultValue
       * ```typescript
       * {
       *   "epic": {
       *     label: "COMBAT.Sounds.Epic",
       *     startEncounter: ["sounds/combat/epic-start-3hit.ogg", "sounds/combat/epic-start-horn.ogg"],
       *     nextUp: ["sounds/combat/epic-next-horn.ogg"],
       *     yourTurn: ["sounds/combat/epic-turn-1hit.ogg", "sounds/combat/epic-turn-2hit.ogg"]
       *   },
       *   "mc": {
       *     label: "COMBAT.Sounds.MC",
       *     startEncounter: ["sounds/combat/mc-start-battle.ogg", "sounds/combat/mc-start-begin.ogg", "sounds/combat/mc-start-fight.ogg", "sounds/combat/mc-start-fight2.ogg"],
       *     nextUp: ["sounds/combat/mc-next-itwillbe.ogg", "sounds/combat/mc-next-makeready.ogg", "sounds/combat/mc-next-youare.ogg"],
       *     yourTurn: ["sounds/combat/mc-turn-itisyour.ogg", "sounds/combat/mc-turn-itsyour.ogg"]
       *   }
       * }
       * ```
       */
      sounds: Record<string, CONFIG.Combat.SoundPreset>;
    };

    /**
     * Configuration for dice rolling behaviors in the Foundry Virtual Tabletop client
     */
<<<<<<< HEAD
    Dice: CONFIG.Dice; // Common pattern
=======
    Dice: {
      /**
       * The Dice types which are supported.
       * @defaultValue `[Die, FateDie]`
       */
      types: Array<typeof DiceTerm>;

      rollModes: CONFIG.Dice.RollModes;

      /**
       * Configured Roll class definitions
       * @defaultValue `[Roll]`
       */
      rolls: Array<typeof Roll>;

      /**
       * Configured DiceTerm class definitions
       * @defaultValue
       * ```typescript
       * {
       *   DiceTerm: typeof DiceTerm,
       *   MathTerm: typeof MathTerm,
       *   NumericTerm: typeof NumericTerm,
       *   OperatorTerm: typeof OperatorTerm,
       *   ParentheticalTerm: typeof ParentheticalTerm,
       *   PoolTerm: typeof PoolTerm,
       *   StringTerm: typeof StringTerm
       * }
       * ```
       */
      termTypes: Record<string, typeof RollTerm>;

      /**
       * Configured roll terms and the classes they map to.
       */
      terms: {
        c: typeof Coin;
        d: typeof Die;
        f: typeof FateDie;
      } & Record<string, typeof DiceTerm>;

      /**
       * A function used to provide random uniform values.
       * @defaultValue `MersenneTwister.random`
       */
      randomUniform: () => number;
    } & Record<string, typeof Roll>; // Common pattern
>>>>>>> 7cf73392

    /**
     * Configuration for the FogExploration document
     */
    FogExploration: {
      /** @defaultValue `FogExploration` */
      documentClass: Document.ConfiguredClassForName<"FogExploration">;

      /**
       * @remarks Added by `DocumentSheetConfig._registerDefaultSheets` in `tail.js`
       */
      sheetClasses: Record<"base", Record<string, SheetClassConfig>>;

      /**
       * @remarks Initialized by `Localization#initialize`, is undefined until `i18nInit`
       */
      typeLabels?: Record<"base", string>;

      /** @defaultValue `FogExplorations` */
      collection: typeof FogExplorations;
    };

    /**
     * Configuration for the Folder entity
     */
    Folder: {
      /** @defaultValue `Folder` */
      documentClass: Document.ConfiguredClassForName<"Folder">;

      /** @defaultValue `Folders` */
      collection: typeof Folders;

      /** @defaultValue `"fas fa-folder"` */
      sidebarIcon: string;

      /**
       * @remarks Added by `DocumentSheetConfig._registerDefaultSheets` in `tail.js`
       */
      sheetClasses: Record<foundry.CONST.FOLDER_DOCUMENT_TYPES, Record<string, SheetClassConfig>>;

      /**
       * @remarks Initialized by `Localization#initialize`, is undefined until `i18nInit`
       */
      typeLabels?: Record<foundry.CONST.FOLDER_DOCUMENT_TYPES, string>;
    };

    /**
     * Configuration for the default Item entity class
     */
    Item: {
      /** @defaultValue `Item` */
      documentClass: Document.ConfiguredClassForName<"Item">;

      /** @defaultValue `Items` */
      collection: typeof Items;

      /** @defaultValue `[]` */
      compendiumIndexFields: string[];

      /** @defaultValue `"ui/banners/item-banner.webp"` */
      compendiumBanner: string;

      /** @defaultValue `"fas fa-suitcase"` */
      sidebarIcon: string;

      /**
       * @defaultValue `{}`
       * @remarks `TypeDataModel` is preferred to `DataModel` per core Foundry team
       */
      dataModels: Record<string, typeof DataModel<any, Item>>;

      /**
       * @defaultValue `{}`
       * @remarks Initialized by `Localization#initialize`, is an empty object until `i18nInit`
       */
      typeLabels: Record<foundry.documents.BaseItem.TypeNames, string>;

      /**
       * @remarks Added by `DocumentSheetConfig._registerDefaultSheets` in `tail.js`
       */
      sheetClasses: Record<foundry.documents.BaseItem.TypeNames, Record<string, SheetClassConfig>>;
    };

    /**
     * Configuration for the JournalEntry entity
     */
    JournalEntry: {
      /** @defaultValue `JournalEntry` */
      documentClass: Document.ConfiguredClassForName<"JournalEntry">;

      /**
       * @remarks Added by `DocumentSheetConfig._registerDefaultSheets` in `tail.js`
       */
      sheetClasses: Record<"base", Record<string, SheetClassConfig>>;

      /**
       * @remarks Initialized by `Localization#initialize`, is undefined until `i18nInit`
       */
      typeLabels?: Record<"base", string>;

      /** @defaultValue `Journal` */
      collection: typeof Journal;

      /** @defaultValue `[]` */
      compendiumIndexFields: string[];

      /** @defaultValue `"ui/banners/journalentry-banner.webp"` */
      compendiumBanner: string;

      noteIcons: {
        /** @defaultValue `"icons/svg/anchor.svg"` */
        Anchor: string;

        /** @defaultValue `"icons/svg/barrel.svg"` */
        Barrel: string;

        /** @defaultValue `"icons/svg/book.svg"` */
        Book: string;

        /** @defaultValue `"icons/svg/bridge.svg"` */
        Bridge: string;

        /** @defaultValue `"icons/svg/cave.svg"` */
        Cave: string;

        /** @defaultValue `"icons/svg/castle.svg"` */
        Castle: string;

        /** @defaultValue `"icons/svg/chest.svg"` */
        Chest: string;

        /** @defaultValue `"icons/svg/city.svg"` */
        City: string;

        /** @defaultValue `"icons/svg/coins.svg"` */
        Coins: string;

        /** @defaultValue `"icons/svg/fire.svg"` */
        Fire: string;

        /** @defaultValue `"icons/svg/hanging-sign.svg"` */
        "Hanging Sign": string;

        /** @defaultValue `"icons/svg/house.svg"` */
        House: string;

        /** @defaultValue `"icons/svg/mountain.svg"` */
        Mountain: string;

        /** @defaultValue `"icons/svg/oak.svg"` */
        "Oak Tree": string;

        /** @defaultValue `"icons/svg/obelisk.svg"` */
        Obelisk: string;

        /** @defaultValue `"icons/svg/pawprint.svg"` */
        Pawprint: string;

        /** @defaultValue `"icons/svg/ruins.svg"` */
        Ruins: string;

        /** @defaultValue `"icons/svg/skull.svg"` */
        Skull: string;

        /** @defaultValue `"icons/svg/statue.svg"` */
        Statue: string;

        /** @defaultValue `"icons/svg/sword.svg"` */
        Sword: string;

        /** @defaultValue `"icons/svg/tankard.svg"` */
        Tankard: string;

        /** @defaultValue `"icons/svg/temple.svg"` */
        Temple: string;

        /** @defaultValue `"icons/svg/tower.svg"` */
        Tower: string;

        /** @defaultValue `"icons/svg/trap.svg"` */
        Trap: string;

        /** @defaultValue `"icons/svg/village.svg"` */
        Village: string;

        /** @defaultValue `"icons/svg/waterfall.svg"` */
        Waterfall: string;

        /** @defaultValue `"icons/svg/windmill.svg"` */
        Windmill: string;
      } & Record<string, string>;

      /** @defaultValue `"fas fa-book-open"` */
      sidebarIcon: string;
    };

    /**
     * Configuration for the Macro entity
     */
    Macro: {
      /** @defaultValue `Macro` */
      documentClass: Document.ConfiguredClassForName<"Macro">;

      /**
       * @remarks Added by `DocumentSheetConfig._registerDefaultSheets` in `tail.js`
       */
      sheetClasses: Record<foundry.documents.BaseMacro.TypeNames, Record<string, SheetClassConfig>>;

      /**
       * @remarks Initialized by `Localization#initialize`, is undefined until `i18nInit`
       */
      typeLabels?: Record<foundry.documents.BaseMacro.TypeNames, string>;

      /** @defaultValue `Macros` */
      collection: typeof Macros;

      /** @defaultValue `[]` */
      compendiumIndexFields: string[];

      /** @defaultValue `"ui/banners/macro-banner.webp"` */
      compendiumBanner: string;

      /** @defaultValue `"fas fa-code"` */
      sidebarIcon: string;
    };

    /**
     * Configuration for the default Playlist entity class
     */
    Playlist: {
      /** @defaultValue `Playlist` */
      documentClass: Document.ConfiguredClassForName<"Playlist">;

      /**
       * @remarks Added by `DocumentSheetConfig._registerDefaultSheets` in `tail.js`
       */
      sheetClasses: Record<"base", Record<string, SheetClassConfig>>;

      /**
       * @remarks Initialized by `Localization#initialize`, is undefined until `i18nInit`
       */
      typeLabels?: Record<"base", string>;

      /** @defaultValue `Playlists` */
      collection: typeof Playlists;

      /** @defaultValue `[]` */
      compendiumIndexFields: string[];

      /** @defaultValue `"ui/banners/playlist-banner.webp"` */
      compendiumBanner: string;

      /** @defaultValue `"fas fa-music"` */
      sidebarIcon: string;

      /** @defaultValue `20` */
      autoPreloadSeconds: number;
    };

    /**
     * Configuration for RollTable random draws
     */
    RollTable: {
      /** @defaultValue `RollTable` */
      documentClass: Document.ConfiguredClassForName<"RollTable">;

      /**
       * @remarks Added by `DocumentSheetConfig._registerDefaultSheets` in `tail.js`
       */
      sheetClasses: Record<"base", Record<string, SheetClassConfig>>;

      /**
       * @remarks Initialized by `Localization#initialize`, is undefined until `i18nInit`
       */
      typeLabels?: Record<"base", string>;

      /** @defaultValue `RollTables` */
      collection: typeof RollTables;

      /** @defaultValue `["formula"]` */
      compendiumIndexFields: string[];

      /** @defaultValue `"ui/banners/rolltable-banner.webp"` */
      compendiumBanner: string;

      /** @defaultValue `"fas fa-th-list"` */
      sidebarIcon: string;

      /** @defaultValue `"icons/svg/d20-black.svg"` */
      resultIcon: string;

      /** @defaultValue `"templates/dice/table-result.html"` */
      resultTemplate: string;
    };

    /**
     * Configuration for the default Scene entity class
     */
    Scene: {
      /** @defaultValue `Scene` */
      documentClass: Document.ConfiguredClassForName<"Scene">;

      /**
       * @remarks Added by `DocumentSheetConfig._registerDefaultSheets` in `tail.js`
       */
      sheetClasses: Record<"base", Record<string, SheetClassConfig>>;

      /**
       * @remarks Initialized by `Localization#initialize`, is undefined until `i18nInit`
       */
      typeLabels?: Record<"base", string>;

      /** @defaultValue `Scenes` */
      collection: typeof Scenes;

      /** @defaultValue `[]` */
      compendiumIndexFields: string[];

      /** @defaultValue `"ui/banners/scene-banner.webp"` */
      compendiumBanner: string;

      /** @defaultValue `"fas fa-map"` */
      sidebarIcon: string;
    };

    Setting: {
      /** @defaultValue `Setting` */
      documentClass: Document.ConfiguredClassForName<"Setting">;

      /**
       * @remarks Added by `DocumentSheetConfig._registerDefaultSheets` in `tail.js`
       */
      sheetClasses: Record<"base", Record<string, SheetClassConfig>>;

      /**
       * @remarks Initialized by `Localization#initialize`, is undefined until `i18nInit`
       */
      typeLabels?: Record<"base", string>;

      /** @defaultValue `WorldSettings` */
      collection: typeof WorldSettings;
    };

    /**
     * Configuration for the User entity, it's roles, and permissions
     */
    User: {
      /** @defaultValue `User` */
      documentClass: Document.ConfiguredClassForName<"User">;

      /**
       * @remarks Added by `DocumentSheetConfig._registerDefaultSheets` in `tail.js`
       */
      sheetClasses: Record<"base", Record<string, SheetClassConfig>>;

      /**
       * @remarks Initialized by `Localization#initialize`, is undefined until `i18nInit`
       */
      typeLabels?: Record<"base", string>;

      /** @defaultValue `Users` */
      collection: typeof Users;
    };

    /**
     * Configuration settings for the Canvas and its contained layers and objects
     */
    Canvas: {
      /** @defaultValue `8` */
      blurStrength: number;

      /** @defaultValue `0x242448` */
      darknessColor: number;

      /** @defaultValue `0xeeeeee` */
      daylightColor: number;

      /** @defaultValue `0xffffff` */
      brightestColor: number;

      /** @defaultValue `0.25` */
      darknessLightPenalty: number;

      /** @defaultValue `/Edg|Firefox|Electron/` */
      videoPremultiplyRgx: RegExp;

      dispositionColors: {
        /** @defaultValue `0xe72124` */
        HOSTILE: number;

        /** @defaultValue `0xf1d836` */
        NEUTRAL: number;

        /** @defaultValue `0x43dfdf` */
        FRIENDLY: number;

        /** @defaultValue `0x555555` */
        INACTIVE: number;

        /** @defaultValue `0x33bc4e` */
        PARTY: number;

        /** @defaultValue `0xff9829` */
        CONTROLLED: number;

        /** @defaultValue `0xA612D4` */
        SECRET: number;
      };

      /** @defaultValue `0x000000` */
      exploredColor: number;

      /** @defaultValue `0x000000` */
      unexploredColor: number;

      groups: CONFIG.Canvas.Groups;

      layers: CONFIG.Canvas.Layers;

      lightLevels: {
        /** @defaultValue `0` */
        dark: number;

        /** @defaultValue `0.5` */
        halfdark: number;

        /** @defaultValue `0.25` */
        dim: number;

        /** @defaultValue `1.0` */
        bright: number;
      };

      /** @defaultValue `FogManager` */
      fogManager: typeof FogManager;

      /** @defaultValue `ColorManager` */
      colorManager: typeof CanvasColorManager;

      polygonBackends: {
        /** @defaultValue `typeof ClockwiseSweepPolygon` */
        sight: typeof PointSourcePolygon;
        /** @defaultValue `typeof ClockwiseSweepPolygon` */
        light: typeof PointSourcePolygon;
        /** @defaultValue `typeof ClockwiseSweepPolygon` */
        sound: typeof PointSourcePolygon;
        /** @defaultValue `typeof ClockwiseSweepPolygon` */
        move: typeof PointSourcePolygon;
      };
      visibilityFilter: typeof VisibilityFilter;

      /** @defaultValue `Ruler` */
      rulerClass: typeof Ruler;

      globalLightConfig: {
        /** @defaultValue `0` */
        luminosity: number;
      };

      /** @defaultValue `0.8` */
      dragSpeedModifier: number;

      /** @defaultValue `3.0` */
      maxZoom: number;

      /** @defaultValue `4` */
      objectBorderThickness: number;

      lightAnimations: {
        flame: {
          /** @defaultValue `"LIGHT.AnimationFame"` */
          label: string;

          /** @defaultValue `LightSource.prototype.animateFlickering` */
          animation: CONFIG.Canvas.LightAnimationFunction;

          /** @defaultValue `FlameIlluminationShader` */
          illuminationShader: typeof AbstractBaseShader;

          /** @defaultValue `FlameColorationShader` */
          colorationShader: typeof AbstractBaseShader;
        };

        torch: {
          /** @defaultValue `"LIGHT.AnimationTorch"` */
          label: string;

          /** @defaultValue `LightSource.prototype.animateTorch` */
          animation: CONFIG.Canvas.LightAnimationFunction;

          /** @defaultValue `TorchIlluminationShader` */
          illuminationShader: typeof AbstractBaseShader;

          /** @defaultValue `TorchColorationShader` */
          colorationShader: typeof AbstractBaseShader;
        };

        revolving: {
          /** @defaultValue `"LIGHT.AnimationRevolving"` */
          label: string;

          /** @defaultValue `LightSource.prototype.animateTime` */
          animation: CONFIG.Canvas.LightAnimationFunction;

          /** @defaultValue `RevolvingColorationShader` */
          colorationShader: typeof AbstractBaseShader;
        };

        siren: {
          /** @defaultValue `"LIGHT.AnimationSiren"` */
          label: string;

          /** @defaultValue `LightSource.prototype.animateTorch` */
          animation: CONFIG.Canvas.LightAnimationFunction;

          /** @defaultValue `SirenIlluminationShader` */
          illuminationShader: typeof AbstractBaseShader;

          /** @defaultValue `SirenIlluminationShader` */
          colorationShader: typeof AbstractBaseShader;
        };

        pulse: {
          /** @defaultValue `"LIGHT.AnimationPulse"` */
          label: string;

          /** @defaultValue `LightSource.prototype.animatePulse` */
          animation: CONFIG.Canvas.LightAnimationFunction;

          /** @defaultValue `PulseIlluminationShader` */
          illuminationShader: typeof AbstractBaseShader;

          /** @defaultValue `PulseColorationShader` */
          colorationShader: typeof AbstractBaseShader;
        };

        chroma: {
          /** @defaultValue `"LIGHT.AnimationChroma"` */
          label: string;

          /** @defaultValue `LightSource.prototype.animateTime` */
          animation: CONFIG.Canvas.LightAnimationFunction;

          /** @defaultValue `ChromaColorationShader` */
          colorationShader: typeof AbstractBaseShader;
        };

        wave: {
          /** @defaultValue `"LIGHT.AnimationWave"` */
          label: string;

          /** @defaultValue `LightSource.prototype.animateTime` */
          animation: CONFIG.Canvas.LightAnimationFunction;

          /** @defaultValue `WaveIlluminationShader` */
          illuminationShader: typeof AbstractBaseShader;

          /** @defaultValue `WaveColorationShader` */
          colorationShader: typeof AbstractBaseShader;
        };

        fog: {
          /** @defaultValue `"LIGHT.AnimationFog"` */
          label: string;

          /** @defaultValue `LightSource.prototype.animateTime` */
          animation: CONFIG.Canvas.LightAnimationFunction;

          /** @defaultValue `FogColorationShader` */
          colorationShader: typeof AbstractBaseShader;
        };

        sunburst: {
          /** @defaultValue `"LIGHT.AnimationSunburst"` */
          label: string;

          /** @defaultValue `LightSource.prototype.animateTime` */
          animation: CONFIG.Canvas.LightAnimationFunction;

          /** @defaultValue `SunburstIlluminationShader` */
          illuminationShader: typeof AbstractBaseShader;

          /** @defaultValue `SunburstColorationShader` */
          colorationShader: typeof AbstractBaseShader;
        };

        dome: {
          /** @defaultValue `"LIGHT.AnimationLightDome"` */
          label: string;

          /** @defaultValue `LightSource.prototype.animateTime` */
          animation: CONFIG.Canvas.LightAnimationFunction;

          /** @defaultValue `LightDomeColorationShader` */
          colorationShader: typeof AbstractBaseShader;
        };

        emanation: {
          /** @defaultValue `"LIGHT.AnimationEmanation"` */
          label: string;

          /** @defaultValue `LightSource.prototype.animateTime` */
          animation: CONFIG.Canvas.LightAnimationFunction;

          /** @defaultValue `EmanationColorationShader` */
          colorationShader: typeof AbstractBaseShader;
        };

        hexa: {
          /** @defaultValue `"LIGHT.AnimationHexaDome";` */
          label: string;

          /** @defaultValue `LightSource.prototype.animateTime` */
          animation: CONFIG.Canvas.LightAnimationFunction;

          /** @defaultValue `HexaDomeColorationShader` */
          colorationShader: typeof AbstractBaseShader;
        };

        ghost: {
          /** @defaultValue `"LIGHT.AnimationGhostLight"` */
          label: string;

          /** @defaultValue `LightSource.prototype.animateTime` */
          animation: CONFIG.Canvas.LightAnimationFunction;

          /** @defaultValue `GhostLightIlluminationShader` */
          illuminationShader: typeof AbstractBaseShader;

          /** @defaultValue `GhostLightColorationShader` */
          colorationShader: typeof AbstractBaseShader;
        };

        energy: {
          /** @defaultValue `"LIGHT.AnimationEnergyField"` */
          label: string;

          /** @defaultValue `LightSource.prototype.animateTime` */
          animation: CONFIG.Canvas.LightAnimationFunction;

          /** @defaultValue `EnergyFieldColorationShader` */
          colorationShader: typeof AbstractBaseShader;
        };

        roiling: {
          /** @defaultValue `"LIGHT.AnimationRoilingMass"` */
          label: string;

          /** @defaultValue `LightSource.prototype.animateTime` */
          animation: CONFIG.Canvas.LightAnimationFunction;

          /** @defaultValue `RoilingIlluminationShader` */
          illuminationShader: typeof AbstractBaseShader;
        };

        hole: {
          /** @defaultValue `"LIGHT.AnimationBlackHole"` */
          label: string;

          /** @defaultValue `LightSource.prototype.animateTime` */
          animation: CONFIG.Canvas.LightAnimationFunction;

          /** @defaultValue `BlackHoleIlluminationShader` */
          illuminationShader: typeof AbstractBaseShader;
        };

        vortex: {
          /** @defaultValue `"LIGHT.AnimationVortex"` */
          label: string;

          /** @defaultValue `LightSource.prototype.animateTime` */
          animation: CONFIG.Canvas.LightAnimationFunction;

          /** @defaultValue `VortexIlluminationShader` */
          illuminationShader: typeof AbstractBaseShader;

          /** @defaultValue `VortexColorationShader` */
          colorationShader: typeof AbstractBaseShader;
        };

        witchwave: {
          /** @defaultValue `"LIGHT.AnimationBewitchingWave"` */
          label: string;

          /** @defaultValue `LightSource.prototype.animateTime` */
          animation: CONFIG.Canvas.LightAnimationFunction;

          /** @defaultValue `BewitchingWaveIlluminationShader` */
          illuminationShader: typeof AbstractBaseShader;

          /** @defaultValue `BewitchingWaveColorationShader` */
          colorationShader: typeof AbstractBaseShader;
        };

        rainbowswirl: {
          /** @defaultValue `"LIGHT.AnimationSwirlingRainbow"` */
          label: string;

          /** @defaultValue `LightSource.prototype.animateTime` */
          animation: CONFIG.Canvas.LightAnimationFunction;

          /** @defaultValue `SwirlingRainbowColorationShader` */
          colorationShader: typeof AbstractBaseShader;
        };

        radialrainbow: {
          /** @defaultValue `"LIGHT.AnimationRadialRainbow"` */
          label: string;

          /** @defaultValue `LightSource.prototype.animateTime` */
          animation: CONFIG.Canvas.LightAnimationFunction;

          /** @defaultValue `RadialRainbowColorationShader` */
          colorationShader: typeof AbstractBaseShader;
        };

        fairy: {
          /** @defaultValue `"LIGHT.AnimationFairyLight"` */
          label: string;

          /** @defaultValue `LightSource.prototype.animateTime` */
          animation: CONFIG.Canvas.LightAnimationFunction;

          /** @defaultValue `FairyLightIlluminationShader` */
          illuminationShader: typeof AbstractBaseShader;

          /** @defaultValue `FairyLightColorationShader` */
          colorationShader: typeof AbstractBaseShader;
        };
      } & Record<
        string,
        {
          label: string;
          animation: CONFIG.Canvas.LightAnimationFunction;
          illuminationShader?: typeof AbstractBaseShader;
          colorationShader?: typeof AbstractBaseShader;
        }
      >;

      pings: {
        types: {
          /** @defaultValue `"pulse"` */
          PULSE: string;

          /** @defaultValue `"alert"` */
          ALERT: string;

          /** @defaultValue `"chevron"` */
          PULL: string;

          /** @defaultValue `"arrow"` */
          ARROW: string;
        };
        styles: {
          /** @defaultValue `{ class: AlertPing, color: "#ff0000", size: 1.5, duration: 900 }` */
          alert: CONFIG.Canvas.Pings.Style;

          /** @defaultValue `{ class: ArrowPing, size: 1, duration: 900 }` */
          arrow: CONFIG.Canvas.Pings.Style;

          /** @defaultValue `{ class: ChevronPing, size: 1, duration: 2000 }` */
          chevron: CONFIG.Canvas.Pings.Style;

          /** @defaultValue `{ class: PulsePing, size: 1.5, duration: 900 }` */
          pulse: CONFIG.Canvas.Pings.Style;

          [key: string]: CONFIG.Canvas.Pings.Style;
        };

        /** @defaultValue `700` */
        pullSpeed: number;
      };
      targeting: {
        /** @defaultValue `.15` */
        size: number;
      };

      /**
       * The set of VisionMode definitions which are available to be used for Token vision.
       */
      visionModes: {
        [key: string]: VisionMode;

        /**
         * Default (Basic) Vision
         * @defaultValue
         * ```typescript
         * new VisionMode({
         *   id: "basic",
         *   label: "VISION.ModeBasicVision",
         *   vision: {
         *     defaults: { attenuation: 0, contrast: 0, saturation: 0, brightness: 0 }
         *     preferred: true // Takes priority over other vision modes
         *   }
         * })
         * ```
         */
        basic: VisionMode;

        /**
         * Darkvision
         * @defaultValue
         * ```typescript
         * new VisionMode({
         *   id: "darkvision",
         *   label: "VISION.ModeDarkvision",
         *     canvas: {
         *       shader: ColorAdjustmentsSamplerShader,
         *       uniforms: { contrast: 0, saturation: -1.0, brightness: 0 }
         *   },
         *   lighting: {
         *     levels: {
         *       [VisionMode.LIGHTING_LEVELS.DIM]: VisionMode.LIGHTING_LEVELS.BRIGHT
         *     },
         *   background: { visibility: VisionMode.LIGHTING_VISIBILITY.REQUIRED }
         *   },
         *   vision: {
         *     darkness: { adaptive: false },
         *     defaults: { attenuation: 0, contrast: 0, saturation: -1.0, brightness: 0 }
         *   }
         * })
         * ```
         */
        darkvision: VisionMode;

        /**
         * Darkvision
         * @defaultValue
         * ```typescript
         * new VisionMode({
         *   id: "monochromatic",
         *   label: "VISION.ModeMonochromatic",
         *   canvas: {
         *     shader: ColorAdjustmentsSamplerShader,
         *     uniforms: { contrast: 0, saturation: -1.0, brightness: 0 }
         *   },
         *   lighting: {
         *     background: {
         *       postProcessingModes: ["SATURATION"],
         *       uniforms: { saturation: -1.0, tint: [1, 1, 1] }
         *     },
         *     illumination: {
         *       postProcessingModes: ["SATURATION"],
         *       uniforms: { saturation: -1.0, tint: [1, 1, 1] }
         *     },
         *     coloration: {
         *       postProcessingModes: ["SATURATION"],
         *       uniforms: { saturation: -1.0, tint: [1, 1, 1] }
         *     }
         *   },
         *   vision: {
         *     darkness: { adaptive: false },
         *     defaults: { attenuation: 0, contrast: 0, saturation: -1, brightness: 0 }
         *   }
         * })
         * ```
         */
        monochromatic: VisionMode;

        /**
         * Blindness
         * @defaultValue
         * ```typescript
         * new VisionMode({
         *   id: "blindness",
         *   label: "VISION.ModeBlindness",
         *   tokenConfig: false,
         *   canvas: {
         *     shader: ColorAdjustmentsSamplerShader,
         *     uniforms: { contrast: -0.75, saturation: -1, exposure: -0.3 }
         *   },
         *   lighting: {
         *     background: { visibility: VisionMode.LIGHTING_VISIBILITY.DISABLED },
         *     illumination: { visibility: VisionMode.LIGHTING_VISIBILITY.DISABLED },
         *     coloration: { visibility: VisionMode.LIGHTING_VISIBILITY.DISABLED }
         *   },
         *   vision: {
         *     darkness: { adaptive: false },
         *     defaults: { attenuation: 0, contrast: -0.5, saturation: -1, brightness: -1 }
         *   }
         * }),
         * ```
         */
        blindness: VisionMode;

        /**
         * Tremorsense
         * @defaultValue
         * ```typescript
         * new VisionMode({
         *   id: "tremorsense",
         *   label: "VISION.ModeTremorsense",
         *   canvas: {
         *     shader: ColorAdjustmentsSamplerShader,
         *     uniforms: { contrast: 0, saturation: -0.8, exposure: -0.65 }
         *   },
         *   lighting: {
         *     background: { visibility: VisionMode.LIGHTING_VISIBILITY.DISABLED },
         *     illumination: { visibility: VisionMode.LIGHTING_VISIBILITY.DISABLED },
         *     coloration: { visibility: VisionMode.LIGHTING_VISIBILITY.DISABLED }
         *   },
         *   vision: {
         *     darkness: { adaptive: false },
         *     defaults: { attenuation: 0, contrast: 0.2, saturation: -0.3, brightness: 1 },
         *     background: { shader: WaveBackgroundVisionShader },
         *     coloration: { shader: WaveColorationVisionShader }
         *   }
         * }, {animated: true})
         * ```
         */
        tremorsense: VisionMode;

        /**
         * Light Amplification
         * @defaultValue
         * ```typescript
         * new VisionMode({
         *   id: "lightAmplification",
         *   label: "VISION.ModeLightAmplification",
         *   canvas: {
         *     shader: AmplificationSamplerShader,
         *     uniforms: { saturation: -0.5, tint: [0.38, 0.8, 0.38] }
         *   },
         *   lighting: {
         *     background: {
         *       visibility: VisionMode.LIGHTING_VISIBILITY.REQUIRED,
         *       postProcessingModes: ["SATURATION", "EXPOSURE"],
         *       uniforms: { saturation: -0.5, exposure: 1.5, tint: [0.38, 0.8, 0.38] }
         *     },
         *     illumination: {
         *       postProcessingModes: ["SATURATION"],
         *       uniforms: { saturation: -0.5 }
         *     },
         *     coloration: {
         *       postProcessingModes: ["SATURATION", "EXPOSURE"],
         *       uniforms: { saturation: -0.5, exposure: 1.5, tint: [0.38, 0.8, 0.38] }
         *     },
         *     levels: {
         *       [VisionMode.LIGHTING_LEVELS.DIM]: VisionMode.LIGHTING_LEVELS.BRIGHT,
         *       [VisionMode.LIGHTING_LEVELS.BRIGHT]: VisionMode.LIGHTING_LEVELS.BRIGHTEST
         *     }
         *   },
         *   vision: {
         *     darkness: { adaptive: false },
         *     defaults: { attenuation: 0, contrast: 0, saturation: -0.5, brightness: 1 },
         *     background: { shader: AmplificationBackgroundVisionShader }
         *   }
         * })
         * ```
         */
        lightAmplification: VisionMode;
      };

      /**
       * The set of DetectionMode definitions which are available to be used for visibility detection.
       */
      detectionModes: {
        [key: string]: DetectionMode;

        basicSight: DetectionModeBasicSight;

        seeInvisibility: DetectionModeInvisibility;

        senseInvisibility: DetectionModeInvisibility;

        feelTremor: DetectionModeTremor;

        seeAll: DetectionModeAll;

        senseAll: DetectionModeAll;
      };
    };

    /**
     * Configure the default Token text style so that it may be reused and overridden by modules
     * @defaultValue
     * ```typescript
     * new PIXI.TextStyle({
     *   fontFamily: "Signika",
     *   fontSize: 36,
     *   fill: "#FFFFFF",
     *   stroke: "#111111",
     *   strokeThickness: 1,
     *   dropShadow: true,
     *   dropShadowColor: "#000000",
     *   dropShadowBlur: 2,
     *   dropShadowAngle: 0,
     *   dropShadowDistance: 0,
     *   align: "center",
     *   wordWrap: false,
     *   padding: 1
     * })
     * ```
     **/
    canvasTextStyle: PIXI.TextStyle;

    /**
     * Available Weather Effects implementations
     */
    weatherEffects: {
      [key: string]: CONFIG.WeatherAmbienceConfiguration;

      /**
       * @defaultValue
       * ```ts
       * {
       *   id: "leaves",
       *   label: "WEATHER.AutumnLeaves",
       *   effects: [{
       *     id: "leavesParticles",
       *     effectClass: AutumnLeavesWeatherEffect
       *   }]
       * }
       * ```
       */
      leaves: CONFIG.WeatherAmbienceConfiguration;

      /**
       * @defaultValue
       * ```ts
       * {
       *   id: "rain",
       *   label: "WEATHER.Rain",
       *   filter: {
       *     enabled: false
       *   },
       *   effects: [{
       *     id: "rainShader",
       *     effectClass: WeatherShaderEffect,
       *     shaderClass: RainShader,
       *     blendMode: PIXI.BLEND_MODES.SCREEN,
       *     config: {
       *       opacity: 0.25,
       *       tint: [0.7, 0.9, 1.0],
       *       intensity: 1,
       *       strength: 1,
       *       rotation: 0.2618,
       *       speed: 0.2,
       *     }
       *   }]
       * }
       * ```
       */
      rain: CONFIG.WeatherAmbienceConfiguration;

      /**
       * @defaultValue
       * ```
       * {
       *   id: "rainStorm",
       *   label: "WEATHER.RainStorm",
       *   filter: {
       *     enabled: false
       *   },
       *   effects: [{
       *     id: "fogShader",
       *     effectClass: WeatherShaderEffect,
       *     shaderClass: FogShader,
       *     blendMode: PIXI.BLEND_MODES.SCREEN,
       *     performanceLevel: 2,
       *     config: {
       *       slope: 1.5,
       *       intensity: 0.050,
       *       speed: -55.0,
       *       scale: 25,
       *     }
       *   },
       *   {
       *     id: "rainShader",
       *     effectClass: WeatherShaderEffect,
       *     shaderClass: RainShader,
       *     blendMode: PIXI.BLEND_MODES.SCREEN,
       *     config: {
       *       opacity: 0.45,
       *       tint: [0.7, 0.9, 1.0],
       *       intensity: 1.5,
       *       strength: 1.5,
       *       rotation: 0.5236,
       *       speed: 0.30,
       *     }
       *   }]
       * }
       * ```
       */
      rainStorm: CONFIG.WeatherAmbienceConfiguration;

      /**
       * @defaultValue
       * ```
       * {
       *   id: "fog",
       *   label: "WEATHER.Fog",
       *   filter: {
       *     enabled: false
       *   },
       *   effects: [{
       *     id: "fogShader",
       *     effectClass: WeatherShaderEffect,
       *     shaderClass: FogShader,
       *     blendMode: PIXI.BLEND_MODES.SCREEN,
       *     config: {
       *       slope: 0.45,
       *       intensity: 0.4,
       *       speed: 0.4,
       *     }
       *   }]
       * }
       * ```
       */
      fog: CONFIG.WeatherAmbienceConfiguration;

      /**
       * @defaultValue
       * ```
       * {
       *   id: "snow",
       *   label: "WEATHER.Snow",
       *   filter: {
       *     enabled: false
       *   },
       *   effects: [{
       *     id: "snowShader",
       *     effectClass: WeatherShaderEffect,
       *     shaderClass: SnowShader,
       *     blendMode: PIXI.BLEND_MODES.SCREEN,
       *     config: {
       *       tint: [0.85, 0.95, 1],
       *       direction: 0.5,
       *       speed: 2,
       *       scale: 2.5,
       *     }
       *   }]
       * }
       * ```
       * */
      snow: CONFIG.WeatherAmbienceConfiguration;

      /**
       * @defaultValue
       * ```
       * {
       *   id: "blizzard",
       *   label: "WEATHER.Blizzard",
       *   filter: {
       *     enabled: false
       *   },
       *   effects: [{
       *     id: "snowShader",
       *     effectClass: WeatherShaderEffect,
       *     shaderClass: SnowShader,
       *     blendMode: PIXI.BLEND_MODES.SCREEN,
       *     config: {
       *       tint: [0.95, 1, 1],
       *       direction: 0.80,
       *       speed: 8,
       *       scale: 2.5,
       *     }
       *   },
       *   {
       *     id: "fogShader",
       *     effectClass: WeatherShaderEffect,
       *     shaderClass: FogShader,
       *     blendMode: PIXI.BLEND_MODES.SCREEN,
       *     performanceLevel: 2,
       *     config: {
       *       slope: 1.0,
       *       intensity: 0.15,
       *       speed: -4.0,
       *     }
       *   }]
       * }
       * ```
       */
      blizzard: CONFIG.WeatherAmbienceConfiguration;
    };

    /**
     * The control icons used for rendering common HUD operations
     */
    controlIcons: {
      /** @defaultValue `"icons/svg/combat.svg"` */
      combat: string;

      /** @defaultValue `"icons/svg/cowled.svg"` */
      visibility: string;

      /** @defaultValue `"icons/svg/aura.svg"` */
      effects: string;

      /** @defaultValue `"icons/svg/padlock.svg"` */
      lock: string;

      /** @defaultValue `"icons/svg/up.svg"` */
      up: string;

      /** @defaultValue `"icons/svg/down.svg"` */
      down: string;

      /** @defaultValue `"icons/svg/skull.svg"` */
      defeated: string;

      /** @defaultValue `"icons/svg/light.svg"` */
      light: string;

      /** @defaultValue `"icons/svg/light-off.svg"` */
      lightOff: string;

      /** @defaultValue `"icons/svg/explosion.svg"` */
      template: string;

      /** @defaultValue `"icons/svg/sound.svg"` */
      sound: string;

      /** @defaultValue `"icons/svg/sound-off.svg"` */
      soundOff: string;

      /** @defaultValue `"icons/svg/door-closed-outline.svg"` */
      doorClosed: string;

      /** @defaultValue `"icons/svg/door-open-outline.svg"` */
      doorOpen: string;

      /** @defaultValue `"icons/svg/door-secret-outline.svg"` */
      doorSecret: string;

      /** @defaultValue `"icons/svg/door-locked-outline.svg"` */
      doorLocked: string;

      /** @defaultValue `"icons/svg/wall-direction.svg"` */
      wallDirection: string;
    } & Record<string, string>;

    /**
     * A collection of fonts to load either from the user's local system, or remotely.
     * @defaultValue
     * ```typescript
     * {
     *   Arial: { editor: true; fonts: [] };
     *   Amiri: {
     *     editor: true,
     *     fonts: [
     *       {urls: ["fonts/amiri/amiri-regular.woff2"]},
     *       {urls: ["fonts/amiri/amiri-bold.woff2"], weight: 700}
     *     ]
     *   },
     *   "Bruno Ace": {editor: true, fonts: [
     *     {urls: ["fonts/bruno-ace/bruno-ace.woff2"]}
     *   ]},
     *   Courier: { editor: true; fonts: [] };
     *   "Courier New": { editor: true; fonts: [] };
     *   "Modesto Condensed": {
     *     editor: true;
     *     fonts: [
     *       { urls: ["fonts/modesto-condensed/modesto-condensed.woff2"] },
     *       { urls: ["fonts/modesto-condensed/modesto-condensed-bold.woff2"]; weight: 700 }
     *     ];
     *   };
     *   Signika: {
     *     editor: true;
     *     fonts: [
     *       { urls: ["fonts/signika/signika-regular.woff2"] },
     *       { urls: ["fonts/signika/signika-bold.woff2"]; weight: 700 }
     *     ];
     *   };
     *   Times: { editor: true; fonts: [] };
     *   "Times New Roman": { editor: true; fonts: [] };
     * }
     * ```
     */
    fontDefinitions: Record<string, CONFIG.Font.FamilyDefinition>;

    /**
     * @deprecated since v10.
     * @defaultValue `Object.keys(CONFIG.fontDefinitions)`
     * @internal
     */
    _fontFamilies: string[];

    /**
     * @see {@link CONFIG.fontDefinitions}
     * @defaultValue `Object.keys(CONFIG.fontDefinitions)`
     * @deprecated since v10.
     */
    get fontFamilies(): CONFIG["_fontFamilies"];

    /**
     * The default font family used for text labels on the PIXI Canvas
     * @defaultValue `"Signika"`
     */
    defaultFontFamily: string;

    /**
     * An array of status effect icons which can be applied to Tokens
     * @defaultValue
     * ```typescript
     * [
     *   {
     *     id: "dead";
     *     name: "EFFECT.StatusDead";
     *     icon: "icons/svg/skull.svg";
     *   },
     *   {
     *     id: "unconscious";
     *     name: "EFFECT.StatusUnconscious";
     *     icon: "icons/svg/unconscious.svg";
     *   },
     *   {
     *     id: "sleep";
     *     name: "EFFECT.StatusAsleep";
     *     icon: "icons/svg/sleep.svg";
     *   },
     *   {
     *     id: "stun";
     *     name: "EFFECT.StatusStunned";
     *     icon: "icons/svg/daze.svg";
     *   },
     *   {
     *     id: "prone";
     *     name: "EFFECT.StatusProne";
     *     icon: "icons/svg/falling.svg";
     *   },
     *   {
     *     id: "restrain";
     *     name: "EFFECT.StatusRestrained";
     *     icon: "icons/svg/net.svg";
     *   },
     *   {
     *     id: "paralysis";
     *     name: "EFFECT.StatusParalysis";
     *     icon: "icons/svg/paralysis.svg";
     *   },
     *   {
     *     id: "fly";
     *     name: "EFFECT.StatusFlying";
     *     icon: "icons/svg/wing.svg";
     *   },
     *   {
     *     id: "blind";
     *     name: "EFFECT.StatusBlind";
     *     icon: "icons/svg/blind.svg";
     *   },
     *   {
     *     id: "deaf";
     *     name: "EFFECT.StatusDeaf";
     *     icon: "icons/svg/deaf.svg";
     *   },
     *   {
     *     id: "silence";
     *     name: "EFFECT.StatusSilenced";
     *     icon: "icons/svg/silenced.svg";
     *   },
     *   {
     *     id: "fear";
     *     name: "EFFECT.StatusFear";
     *     icon: "icons/svg/terror.svg";
     *   },
     *   {
     *     id: "burning";
     *     name: "EFFECT.StatusBurning";
     *     icon: "icons/svg/fire.svg";
     *   },
     *   {
     *     id: "frozen";
     *     name: "EFFECT.StatusFrozen";
     *     icon: "icons/svg/frozen.svg";
     *   },
     *   {
     *     id: "shock";
     *     name: "EFFECT.StatusShocked";
     *     icon: "icons/svg/lightning.svg";
     *   },
     *   {
     *     id: "corrode";
     *     name: "EFFECT.StatusCorrode";
     *     icon: "icons/svg/acid.svg";
     *   },
     *   {
     *     id: "bleeding";
     *     name: "EFFECT.StatusBleeding";
     *     icon: "icons/svg/blood.svg";
     *   },
     *   {
     *     id: "disease";
     *     name: "EFFECT.StatusDisease";
     *     icon: "icons/svg/biohazard.svg";
     *   },
     *   {
     *     id: "poison";
     *     name: "EFFECT.StatusPoison";
     *     icon: "icons/svg/poison.svg";
     *   },
     *   {
     *     id: "curse";
     *     name: "EFFECT.StatusCursed";
     *     icon: "icons/svg/sun.svg";
     *   },
     *   {
     *     id: "regen";
     *     name: "EFFECT.StatusRegen";
     *     icon: "icons/svg/regen.svg";
     *   },
     *   {
     *     id: "degen";
     *     name: "EFFECT.StatusDegen";
     *     icon: "icons/svg/degen.svg";
     *   },
     *   {
     *     id: "upgrade";
     *     name: "EFFECT.StatusUpgrade";
     *     icon: "icons/svg/upgrade.svg";
     *   },
     *   {
     *     id: "downgrade";
     *     name: "EFFECT.StatusDowngrade";
     *     icon: "icons/svg/downgrade.svg";
     *   },
     *   {
     *     id: "invisible",
     *     name: "EFFECT.StatusInvisible",
     *     icon: "icons/svg/invisible.svg"
     *   },
     *   {
     *     id: "target";
     *     name: "EFFECT.StatusTarget";
     *     icon: "icons/svg/target.svg";
     *   },
     *   {
     *     id: "eye";
     *     name: "EFFECT.StatusMarked";
     *     icon: "icons/svg/eye.svg";
     *   },
     *   {
     *     id: "bless";
     *     name: "EFFECT.StatusBlessed";
     *     icon: "icons/svg/angel.svg";
     *   },
     *   {
     *     id: "fireShield";
     *     name: "EFFECT.StatusFireShield";
     *     icon: "icons/svg/fire-shield.svg";
     *   },
     *   {
     *     id: "coldShield";
     *     name: "EFFECT.StatusIceShield";
     *     icon: "icons/svg/ice-shield.svg";
     *   },
     *   {
     *     id: "magicShield";
     *     name: "EFFECT.StatusMagicShield";
     *     icon: "icons/svg/mage-shield.svg";
     *   },
     *   {
     *     id: "holyShield";
     *     name: "EFFECT.StatusHolyShield";
     *     icon: "icons/svg/holy-shield.svg";
     *   }
     * ]
     * ```
     */
    statusEffects: StatusEffect[];

    /**
     * A mapping of status effect IDs which provide some additional mechanical integration.
     * @defaultValue `{ DEFEATED: "dead", INVISIBLE: "invisible", BLIND: "blind" }`
     */
    specialStatusEffects: HandleEmptyObject<
      InterfaceToObject<CONFIG.SpecialStatusEffects>,
      InterfaceToObject<CONFIG.DefaultSpecialStatusEffects>
    >;

    /**
     * A mapping of core audio effects used which can be replaced by systems or mods
     */
    sounds: {
      /** @defaultValue `"sounds/dice.wav"` */
      dice: string;

      /** @defaultValue `"sounds/lock.wav"` */
      lock: string;

      /** @defaultValue `"sounds/notify.wav"` */
      notification: string;

      /** @defaultValue `"sounds/drums.wav"` */
      combat: string;
    };

    /**
     * Define the set of supported languages for localization
     * @defaultValue `{ en: "English" }`
     */
    supportedLanguages: {
      en: string;
    } & Record<string, string>;

    /**
     * Localization constants.
     */
    i18n: {
      /**
       * In operations involving the document index, search prefixes must have at least this many characters to avoid too
       * large a search space. Languages that have hundreds or thousands of characters will typically have very shallow
       * search trees, so it should be safe to lower this number in those cases.
       * @defaultValue `4`
       */
      searchMinimumCharacterLength: number;
    };

    /**
     * Configuration for time tracking
     */
    time: {
      /** @defaultValue `0` */
      turnTime: number;

      /** @defaultValue `0` */
      roundTime: number;
    };

    /**
     * Configuration for the ActiveEffect embedded document type
     */
    ActiveEffect: {
      /** @defaultValue `ActiveEffect` */
      documentClass: Document.ConfiguredClassForName<"ActiveEffect">;

      /**
       * @remarks Added by `DocumentSheetConfig._registerDefaultSheets` in `tail.js`
       */
      // TODO: Update in v12
      sheetClasses: Record<"base", Record<string, SheetClassConfig>>;

      /**
       * @remarks Initialized by `Localization#initialize`, is undefined until `i18nInit`
       */
      typeLabels?: Record<"base", string>;

      /**
       * If true, Active Effects on Items will be copied to the Actor when the Item is created on the Actor if the
       * Active Effect's transfer property is true, and will be deleted when that Item is deleted from the Actor.
       * If false, Active Effects are never copied to the Actor, but will still apply to the Actor from within the Item
       * if the transfer property on the Active Effect is true.
       * @deprecated since v11
       */
      legacyTransferral: boolean;
    };

    /**
     * Configuration for the ActorDelta embedded document type.
     */
    ActorDelta: {
      /** @defaultValue `ActorDelta` */
      documentClass: Document.ConfiguredClassForName<"ActorDelta">;

      /**
       * @remarks Added by `DocumentSheetConfig._registerDefaultSheets` in `tail.js`
       */
      sheetClasses: Record<"base", Record<string, SheetClassConfig>>;

      /**
       * @remarks Initialized by `Localization#initialize`, is undefined until `i18nInit`
       */
      typeLabels?: Record<"base", string>;
    };

    /**
     * Configuration for the Card embedded Document type
     */
    Card: {
      /** @defaultValue `Card` */
      documentClass: Document.ConfiguredClassForName<"Card">;

      /**
       * @defaultValue `{}`
       * @remarks `TypeDataModel` is preferred to `DataModel` per core Foundry team
       */
      dataModels: Record<string, typeof DataModel<any, Card>>;

      /**
       * @remarks Added by `DocumentSheetConfig._registerDefaultSheets` in `tail.js`
       */
      sheetClasses: Record<foundry.documents.BaseCard.TypeNames, Record<string, SheetClassConfig>>;

      /**
       * @remarks Initialized by `Localization#initialize`, is undefined until `i18nInit`
       */
      typeLabels?: Record<foundry.documents.BaseCard.TypeNames, string>;
    };

    /**
     * Configuration for the TableResult embedded document type
     */
    TableResult: {
      /** @defaultValue `TableResult` */
      documentClass: Document.ConfiguredClassForName<"TableResult">;

      /**
       * @remarks Added by `DocumentSheetConfig._registerDefaultSheets` in `tail.js`
       */
      sheetClasses: Record<foundry.documents.BaseTableResult.TypeNames, Record<string, SheetClassConfig>>;

      /**
       * @remarks Initialized by `Localization#initialize`, is undefined until `i18nInit`
       */
      typeLabels?: Record<foundry.documents.BaseTableResult.TypeNames, string>;
    };

    JournalEntryPage: {
      /** @defaultValue `JournalEntryPage` */
      documentClass: Document.ConfiguredClassForName<"JournalEntryPage">;

      /**
       * @defaultValue `{}`
       * @remarks `TypeDataModel` is preferred to `DataModel` per core Foundry team
       */
      dataModels: Record<string, typeof DataModel<any, JournalEntryPage>>;

      /**
       * @remarks Added by `DocumentSheetConfig._registerDefaultSheets` in `tail.js`
       */
      sheetClasses: Record<foundry.documents.BaseJournalEntryPage.TypeNames, Record<string, SheetClassConfig>>;

      /**
       * @defaultValue `{}`
       * @remarks Initialized by `Localization#initialize`, is an empty object until `i18nInit`
       */
      typeLabels: Record<foundry.documents.BaseJournalEntryPage.TypeNames, string>;

      typeIcons: {
        [type: string]: string;

        /** @defaultValue `"fas fa-file-image"` */
        image: string;
        /** @defaultValue `"fas fa-file-pdf"` */
        pdf: string;
        /** @defaultValue `"fas fa-file-lines"` */
        text: string;
        /** @defaultValue `"fas fa-file-video"` */
        video: string;
      };

      /** @defaultValue `"text"` */
      defaultType: string;

      /** @defaultValue `"fas fa-book-open"` */
      sidebarIcon: string;
    };

    /**
     * Configuration for the ActiveEffect embedded document type
     */
    PlaylistSound: {
      /** @defaultValue `PlaylistSound` */
      documentClass: Document.ConfiguredClassForName<"PlaylistSound">;

      /**
       * @remarks Added by `DocumentSheetConfig._registerDefaultSheets` in `tail.js`
       */
      sheetClasses: Record<"base", Record<string, SheetClassConfig>>;

      /**
       * @remarks Initialized by `Localization#initialize`, is undefined until `i18nInit`
       */
      typeLabels?: Record<"base", string>;
    };

    /**
     * Configuration for the AmbientLight embedded document type and its representation on the game Canvas
     */
    AmbientLight: {
      /** @defaultValue `AmbientLightDocument` */
      documentClass: Document.ConfiguredClassForName<"AmbientLight">;

      /**
       * @remarks Added by `DocumentSheetConfig._registerDefaultSheets` in `tail.js`
       */
      sheetClasses: Record<"base", Record<string, SheetClassConfig>>;

      /**
       * @remarks Initialized by `Localization#initialize`, is undefined until `i18nInit`
       */
      typeLabels?: Record<"base", string>;

      /** @defaultValue `AmbientLightDocument` */
      objectClass: ConfiguredObjectClassOrDefault<typeof AmbientLight>;

      /** @defaultValue `LightingLayer` */
      layerClass: typeof LightingLayer;
    };

    /**
     * Configuration for the AmbientSound embedded document type and its representation on the game Canvas
     */
    AmbientSound: {
      /** @defaultValue `AmbientSoundDocument` */
      documentClass: Document.ConfiguredClassForName<"AmbientSound">;

      /**
       * @remarks Added by `DocumentSheetConfig._registerDefaultSheets` in `tail.js`
       */
      sheetClasses: Record<"base", Record<string, SheetClassConfig>>;

      /**
       * @remarks Initialized by `Localization#initialize`, is undefined until `i18nInit`
       */
      typeLabels?: Record<"base", string>;

      /** @defaultValue `AmbientSound` */
      objectClass: ConfiguredObjectClassOrDefault<typeof AmbientSound>;

      /** @defaultValue `SoundsLayer` */
      layerClass: typeof SoundsLayer;
    };

    /**
     * Configuration for the Combatant embedded document type within a Combat document
     */
    Combatant: {
      /** @defaultValue `Combatant` */
      documentClass: Document.ConfiguredClassForName<"Combatant">;

      /**
       * @remarks Added by `DocumentSheetConfig._registerDefaultSheets` in `tail.js`
       */
      // TODO: Update in v12
      sheetClasses: Record<"base", Record<string, SheetClassConfig>>;

      /**
       * @remarks Initialized by `Localization#initialize`, is undefined until `i18nInit`
       */
      typeLabels?: Record<"base", string>;
    };

    /**
     * Configuration for the Drawing embedded document type and its representation on the game Canvas
     */
    Drawing: {
      /** @defaultValue `DrawingDocument` */
      documentClass: Document.ConfiguredClassForName<"Drawing">;

      /**
       * @remarks Added by `DocumentSheetConfig._registerDefaultSheets` in `tail.js`
       */
      sheetClasses: Record<"base", Record<string, SheetClassConfig>>;

      /**
       * @remarks Initialized by `Localization#initialize`, is undefined until `i18nInit`
       */
      typeLabels?: Record<"base", string>;

      /** @defaultValue `Drawing` */
      objectClass: ConfiguredObjectClassOrDefault<typeof Drawing>;

      /** @defaultValue `DrawingsLayer` */
      layerClass: typeof DrawingsLayer;
    };

    /**
     * Configuration for the MeasuredTemplate embedded document type and its representation on the game Canvas
     */
    MeasuredTemplate: {
      defaults: {
        /** @defaultValue `53.13` */
        angle: number;

        /** @defaultValue `1` */
        width: number;
      };

      types: {
        /** @defaultValue `"Circle"` */
        circle: string;

        /** @defaultValue `"Cone"` */
        cone: string;

        /** @defaultValue `"Rectangle"` */
        rect: string;

        /** @defaultValue `"Ray"` */
        ray: string;
      };

      /** @defaultValue `MeasuredTemplateDocument` */
      documentClass: Document.ConfiguredClassForName<"MeasuredTemplate">;

      /**
       * @remarks Added by `DocumentSheetConfig._registerDefaultSheets` in `tail.js`
       */
      sheetClasses: Record<"base", Record<string, SheetClassConfig>>;

      /**
       * @remarks Initialized by `Localization#initialize`, is undefined until `i18nInit`
       */
      typeLabels?: Record<"base", string>;

      /** @defaultValue `MeasuredTemplate` */
      objectClass: ConfiguredObjectClassOrDefault<typeof MeasuredTemplate>;

      /** @defaultValue `TemplateLayer` */
      layerClass: typeof TemplateLayer;
    };

    /**
     * Configuration for the Note embedded document type and its representation on the game Canvas
     */
    Note: {
      /** @defaultValue `NoteDocument` */
      documentClass: Document.ConfiguredClassForName<"Note">;

      /**
       * @remarks Added by `DocumentSheetConfig._registerDefaultSheets` in `tail.js`
       */
      sheetClasses: Record<"base", Record<string, SheetClassConfig>>;

      /**
       * @remarks Initialized by `Localization#initialize`, is undefined until `i18nInit`
       */
      typeLabels?: Record<"base", string>;

      /** @defaultValue `Note` */
      objectClass: ConfiguredObjectClassOrDefault<typeof Note>;

      /** @defaultValue `NotesLayer` */
      layerClass: typeof NotesLayer;
    };

    /**
     * Configuration for the Tile embedded document type and its representation on the game Canvas
     */
    Tile: {
      /** @defaultValue `TileDocument` */
      documentClass: Document.ConfiguredClassForName<"Tile">;

      /**
       * @remarks Added by `DocumentSheetConfig._registerDefaultSheets` in `tail.js`
       */
      sheetClasses: Record<"base", Record<string, SheetClassConfig>>;

      /**
       * @remarks Initialized by `Localization#initialize`, is undefined until `i18nInit`
       */
      typeLabels?: Record<"base", string>;

      /** @defaultValue `Tile` */
      objectClass: ConfiguredObjectClassOrDefault<typeof Tile>;

      /** @defaultValue `TilesLayer` */
      layerClass: typeof TilesLayer;
    };

    /**
     * Configuration for the Token embedded document type and its representation on the game Canvas
     */
    Token: {
      /** @defaultValue `TokenDocument` */
      documentClass: Document.ConfiguredClassForName<"Token">;

      /**
       * @remarks Added by `DocumentSheetConfig._registerDefaultSheets` in `tail.js`
       */
      sheetClasses: Record<"base", Record<string, SheetClassConfig>>;

      /**
       * @remarks Initialized by `Localization#initialize`, is undefined until `i18nInit`
       */
      typeLabels?: Record<"base", string>;

      /** @defaultValue `Token` */
      objectClass: ConfiguredObjectClassOrDefault<typeof Token>;

      /** @defaultValue `TokenLayer` */
      layerClass: typeof TokenLayer;

      /** @defaultValue `TokenConfig` */
      prototypeSheetClass: typeof TokenConfig;

      /** @defaultValue `"TOKEN.Adjectives"` */
      adjectivesPrefix: string;
    };

    /**
     * Configuration for the Wall embedded document type and its representation on the game Canvas
     */
    Wall: {
      /** @defaultValue `WallDocument` */
      documentClass: Document.ConfiguredClassForName<"Wall">;

      /**
       * @remarks Added by `DocumentSheetConfig._registerDefaultSheets` in `tail.js`
       */
      sheetClasses: Record<"base", Record<string, SheetClassConfig>>;

      /**
       * @remarks Initialized by `Localization#initialize`, is undefined until `i18nInit`
       */
      typeLabels?: Record<"base", string>;

      /** @defaultValue `Wall` */
      objectClass: ConfiguredObjectClassOrDefault<typeof Wall>;

      /** @defaultValue `WallsLayer` */
      layerClass: typeof WallsLayer;

      /** @defaultValue `1` */
      thresholdAttenuationMultiplier: number;

      doorSounds: {
        [sound: string]: CONFIG.WallDoorSound;

        /**
         * ```ts
         * {
         *   label: "WALLS.DoorSound.FuturisticFast",
         *   close: "sounds/doors/futuristic/close-fast.ogg",
         *   lock: "sounds/doors/futuristic/lock.ogg",
         *   open: "sounds/doors/futuristic/open-fast.ogg",
         *   test: "sounds/doors/futuristic/test.ogg",
         *   unlock: "sounds/doors/futuristic/unlock.ogg"
         * }
         * ```
         */
        futuristicFast: CONFIG.WallDoorSound;

        /**
         * ```ts
         * {
         *   label: "WALLS.DoorSound.FuturisticHydraulic",
         *   close: "sounds/doors/futuristic/close-hydraulic.ogg",
         *   lock: "sounds/doors/futuristic/lock.ogg",
         *   open: "sounds/doors/futuristic/open-hydraulic.ogg",
         *   test: "sounds/doors/futuristic/test.ogg",
         *   unlock: "sounds/doors/futuristic/unlock.ogg"
         * }
         * ```
         */
        futuristicHydraulic: CONFIG.WallDoorSound;

        /**
         * ```ts
         * {
         *   label: "WALLS.DoorSound.FuturisticForcefield",
         *   close: "sounds/doors/futuristic/close-forcefield.ogg",
         *   lock: "sounds/doors/futuristic/lock.ogg",
         *   open: "sounds/doors/futuristic/open-forcefield.ogg",
         *   test: "sounds/doors/futuristic/test-forcefield.ogg",
         *   unlock: "sounds/doors/futuristic/unlock.ogg"
         * }
         * ```
         */
        futuristicForcefield: CONFIG.WallDoorSound;

        /**
         * ```ts
         * {
         *   label: "WALLS.DoorSound.Industrial",
         *   close: "sounds/doors/industrial/close.ogg",
         *   lock: "sounds/doors/industrial/lock.ogg",
         *   open: "sounds/doors/industrial/open.ogg",
         *   test: "sounds/doors/industrial/test.ogg",
         *   unlock: "sounds/doors/industrial/unlock.ogg"
         * }
         * ```
         */
        industrial: CONFIG.WallDoorSound;

        /**
         * ```ts
         * {
         *   label: "WALLS.DoorSound.IndustrialCreaky",
         *   close: "sounds/doors/industrial/close-creaky.ogg",
         *   lock: "sounds/doors/industrial/lock.ogg",
         *   open: "sounds/doors/industrial/open-creaky.ogg",
         *   test: "sounds/doors/industrial/test.ogg",
         *   unlock: "sounds/doors/industrial/unlock.ogg"
         * }
         * ```
         */
        industrialCreaky: CONFIG.WallDoorSound;

        /**
         * ```ts
         * {
         *   label: "WALLS.DoorSound.Jail",
         *   close: "sounds/doors/jail/close.ogg",
         *   lock: "sounds/doors/jail/lock.ogg",
         *   open: "sounds/doors/jail/open.ogg",
         *   test: "sounds/doors/jail/test.ogg",
         *   unlock: "sounds/doors/jail/unlock.ogg"
         * }
         * ```
         */
        jail: CONFIG.WallDoorSound;

        /**
         * ```ts
         * {
         *   label: "WALLS.DoorSound.Metal",
         *   close: "sounds/doors/metal/close.ogg",
         *   lock: "sounds/doors/metal/lock.ogg",
         *   open: "sounds/doors/metal/open.ogg",
         *   test: "sounds/doors/metal/test.ogg",
         *   unlock: "sounds/doors/metal/unlock.ogg"
         * }
         * ```
         */
        metal: CONFIG.WallDoorSound;

        /**
         * ```ts
         * {
         *   label: "WALLS.DoorSound.SlidingMetal",
         *   close: "sounds/doors/shutter/close.ogg",
         *   lock: "sounds/doors/shutter/lock.ogg",
         *   open: "sounds/doors/shutter/open.ogg",
         *   test: "sounds/doors/shutter/test.ogg",
         *   unlock: "sounds/doors/shutter/unlock.ogg"
         * }
         * ```
         */
        slidingMetal: CONFIG.WallDoorSound;

        /**
         * ```ts
         * {
         *   label: "WALLS.DoorSound.SlidingModern",
         *   close: "sounds/doors/sliding/close.ogg",
         *   lock: "sounds/doors/sliding/lock.ogg",
         *   open: "sounds/doors/sliding/open.ogg",
         *   test: "sounds/doors/sliding/test.ogg",
         *   unlock: "sounds/doors/sliding/unlock.ogg"
         * }
         * ```
         */
        slidingModern: CONFIG.WallDoorSound;

        /**
         * ```ts
         * {
         *   label: "WALLS.DoorSound.SlidingWood",
         *   close: "sounds/doors/sliding/close-wood.ogg",
         *   lock: "sounds/doors/sliding/lock.ogg",
         *   open: "sounds/doors/sliding/open-wood.ogg",
         *   test: "sounds/doors/sliding/test.ogg",
         *   unlock: "sounds/doors/sliding/unlock.ogg"
         * }
         * ```
         */
        slidingWood: CONFIG.WallDoorSound;

        /**
         * ```ts
         * {
         *   label: "WALLS.DoorSound.StoneBasic",
         *   close: "sounds/doors/stone/close.ogg",
         *   lock: "sounds/doors/stone/lock.ogg",
         *   open: "sounds/doors/stone/open.ogg",
         *   test: "sounds/doors/stone/test.ogg",
         *   unlock: "sounds/doors/stone/unlock.ogg"
         * }
         * ```
         */
        stoneBasic: CONFIG.WallDoorSound;

        /**
         * ```ts
         * {
         *   label: "WALLS.DoorSound.StoneRocky",
         *   close: "sounds/doors/stone/close-rocky.ogg",
         *   lock: "sounds/doors/stone/lock.ogg",
         *   open: "sounds/doors/stone/open-rocky.ogg",
         *   test: "sounds/doors/stone/test.ogg",
         *   unlock: "sounds/doors/stone/unlock.ogg"
         * }
         * ```
         */
        stoneRocky: CONFIG.WallDoorSound;

        /**
         * ```ts
         * {
         *   label: "WALLS.DoorSound.StoneSandy",
         *   close: "sounds/doors/stone/close-sandy.ogg",
         *   lock: "sounds/doors/stone/lock.ogg",
         *   open: "sounds/doors/stone/open-sandy.ogg",
         *   test: "sounds/doors/stone/test.ogg",
         *   unlock: "sounds/doors/stone/unlock.ogg"
         * }
         * ```
         */
        stoneSandy: CONFIG.WallDoorSound;

        /**
         * ```ts
         * {
         *   label: "WALLS.DoorSound.WoodBasic",
         *   close: "sounds/doors/wood/close.ogg",
         *   lock: "sounds/doors/wood/lock.ogg",
         *   open: "sounds/doors/wood/open.ogg",
         *   test: "sounds/doors/wood/test.ogg",
         *   unlock: "sounds/doors/wood/unlock.ogg"
         * }
         * ```
         */
        woodBasic: CONFIG.WallDoorSound;

        /**
         * ```ts
         * {
         *   label: "WALLS.DoorSound.WoodCreaky",
         *   close: "sounds/doors/wood/close-creaky.ogg",
         *   lock: "sounds/doors/wood/lock.ogg",
         *   open: "sounds/doors/wood/open-creaky.ogg",
         *   test: "sounds/doors/wood/test.ogg",
         *   unlock: "sounds/doors/wood/unlock.ogg"
         * }
         * ```
         */
        woodCreaky: CONFIG.WallDoorSound;

        /**
         * ```ts
         * {
         *   label: "WALLS.DoorSound.WoodHeavy",
         *   close: "sounds/doors/wood/close-heavy.ogg",
         *   lock: "sounds/doors/wood/lock.ogg",
         *   open: "sounds/doors/wood/open-heavy.ogg",
         *   test: "sounds/doors/wood/test.ogg",
         *   unlock: "sounds/doors/wood/unlock.ogg"
         * }
         * ```
         */
        woodHeavy: CONFIG.WallDoorSound;
      };
    };

    /**
     * Default configuration options for TinyMCE editors
     */
    TinyMCE: tinyMCE.RawEditorOptions;

    /**
     * Rich text editing configuration.
     */
    TextEditor: {
      /**
       * A collection of custom enrichers that can be applied to text content, allowing for the matching and handling of
       * custom patterns.
       */
      enrichers: TextEditor.EnricherConfig[];
    };

    /**
     * Configuration for the WebRTC implementation class
     */
    WebRTC: {
      /** @defaultValue `SimplePeerAVClient` */
      clientClass: PropertyTypeOrFallback<WebRTCConfig, "clientClass", typeof SimplePeerAVClient>;

      /** @defaultValue `50` */
      detectPeerVolumeInterval: number;

      /** @defaultValue `20` */
      detectSelfVolumeInterval: number;

      /** @defaultValue `25` */
      emitVolumeInterval: number;

      /** @defaultValue `2` */
      speakingThresholdEvents: number;

      /** @defaultValue `10` */
      speakingHistoryLength: number;

      /** @defaultValue `8` */
      connectedUserPollIntervalS: number;
    };

    /**
     * Configure the Application classes used to render various core UI elements in the application
     */
    ui: CONFIG.UI;
  }

  namespace CONFIG {
    interface UI {
      /** @defaultValue `MainMenu` */
      menu: typeof MainMenu;

      /** @defaultValue `Sidebar` */
      sidebar: typeof Sidebar;

      /** @defaultValue `Pause` */
      pause: typeof Pause;

      /** @defaultValue `SceneNavigation` */
      nav: typeof SceneNavigation;

      /** @defaultValue `Notifications` */
      notifications: typeof Notifications;

      /** @defaultValue `ActorDirectory` */
      actors: typeof ActorDirectory;

      /** @defaultValue `CardsDirectory` */
      cards: typeof CardsDirectory;

      /** @defaultValue `ChatLog` */
      chat: typeof ChatLog;

      /** @defaultValue `CombatTracker` */
      combat: typeof CombatTracker;

      /** @defaultValue `CompendiumDirectory` */
      compendium: typeof CompendiumDirectory;

      /** @defaultValue `SceneControls` */
      controls: typeof SceneControls;

      /** @defaultValue `Hotbar` */
      hotbar: typeof Hotbar;

      /** @defaultValue `ItemDirectory` */
      items: typeof ItemDirectory;

      /** @defaultValue `JournalDirectory` */
      journal: typeof JournalDirectory;

      /** @defaultValue `MacroDirectory` */
      macros: typeof MacroDirectory;

      /** @defaultValue `PlayerList` */
      players: typeof PlayerList;

      /** @defaultValue `PlaylistDirectory` */
      playlists: typeof PlaylistDirectory;

      /** @defaultValue `SceneDirectory` */
      scenes: typeof SceneDirectory;

      /** @defaultValue `Settings` */
      settings: typeof Settings;

      /** @defaultValue `RollTableDirectory` */
      tables: typeof RollTableDirectory;

      /** @defaultValue `CameraViews` */
      webrtc: typeof CameraViews;
    }

    namespace Canvas {
      interface Groups {
        /** @defaultValue `{ groupClass: HiddenCanvasGroup, parent: "stage" }` */
        hidden: CONFIG.Canvas.GroupDefinition<typeof HiddenCanvasGroup>;

        /** @defaultValue `{ groupClass: RenderedCanvasGroup, parent: "stage" }` */
        rendered: CONFIG.Canvas.GroupDefinition<typeof RenderedCanvasGroup>;

        /** @defaultValue `{ groupClass: EnvironmentCanvasGroup, parent: "rendered" }` */
        environment: CONFIG.Canvas.GroupDefinition<typeof EnvironmentCanvasGroup>;

        /** @defaultValue `{ groupClass: PrimaryCanvasGroup, parent: "environment" }` */
        primary: CONFIG.Canvas.GroupDefinition<typeof PrimaryCanvasGroup>;

        /** @defaultValue `{ groupClass: EffectsCanvasGroup, parent: "environment" }` */
        effects: CONFIG.Canvas.GroupDefinition<typeof EffectsCanvasGroup>;

        /** @defaultValue `{ groupClass: InterfaceCanvasGroup, parent: "rendered" }` */
        interface: CONFIG.Canvas.GroupDefinition<typeof InterfaceCanvasGroup>;

        /** @defaultValue `{ groupClass: OverlayCanvasGroup, parent: "stage" }` */
        overlay: CONFIG.Canvas.GroupDefinition<typeof OverlayCanvasGroup>;

        [key: string]: CONFIG.Canvas.GroupDefinition;
      }

      interface Layers {
        /** @defaultValue `{ layerClass: WeatherLayer, group: "primary" }` */
        weather: LayerDefinition<typeof WeatherEffects>;

        /** @defaultValue `{ layerClass: GridLayer, group: "interface" }` */
        grid: LayerDefinition<typeof GridLayer>;

        /** @defaultValue `{ layerClass: DrawingsLayer, group: "interface" }` */
        drawings: LayerDefinition<typeof DrawingsLayer>;

        /** @defaultValue `{ layerClass: TemplateLayer, group: "interface" }` */
        templates: LayerDefinition<typeof TemplateLayer>;

        /** @defaultValue `{ layerClass: TokenLayer, group: "interface" }` */
        tiles: LayerDefinition<typeof TilesLayer>;

        /** @defaultValue `{ layerClass: WallsLayer, group: "interface" }` */
        walls: LayerDefinition<typeof WallsLayer>;

        /** @defaultValue `{ layerClass: TokenLayer, group: "interface" }` */
        tokens: LayerDefinition<typeof TokenLayer>;

        /** @defaultValue `{ layerClass: SoundsLayer, group: "interface" }` */
        sounds: LayerDefinition<typeof SoundsLayer>;

        /** @defaultValue `{ layerClass: LightingLayer, group: "interface" }` */
        lighting: LayerDefinition<typeof LightingLayer>;

        /** @defaultValue `{ layerClass: NotesLayer, group: "interface" }` */
        notes: LayerDefinition<typeof NotesLayer>;

        /** @defaultValue `{ layerClass: ControlsLayer, group: "interface" }` */
        controls: LayerDefinition<typeof ControlsLayer>;

        [key: string]: LayerDefinition;
      }

      interface GroupDefinition<
        GroupClass extends ToSpriteConstructor<CanvasGroupConstructor> = ToSpriteConstructor<CanvasGroupConstructor>,
      > {
        groupClass: GroupClass;
        parent: string;
      }

      interface LayerDefinition<LayerClass extends typeof CanvasLayer = typeof CanvasLayer> {
        layerClass: LayerClass;
        group: keyof CONFIG["Canvas"]["groups"];
      }

      type LightAnimationFunction = (
        this: PointSource,
        dt: number,
        properties?: { speed?: number; intensity?: number; reverse?: false },
      ) => void;

      namespace Pings {
        interface Style {
          class: unknown;
          color?: string;
          size: number;
          duration: number;
        }
      }
    }

    interface WeatherAmbienceConfiguration {
      id: string;
      label: string;
      filter: {
        enabled: boolean;
        blendMode: PIXI.BLEND_MODES;
      };
      effects: WeatherEffectConfiguration;
    }

    interface WeatherEffectConfiguration {
      id: string;
      effectClass: typeof ParticleEffect | typeof WeatherShaderEffect;
      blendMode: PIXI.BLEND_MODES;
      config: Record<string, unknown>;
    }

    // The point of this interface is to be declaration merged into so you can override `DefaultSpecialStatusEffects` and remove existing keys. It's never used when empty.
    // eslint-disable-next-line @typescript-eslint/no-empty-interface, @typescript-eslint/no-empty-object-type
    interface SpecialStatusEffects {}

    interface DefaultSpecialStatusEffects {
      DEFEATED: string;
      INVISIBLE: string;
      BLIND: string;
    }

    namespace Cards {
      interface Preset {
        type: string;
        label: string;
        src: string;
      }
    }
    namespace Combat {
      interface SoundPreset {
        label: string;
        startEncounter: string[];
        nextUp: string[];
        yourTurn: string[];
      }
    }

    namespace Font {
      interface Definition extends FontFaceDescriptors {
        url: string[];
      }

      interface FamilyDefinition {
        editor: boolean;
        fonts: Definition[];
      }
    }

    interface WallDoorSound {
      /** A localization string label */
      label: string;

      /** A sound path when the door is closed */
      close: string;

      /** A sound path when the door becomes locked */
      lock: string;

      /** A sound path when opening the door */
      open: string;

      /** A sound path when attempting to open a locked door */
      test: string;

      /** A sound path when the door becomes unlocked */
      unlock: string;
    }
    namespace Dice {
      // eslint-disable-next-line @typescript-eslint/no-empty-object-type
      interface RollModes extends Record<foundry.CONST.DICE_ROLL_MODES, string> {}
    }
  }

  const CONFIG: CONFIG;
}

type ConfiguredObjectClassOrDefault<Fallback extends PlaceableObject.AnyConstructor> = GetKey<
  PlaceableObjectClassConfig,
  Fallback["embeddedName"],
  Fallback
>;

interface SheetClassConfig {
  canBeDefault: boolean;

  canConfigure: boolean;

  cls: typeof DocumentSheet;

  default: boolean;

  id: string;

  label: string;
}

type PixiContainerConstructor = typeof PIXI.Container;
interface CanvasGroup extends PIXI.Container {
  sortableChildren: boolean;
}

interface CanvasGroupConstructor extends PixiContainerConstructor {
  new (): CanvasGroup;

  /**
   * The name of this canvas group
   * @remarks Not used in EffectsCanvasGroup in v11
   */
  groupName?: string;
}

type AnySpriteClass = abstract new (sprite?: SpriteMesh) => unknown;

type ToSpriteConstructor<Class extends AnySpriteClass> = ToSpriteConstructorInterface<Class>;

// @ts-expect-error - Ignore the "incorrectly extends interface" error inherent to this pattern.
interface ToSpriteConstructorInterface<T extends AnySpriteClass> extends T {
  new (sprite: SpriteMesh): InstanceType<T>;
}<|MERGE_RESOLUTION|>--- conflicted
+++ resolved
@@ -1,15 +1,5 @@
-<<<<<<< HEAD
-import type {
-  ConfiguredDocumentClassForName,
-  GetKey,
-  HandleEmptyObject,
-  InterfaceToObject,
-} from "../../types/helperTypes.d.mts";
-import type { ConstructorOf, PropertyTypeOrFallback } from "../../types/utils.d.mts";
-=======
-import type { GetKey } from "../../types/helperTypes.d.mts";
+import type { GetKey, HandleEmptyObject, InterfaceToObject } from "../../types/helperTypes.d.mts";
 import type { PropertyTypeOrFallback } from "../../types/utils.d.mts";
->>>>>>> 7cf73392
 import type * as CONST from "../common/constants.d.mts";
 import type { StatusEffect } from "./data/documents/token.d.mts";
 import type { DataModel, Document } from "../common/abstract/module.d.mts";
@@ -390,57 +380,7 @@
     /**
      * Configuration for dice rolling behaviors in the Foundry Virtual Tabletop client
      */
-<<<<<<< HEAD
-    Dice: CONFIG.Dice; // Common pattern
-=======
-    Dice: {
-      /**
-       * The Dice types which are supported.
-       * @defaultValue `[Die, FateDie]`
-       */
-      types: Array<typeof DiceTerm>;
-
-      rollModes: CONFIG.Dice.RollModes;
-
-      /**
-       * Configured Roll class definitions
-       * @defaultValue `[Roll]`
-       */
-      rolls: Array<typeof Roll>;
-
-      /**
-       * Configured DiceTerm class definitions
-       * @defaultValue
-       * ```typescript
-       * {
-       *   DiceTerm: typeof DiceTerm,
-       *   MathTerm: typeof MathTerm,
-       *   NumericTerm: typeof NumericTerm,
-       *   OperatorTerm: typeof OperatorTerm,
-       *   ParentheticalTerm: typeof ParentheticalTerm,
-       *   PoolTerm: typeof PoolTerm,
-       *   StringTerm: typeof StringTerm
-       * }
-       * ```
-       */
-      termTypes: Record<string, typeof RollTerm>;
-
-      /**
-       * Configured roll terms and the classes they map to.
-       */
-      terms: {
-        c: typeof Coin;
-        d: typeof Die;
-        f: typeof FateDie;
-      } & Record<string, typeof DiceTerm>;
-
-      /**
-       * A function used to provide random uniform values.
-       * @defaultValue `MersenneTwister.random`
-       */
-      randomUniform: () => number;
-    } & Record<string, typeof Roll>; // Common pattern
->>>>>>> 7cf73392
+    Dice: CONFIG.Dice;
 
     /**
      * Configuration for the FogExploration document
