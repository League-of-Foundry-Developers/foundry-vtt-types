--- conflicted
+++ resolved
@@ -1,13 +1,8 @@
-<<<<<<< HEAD
 import type {
   ConfiguredDocumentClassForName,
   HandleEmptyObject,
   InterfaceToObject,
-  PlaceableObjectConstructor,
 } from "../../types/helperTypes.d.mts";
-=======
-import type { ConfiguredDocumentClassForName, GetKey } from "../../types/helperTypes.d.mts";
->>>>>>> ef5f129e
 import type { ConstructorOf, PropertyTypeOrFallback } from "../../types/utils.d.mts";
 import type * as CONST from "../common/constants.d.mts";
 import type { StatusEffect } from "./data/documents/token.d.mts";
@@ -2844,12 +2839,6 @@
   groupName?: string;
 }
 
-<<<<<<< HEAD
-type ToSpriteConstructor<Class extends new (sprite?: SpriteMesh) => any> = Pick<Class, keyof Class> &
-  (new (sprite: SpriteMesh) => InstanceType<Class>);
-
-export type RollFunction = (...args: any[]) => Promise<number> | number;
-=======
 type AnySpriteClass = abstract new (sprite?: SpriteMesh) => unknown;
 
 type ToSpriteConstructor<Class extends AnySpriteClass> = ToSpriteConstructorInterface<Class>;
@@ -2857,5 +2846,4 @@
 // @ts-expect-error - Ignore the "incorrectly extends interface" error inherent to this pattern.
 interface ToSpriteConstructorInterface<T extends AnySpriteClass> extends T {
   new (sprite: SpriteMesh): InstanceType<T>;
-}
->>>>>>> ef5f129e
+}