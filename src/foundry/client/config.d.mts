import type * as CONST from "../common/constants.d.mts";
import type { DataModel, Document } from "../common/abstract/module.d.mts";
import type { GetKey, AnyObject, HandleEmptyObject, MaybePromise } from "fvtt-types/utils";
import type BaseLightSource from "../client-esm/canvas/sources/base-light-source.d.mts";
import type RenderedEffectSource from "../client-esm/canvas/sources/rendered-effect-source.d.mts";

declare global {
  namespace CONFIG {
    namespace Dice {
      interface FulfillmentConfiguration {
        /** The die denominations available for configuration. */
        dice: Record<string, FulfillmentDenomination>;

        /** The methods available for fulfillment. */
        methods: Record<string, FulfillmentMethod>;

        /**
         * Designate one of the methods to be used by default
         * for dice fulfillment, if the user hasn't specified
         * otherwise. Leave this blank to use the configured
         * randomUniform to generate die rolls.
         * @defaultValue `""`
         */
        defaultMethod: string;
      }

      interface FulfillmentDenomination {
        /** The human-readable label for the die. */
        label: string;

        /** An icon to display on the configuration sheet. */
        icon: string;
      }

      interface FulfillmentMethod {
        /** The human-readable label for the fulfillment method. */
        label: string;

        /** An icon to represent the fulfillment method. */
        icon?: string | undefined | null;

        /** Whether this method requires input from the user or if it is fulfilled entirely programmatically. */
        interactive?: boolean | undefined | null;

        /** A function to invoke to programmatically fulfil a given term for non-interactive fulfillment methods. */
        handler?: FulfillmentHandler | undefined | null;

        /**
         * A custom RollResolver implementation. If the only interactive methods
         * the user has configured are this method and manual, this resolver
         * will be used to resolve interactive rolls, instead of the default
         * resolver. This resolver must therefore be capable of handling manual
         * rolls.
         */
        resolver: foundry.applications.dice.RollResolver.AnyConstructor;
      }

      /**
       * Only used for non-interactive fulfillment methods. If a die configured to use this fulfillment method is rolled,
       * this handler is called and awaited in order to produce the die roll result.
       * @returns The fulfilled value, or undefined if it could not be fulfilled.
       */
      type FulfillmentHandler = (
        /** The term being fulfilled. */
        term: foundry.dice.terms.DiceTerm,
        /** Additional options to configure fulfillment. */
        options?: AnyObject,
      ) => Promise<number | void>;

      type RollFunction = (...args: Array<string | number>) => MaybePromise<number | `${number}`>;

      type DTermDiceStrings = "d4" | "d6" | "d8" | "d10" | "d12" | "d20" | "d100";
    }

    interface Dice {
      /**
       * The Dice types which are supported.
       * @defaultValue `[foundry.dice.terms.Die, foundry.dice.terms.FateDie]`
       */
      types: Array<foundry.dice.terms.DiceTerm.AnyConstructor>;

      rollModes: CONFIG.Dice.RollModes;

      /**
       * Configured Roll class definitions
       * @defaultValue `[Roll]`
       */
      rolls: Array<foundry.dice.Roll.AnyConstructor>;

      /**
       * Configured DiceTerm class definitions
       * @defaultValue
       * ```typescript
       * {
       *   DiceTerm: typeof foundry.dice.terms.DiceTerm,
       *   MathTerm: typeof foundry.dice.terms.MathTerm,
       *   NumericTerm: typeof foundry.dice.terms.NumericTerm,
       *   OperatorTerm: typeof foundry.dice.terms.OperatorTerm,
       *   ParentheticalTerm: typeof foundry.dice.terms.ParentheticalTerm,
       *   PoolTerm: typeof foundry.dice.terms.PoolTerm,
       *   StringTerm: typeof foundry.dice.terms.StringTerm
       * }
       * ```
       */
      termTypes: Record<string, foundry.dice.terms.RollTerm.AnyConstructor>;

      /** Configured roll terms and the classes they map to. */
      terms: {
        c: foundry.dice.terms.Coin.AnyConstructor;
        d: foundry.dice.terms.Die.AnyConstructor;
        f: foundry.dice.terms.FateDie.AnyConstructor;
      } & Record<string, foundry.dice.terms.DiceTerm.AnyConstructor>;

      /**
       * A function used to provide random uniform values.
       * @defaultValue `foundry.dice.MersenneTwister.random`
       */
      randomUniform: () => number;

      /** A parser implementation for parsing Roll expressions. */
      parser: foundry.dice.RollParser.AnyConstructor;

      /** A collection of custom functions that can be included in roll expressions.*/
      functions: Record<string, CONFIG.Dice.RollFunction>;

      /**
       * Dice roll fulfillment configuration
       */
      fulfillment: CONFIG.Dice.FulfillmentConfiguration;
    }

    /**
     * Configured status effects which are recognized by the game system
     */
    type StatusEffect = foundry.documents.BaseActiveEffect.ConstructorData & {
      /**
       * A string identifier for the effect
       */
      id: string;

      /**
       * Alias for ActiveEffectData#name
       * @deprecated since v11, will be removed in v13
       */
      label?: string | undefined | null;

      /**
       * Alias for ActiveEffectData#img
       * @deprecated since v12, will be removed in v14
       */
      icon?: string | undefined | null;

      /**
       * Should this effect be selectable in the Token HUD?
       * This effect is only selectable in the Token HUD if the Token's Actor sub-type is one of the configured ones.
       * @defaultValue `true`
       */
      hud?: boolean | { actorTypes: string[] } | undefined | null;
    };
  }

  /**
   * Runtime configuration settings for Foundry VTT which exposes a large number of variables which determine how
   * aspects of the software behaves.
   *
   * Unlike the CONST analog which is frozen and immutable, the CONFIG object may be updated during the course of a
   * session or modified by system and module developers to adjust how the application behaves.
   */
  interface CONFIG {
    /**
     * Configure debugging flags to display additional information
     */
    debug: {
      /** @defaultValue `false` */
      applications: boolean;

      /** @defaultValue `false` */
      audio: boolean;

      /** @defaultValue `false` */
      dice: boolean;

      /** @defaultValue `false` */
      documents: boolean;

      fog: {
        /** @defaultValue `false` */
        extractor: boolean;

        /** @defaultValue `false` */
        manager: boolean;
      };

      /** @defaultValue `false` */
      hooks: boolean;

      /** @defaultValue `false` */
      av: boolean;

      /** @defaultValue `false` */
      avclient: boolean;

      /** @defaultValue `false` */
      mouseInteraction: boolean;

      /** @defaultValue `false` */
      time: boolean;

      /** @defaultValue `false` */
      keybindings: boolean;

      /** @defaultValue `false` */
      polygons: boolean;

      /** @defaultValue `false` */
      gamepad: boolean;

      canvas: {
        primary: {
          /** @defaultValue `false` */
          bounds: boolean;
        };
      };

      /** @defaultValue `false` */
      rollParsing: boolean;
    };

    /**
     * Configure the verbosity of compatibility warnings generated throughout the software.
     * The compatibility mode defines the logging level of any displayed warnings.
     * The includePatterns and excludePatterns arrays provide a set of regular expressions which can either only
     * include or specifically exclude certain file paths or warning messages.
     * Exclusion rules take precedence over inclusion rules.
     *
     * @see {@link CONST.COMPATIBILITY_MODES}
     *
     * @example Include Specific Errors
     * ```js
     * const includeRgx = new RegExp("/systems/dnd5e/module/documents/active-effect.mjs");
     * CONFIG.compatibility.includePatterns.push(includeRgx);
     * ```
     *
     * @example Exclude Specific Errors
     * ```js
     * const excludeRgx = new RegExp("/systems/dnd5e/");
     * CONFIG.compatibility.excludePatterns.push(excludeRgx);
     * ```
     *
     * @example Both Include and Exclude
     * ```js
     * const includeRgx = new RegExp("/systems/dnd5e/module/actor/");
     * const excludeRgx = new RegExp("/systems/dnd5e/module/actor/sheets/base.js");
     * CONFIG.compatibility.includePatterns.push(includeRgx);
     * CONFIG.compatibility.excludePatterns.push(excludeRgx);
     * ```
     *
     * @example Targeting more than filenames
     * ```js
     * const includeRgx = new RegExp("applyActiveEffects");
     * CONFIG.compatibility.includePatterns.push(includeRgx);
     * ```
     */
    compatibility: {
      mode: CONST.COMPATIBILITY_MODES;
      includePatterns: RegExp[];
      excludePatterns: RegExp[];
    };

    compendium: {
      /**
       * Configure a table of compendium UUID redirects. Must be configured before the game *ready* hook is fired.
       *
       * @example Re-map individual UUIDs
       * ```js
       * CONFIG.compendium.uuidRedirects["Compendium.system.heroes.Actor.Tf0JDPzHOrIxz6BH"] = "Compendium.system.villains.Actor.DKYLeIliXXzlAZ2G";
       * ```
       *
       * @example Redirect UUIDs from one compendium to another.
       * ```js
       * CONFIG.compendium.uuidRedirects["Compendium.system.heroes"] = "Compendium.system.villains";
       * ```
       */
      uuidRedirects: Record<string, string>;
    };

    /**
     * Configure the DatabaseBackend used to perform Document operations
     * @defaultValue `new foundry.data.ClientDatabaseBackend()`
     */
    DatabaseBackend: foundry.data.ClientDatabaseBackend;

    /**
     * Configuration for the Actor document
     */
    Actor: {
      /** @defaultValue `Actor` */
      documentClass: Document.ConfiguredClassForName<"Actor">;

      /** @defaultValue `Actors` */
      collection: Actors.AnyConstructor;

      /** @defaultValue `[]` */
      compendiumIndexFields: string[];

      /** @defaultValue `"ui/banners/actor-banner.webp"` */
      compendiumBanner: string;

      /** @defaultValue `"fas fa-user"` */
      sidebarIcon: string;

      /**
       * @defaultValue `{}`
       * @remarks `TypeDataModel` is preferred to `DataModel` per core Foundry team
       */
      dataModels: Record<string, typeof DataModel<any, Actor>>;

      /**
       * @remarks Added by `DocumentSheetConfig._registerDefaultSheets` in `tail.js`
       */
      sheetClasses: Record<foundry.documents.BaseActor.TypeNames, Record<string, SheetClassConfig>>;

      /**
       * @defaultValue `{}`
       * @remarks Initialized by `Localization#initialize`, is an empty object until `i18nInit`
       */
      typeLabels: Record<foundry.documents.BaseActor.TypeNames, string>;

      /** @defaultValue `{}` */
      typeIcons: Record<string, string>;

      /** @defaultValue `{}` */
      trackableAttributes: Record<string, string>;
    };

    /**
     * Configuration for the Adventure document.
     * Currently for internal use only.
     * @internal
     */
    Adventure: {
      /** @defaultValue `foundry.documents.BaseAdventure` */
      documentClass: Document.ConfiguredClassForName<"Adventure">;

      /**
       * @remarks Added by `DocumentSheetConfig._registerDefaultSheets` in `tail.js`
       */
      sheetClasses: Record<"base", Record<string, SheetClassConfig>>;

      /**
       * @remarks Initialized by `Localization#initialize`, is undefined until `i18nInit`
       */
      typeLabels?: Record<"base", string>;

      /** @defaultValue `[]` */
      compendiumIndexFields: string[];

      /** @defaultValue `"ui/banners/adventure-banner.webp"` */
      compendiumBanner: string;

      /** @defaultValue `"fa-solid fa-treasure-chest"` */
      sidebarIcon: string;
    };

    /**
     * Configuration for the Cards primary Document type
     */
    Cards: {
      /** @defaultValue `CardStacks` */
      collection: CardStacks.AnyConstructor;

      /** @defaultValue `[]` */
      compendiumIndexFields: string[];

      /** @defaultValue `Cards` */
      documentClass: Document.ConfiguredClassForName<"Cards">;

      /** @defaultValue `"fa-solid fa-cards"` */
      sidebarIcon: string;

      /**
       * @defaultValue `{}`
       * @remarks `TypeDataModel` is preferred to `DataModel` per core Foundry team
       */
      dataModels: Record<string, typeof DataModel<any, Cards>>;

      /**
       * @defaultValue
       * ```typescript
       * {
       *    pokerDark: {
       *      type: "deck",
       *      label: "CARDS.DeckPresetPokerDark",
       *      src: "cards/poker-deck-dark.json"
       *    },
       *    pokerLight: {
       *      type: "deck",
       *      label: "CARDS.DeckPresetPokerLight",
       *      src: "cards/poker-deck-light.json"
       *    }
       * }
       * ```
       */
      presets: Record<string, CONFIG.Cards.Preset>;

      /**
       * @remarks Added by `DocumentSheetConfig._registerDefaultSheets` in `tail.js`
       */
      sheetClasses: Record<foundry.documents.BaseCards.TypeNames, Record<string, SheetClassConfig>>;

      /**
       * @defaultValue `{}`
       * @remarks Initialized by `Localization#initialize`, is an empty object until `i18nInit`
       */
      typeLabels: Record<foundry.documents.BaseCards.TypeNames, string>;

      typeIcons: {
        /** @defaultValue `"fas fa-cards"` */
        deck: string;
        /** @defaultValue `"fa-duotone fa-cards"` */
        hand: string;
        /** @defaultValue `"fa-duotone fa-layer-group"` */
        pile: string;

        [x: string]: string;
      };
    };

    /**
     * Configuration for the ChatMessage document
     */
    ChatMessage: {
      /** @defaultValue `ChatMessage` */
      documentClass: Document.ConfiguredClassForName<"ChatMessage">;

      /** @defaultValue `Messages` */
      collection: Messages.AnyConstructor;

      /** @defaultValue `"templates/sidebar/chat-message.html"` */
      template: string;

      /** @defaultValue `"fas fa-comments"` */
      sidebarIcon: string;

      /**
       * @defaultValue `{}`
       * @remarks `TypeDataModel` is preferred to `DataModel` per core Foundry team
       */
      dataModels: Record<string, typeof DataModel<any, ChatMessage>>;

      /**
       * @remarks Added by `DocumentSheetConfig._registerDefaultSheets` in `tail.js`
       */
      sheetClasses: Record<foundry.documents.BaseChatMessage.TypeNames, Record<string, SheetClassConfig>>;

      /**
       * @defaultValue `{}`
       * @remarks Initialized by `Localization#initialize`, is an empty object until `i18nInit`
       */
      typeLabels: Record<foundry.documents.BaseChatMessage.TypeNames, string>;

      /** @defaultValue `{}` */
      typeIcons: Record<string, string>;

      /** @defaultValue `100` */
      batchSize: number;
    };

    /**
     * Configuration for the Combat document
     */
    Combat: {
      /** @defaultValue `Combat` */
      documentClass: Document.ConfiguredClassForName<"Combat">;

      /** @defaultValue `CombatEncounters` */
      collection: CombatEncounters.AnyConstructor;

      /** @defaultValue `"fas fa-swords"` */
      sidebarIcon: string;

      /**
       * @defaultValue `{}`
       * @remarks `TypeDataModel` is preferred to `DataModel` per core Foundry team
       */
      dataModels: Record<string, typeof DataModel<any, Combat>>;

      /**
       * @remarks Added by `DocumentSheetConfig._registerDefaultSheets` in `tail.js`
       */
      sheetClasses: Record<foundry.documents.BaseCombat.TypeNames, Record<string, SheetClassConfig>>;

      /**
       * @defaultValue `{}`
       * @remarks Initialized by `Localization#initialize`, is an empty object until `i18nInit`
       */
      typeLabels: Record<foundry.documents.BaseCombat.TypeNames, string>;

      /** @defaultValue `{}` */
      typeIcons: Record<string, string>;

      initiative: {
        /** @defaultValue `null` */
        formula: string | null;

        /** @defaultValue `2` */
        decimals: number;
      };

      /**
       * @defaultValue
       * ```typescript
       * {
       *   "epic": {
       *     label: "COMBAT.Sounds.Epic",
       *     startEncounter: ["sounds/combat/epic-start-3hit.ogg", "sounds/combat/epic-start-horn.ogg"],
       *     nextUp: ["sounds/combat/epic-next-horn.ogg"],
       *     yourTurn: ["sounds/combat/epic-turn-1hit.ogg", "sounds/combat/epic-turn-2hit.ogg"]
       *   },
       *   "mc": {
       *     label: "COMBAT.Sounds.MC",
       *     startEncounter: ["sounds/combat/mc-start-battle.ogg", "sounds/combat/mc-start-begin.ogg", "sounds/combat/mc-start-fight.ogg", "sounds/combat/mc-start-fight2.ogg"],
       *     nextUp: ["sounds/combat/mc-next-itwillbe.ogg", "sounds/combat/mc-next-makeready.ogg", "sounds/combat/mc-next-youare.ogg"],
       *     yourTurn: ["sounds/combat/mc-turn-itisyour.ogg", "sounds/combat/mc-turn-itsyour.ogg"]
       *   }
       * }
       * ```
       */
      sounds: CONFIG.Combat.Sounds;
    };

    /**
     * Configuration for dice rolling behaviors in the Foundry Virtual Tabletop client
     */
    Dice: CONFIG.Dice;

    /**
     * Configuration for the FogExploration document
     */
    FogExploration: {
      /** @defaultValue `FogExploration` */
      documentClass: Document.ConfiguredClassForName<"FogExploration">;

      /**
       * @remarks Added by `DocumentSheetConfig._registerDefaultSheets` in `tail.js`
       */
      sheetClasses: Record<"base", Record<string, SheetClassConfig>>;

      /**
       * @remarks Initialized by `Localization#initialize`, is undefined until `i18nInit`
       */
      typeLabels?: Record<"base", string>;

      /** @defaultValue `FogExplorations` */
      collection: FogExplorations.AnyConstructor;
    };

    /**
     * Configuration for the Folder entity
     */
    Folder: {
      /** @defaultValue `Folder` */
      documentClass: Document.ConfiguredClassForName<"Folder">;

      /** @defaultValue `Folders` */
      collection: Folders.AnyConstructor;

      /** @defaultValue `"fas fa-folder"` */
      sidebarIcon: string;

      /**
       * @remarks Added by `DocumentSheetConfig._registerDefaultSheets` in `tail.js`
       */
      sheetClasses: Record<foundry.CONST.FOLDER_DOCUMENT_TYPES, Record<string, SheetClassConfig>>;

      /**
       * @remarks Initialized by `Localization#initialize`, is undefined until `i18nInit`
       */
      typeLabels?: Record<foundry.CONST.FOLDER_DOCUMENT_TYPES, string>;
    };

    /**
     * Configuration for the default Item entity class
     */
    Item: {
      /** @defaultValue `Item` */
      documentClass: Document.ConfiguredClassForName<"Item">;

      /** @defaultValue `Items` */
      collection: Items.AnyConstructor;

      /** @defaultValue `[]` */
      compendiumIndexFields: string[];

      /** @defaultValue `"ui/banners/item-banner.webp"` */
      compendiumBanner: string;

      /** @defaultValue `"fas fa-suitcase"` */
      sidebarIcon: string;

      /**
       * @defaultValue `{}`
       * @remarks `TypeDataModel` is preferred to `DataModel` per core Foundry team
       */
      dataModels: Record<string, typeof DataModel<any, Item>>;

      /**
       * @defaultValue `{}`
       * @remarks Initialized by `Localization#initialize`, is an empty object until `i18nInit`
       */
      typeLabels: Record<foundry.documents.BaseItem.TypeNames, string>;

      /**
       * @remarks Added by `DocumentSheetConfig._registerDefaultSheets` in `tail.js`
       */
      sheetClasses: Record<foundry.documents.BaseItem.TypeNames, Record<string, SheetClassConfig>>;
    };

    /**
     * Configuration for the JournalEntry entity
     */
    JournalEntry: {
      /** @defaultValue `JournalEntry` */
      documentClass: Document.ConfiguredClassForName<"JournalEntry">;

      /**
       * @remarks Added by `DocumentSheetConfig._registerDefaultSheets` in `tail.js`
       */
      sheetClasses: Record<"base", Record<string, SheetClassConfig>>;

      /**
       * @remarks Initialized by `Localization#initialize`, is undefined until `i18nInit`
       */
      typeLabels?: Record<"base", string>;

      /** @defaultValue `Journal` */
      collection: Journal.AnyConstructor;

      /** @defaultValue `[]` */
      compendiumIndexFields: string[];

      /** @defaultValue `"ui/banners/journalentry-banner.webp"` */
      compendiumBanner: string;

      noteIcons: {
        /** @defaultValue `"icons/svg/anchor.svg"` */
        Anchor: string;

        /** @defaultValue `"icons/svg/barrel.svg"` */
        Barrel: string;

        /** @defaultValue `"icons/svg/book.svg"` */
        Book: string;

        /** @defaultValue `"icons/svg/bridge.svg"` */
        Bridge: string;

        /** @defaultValue `"icons/svg/cave.svg"` */
        Cave: string;

        /** @defaultValue `"icons/svg/castle.svg"` */
        Castle: string;

        /** @defaultValue `"icons/svg/chest.svg"` */
        Chest: string;

        /** @defaultValue `"icons/svg/city.svg"` */
        City: string;

        /** @defaultValue `"icons/svg/coins.svg"` */
        Coins: string;

        /** @defaultValue `"icons/svg/fire.svg"` */
        Fire: string;

        /** @defaultValue `"icons/svg/hanging-sign.svg"` */
        "Hanging Sign": string;

        /** @defaultValue `"icons/svg/house.svg"` */
        House: string;

        /** @defaultValue `"icons/svg/mountain.svg"` */
        Mountain: string;

        /** @defaultValue `"icons/svg/oak.svg"` */
        "Oak Tree": string;

        /** @defaultValue `"icons/svg/obelisk.svg"` */
        Obelisk: string;

        /** @defaultValue `"icons/svg/pawprint.svg"` */
        Pawprint: string;

        /** @defaultValue `"icons/svg/ruins.svg"` */
        Ruins: string;

        /** @defaultValue `"icons/svg/skull.svg"` */
        Skull: string;

        /** @defaultValue `"icons/svg/statue.svg"` */
        Statue: string;

        /** @defaultValue `"icons/svg/sword.svg"` */
        Sword: string;

        /** @defaultValue `"icons/svg/tankard.svg"` */
        Tankard: string;

        /** @defaultValue `"icons/svg/temple.svg"` */
        Temple: string;

        /** @defaultValue `"icons/svg/tower.svg"` */
        Tower: string;

        /** @defaultValue `"icons/svg/trap.svg"` */
        Trap: string;

        /** @defaultValue `"icons/svg/village.svg"` */
        Village: string;

        /** @defaultValue `"icons/svg/waterfall.svg"` */
        Waterfall: string;

        /** @defaultValue `"icons/svg/windmill.svg"` */
        Windmill: string;
      } & Record<string, string>;

      /** @defaultValue `"fas fa-book-open"` */
      sidebarIcon: string;
    };

    /**
     * Configuration for the Macro entity
     */
    Macro: {
      /** @defaultValue `Macro` */
      documentClass: Document.ConfiguredClassForName<"Macro">;

      /**
       * @remarks Added by `DocumentSheetConfig._registerDefaultSheets` in `tail.js`
       */
      sheetClasses: Record<foundry.documents.BaseMacro.TypeNames, Record<string, SheetClassConfig>>;

      /**
       * @remarks Initialized by `Localization#initialize`, is undefined until `i18nInit`
       */
      typeLabels?: Record<foundry.documents.BaseMacro.TypeNames, string>;

      /** @defaultValue `Macros` */
      collection: Macros.AnyConstructor;

      /** @defaultValue `[]` */
      compendiumIndexFields: string[];

      /** @defaultValue `"ui/banners/macro-banner.webp"` */
      compendiumBanner: string;

      /** @defaultValue `"fas fa-code"` */
      sidebarIcon: string;
    };

    /**
     * Configuration for the default Playlist entity class
     */
    Playlist: {
      /** @defaultValue `Playlist` */
      documentClass: Document.ConfiguredClassForName<"Playlist">;

      /**
       * @remarks Added by `DocumentSheetConfig._registerDefaultSheets` in `tail.js`
       */
      sheetClasses: Record<"base", Record<string, SheetClassConfig>>;

      /**
       * @remarks Initialized by `Localization#initialize`, is undefined until `i18nInit`
       */
      typeLabels?: Record<"base", string>;

      /** @defaultValue `Playlists` */
      collection: Playlists.AnyConstructor;

      /** @defaultValue `[]` */
      compendiumIndexFields: string[];

      /** @defaultValue `"ui/banners/playlist-banner.webp"` */
      compendiumBanner: string;

      /** @defaultValue `"fas fa-music"` */
      sidebarIcon: string;

      /** @defaultValue `20` */
      autoPreloadSeconds: number;
    };

    /**
     * Configuration for RollTable random draws
     */
    RollTable: {
      /** @defaultValue `RollTable` */
      documentClass: Document.ConfiguredClassForName<"RollTable">;

      /**
       * @remarks Added by `DocumentSheetConfig._registerDefaultSheets` in `tail.js`
       */
      sheetClasses: Record<"base", Record<string, SheetClassConfig>>;

      /**
       * @remarks Initialized by `Localization#initialize`, is undefined until `i18nInit`
       */
      typeLabels?: Record<"base", string>;

      /** @defaultValue `RollTables` */
      collection: RollTables.AnyConstructor;

      /** @defaultValue `["formula"]` */
      compendiumIndexFields: string[];

      /** @defaultValue `"ui/banners/rolltable-banner.webp"` */
      compendiumBanner: string;

      /** @defaultValue `"fas fa-th-list"` */
      sidebarIcon: string;

      /** @defaultValue `"icons/svg/d20-black.svg"` */
      resultIcon: string;

      /** @defaultValue `"templates/dice/table-result.html"` */
      resultTemplate: string;
    };

    /**
     * Configuration for the default Scene entity class
     */
    Scene: {
      /** @defaultValue `Scene` */
      documentClass: Document.ConfiguredClassForName<"Scene">;

      /**
       * @remarks Added by `DocumentSheetConfig._registerDefaultSheets` in `tail.js`
       */
      sheetClasses: Record<"base", Record<string, SheetClassConfig>>;

      /**
       * @remarks Initialized by `Localization#initialize`, is undefined until `i18nInit`
       */
      typeLabels?: Record<"base", string>;

      /** @defaultValue `Scenes` */
      collection: Scenes.AnyConstructor;

      /** @defaultValue `[]` */
      compendiumIndexFields: string[];

      /** @defaultValue `"ui/banners/scene-banner.webp"` */
      compendiumBanner: string;

      /** @defaultValue `"fas fa-map"` */
      sidebarIcon: string;
    };

    Setting: {
      /** @defaultValue `Setting` */
      documentClass: Document.ConfiguredClassForName<"Setting">;

      /**
       * @remarks Added by `DocumentSheetConfig._registerDefaultSheets` in `tail.js`
       */
      sheetClasses: Record<"base", Record<string, SheetClassConfig>>;

      /**
       * @remarks Initialized by `Localization#initialize`, is undefined until `i18nInit`
       */
      typeLabels?: Record<"base", string>;

      /** @defaultValue `WorldSettings` */
      collection: WorldSettings.AnyConstructor;
    };

    /**
     * Configuration for the User entity, it's roles, and permissions
     */
    User: {
      /** @defaultValue `User` */
      documentClass: Document.ConfiguredClassForName<"User">;

      /**
       * @remarks Added by `DocumentSheetConfig._registerDefaultSheets` in `tail.js`
       */
      sheetClasses: Record<"base", Record<string, SheetClassConfig>>;

      /**
       * @remarks Initialized by `Localization#initialize`, is undefined until `i18nInit`
       */
      typeLabels?: Record<"base", string>;

      /** @defaultValue `Users` */
      collection: Users.AnyConstructor;
    };

    /**
     * Configuration settings for the Canvas and its contained layers and objects
     */
    Canvas: {
      /** @defaultValue `8` */
      blurStrength: number;

      /** @defaultValue `4` */
      blurQuality: number;

      /** @defaultValue `0x303030` */
      darknessColor: number;

      /** @defaultValue `0xeeeeee` */
      daylightColor: number;

      /** @defaultValue `0xffffff` */
      brightestColor: number;

      chatBubblesClass: ChatBubbles.AnyConstructor;

      /** @defaultValue `0.25` */
      darknessLightPenalty: number;

      dispositionColors: {
        /** @defaultValue `0xe72124` */
        HOSTILE: number;

        /** @defaultValue `0xf1d836` */
        NEUTRAL: number;

        /** @defaultValue `0x43dfdf` */
        FRIENDLY: number;

        /** @defaultValue `0x555555` */
        INACTIVE: number;

        /** @defaultValue `0x33bc4e` */
        PARTY: number;

        /** @defaultValue `0xff9829` */
        CONTROLLED: number;

        /** @defaultValue `0xA612D4` */
        SECRET: number;
      };

      /**
       * The class used to render door control icons
       * @remarks Not `AnyConstructor` because it's instantiated with a `Wall.Implementation` as its first argument
       */
      doorControlClass: typeof DoorControl;

      /** @defaultValue `0x000000` */
      exploredColor: number;

      /** @defaultValue `0x000000` */
      unexploredColor: number;

      /** @defaultValue `10000` */
      darknessToDaylightAnimationMS: number;

      /** @defaultValue `10000` */
      daylightToDarknessAnimationMS: number;

      /**
       * @defaultValue `foundry.canvas.sources.PointDarknessSource`
       * @remarks Can't be `AnyConstructor` as it's instantiated expecting a compatible constructor
       */
      darknessSourceClass: typeof foundry.canvas.sources.PointDarknessSource;

      /**
       * @defaultValue `foundry.canvas.sources.PointLightSource`
       * @remarks Can't be `AnyConstructor` as it's instantiated expecting a compatible constructor
       */
      lightSourceClass: typeof foundry.canvas.sources.PointLightSource;

      /**
       * @defaultValue `foundry.canvas.sources.GlobalLightSource`
       * @remarks Can't be `AnyConstructor` as it's instantiated expecting a compatible constructor
       */
      globalLightSourceClass: typeof foundry.canvas.sources.GlobalLightSource;

      /**
       * @defaultValue `foundry.canvas.sources.PointVisionSource`
       * @remarks Can't be `AnyConstructor` as it's instantiated expecting a compatible constructor
       */
      visionSourceClass: typeof foundry.canvas.sources.PointVisionSource;

      /**
       * @defaultValue `foundry.canvas.sources.PointSoundSource`
       * @remarks Can't be `AnyConstructor` as it's instantiated via `new`
       */
      soundSourceClass: typeof foundry.canvas.sources.PointSoundSource;

      groups: CONFIG.Canvas.Groups;

      layers: CONFIG.Canvas.Layers;

      lightLevels: {
        /** @defaultValue `0` */
        dark: number;

        /** @defaultValue `0.5` */
        halfdark: number;

        /** @defaultValue `0.25` */
        dim: number;

        /** @defaultValue `1.0` */
        bright: number;
      };

      /**
       * @defaultValue `FogManager`
       * @remarks Can't be `AnyConstructor` because Foundry assumes it can call `new` with the same arguments FogManager accepts
       */
      fogManager: typeof FogManager;

      polygonBackends: {
        /** @defaultValue `typeof ClockwiseSweepPolygon` */
        sight: PointSourcePolygon.AnyConstructor;
        /** @defaultValue `typeof ClockwiseSweepPolygon` */
        light: PointSourcePolygon.AnyConstructor;
        /** @defaultValue `typeof ClockwiseSweepPolygon` */
        sound: PointSourcePolygon.AnyConstructor;
        /** @defaultValue `typeof ClockwiseSweepPolygon` */
        move: PointSourcePolygon.AnyConstructor;
      };

      /** @defaultValue `number` */
      darknessSourcePaddingMultiplier: number;

      visibilityFilter: VisibilityFilter.AnyConstructor;

      visualEffectsMaskingFilter: VisualEffectsMaskingFilter.AnyConstructor;

      /**
       * @defaultValue `Ruler`
       * @remarks Not `AnyConstructor` because it's instantiated with a `User.Implementation` as its first argument
       */
      rulerClass: typeof Ruler;

      /** @defaultValue `0.8` */
      dragSpeedModifier: number;

      /** @defaultValue `3.0` */
      maxZoom: number;

      /** @defaultValue `4` */
      objectBorderThickness: number;

      gridStyles: {
        [key: string]: GridLayer.GridStyle;

        /**
         * @defaultValue
         * ```js
         * {
         *   label: "GRID.STYLES.SolidLines",
         *   shaderClass: GridShader,
         *   shaderOptions: {
         *     style: 0
         *   }
         * }
         * ```
         */
        solidLines: GridLayer.GridStyle;

        /**
         * @defaultValue
         * ```js
         * {
         *   label: "GRID.STYLES.DashedLines",
         *   shaderClass: GridShader,
         *   shaderOptions: {
         *     style: 1
         *   }
         * }
         * ```
         */
        dashedLines: GridLayer.GridStyle;

        /**
         * @defaultValue
         * ```js
         * {
         *   label: "GRID.STYLES.DottedLines",
         *   shaderClass: GridShader,
         *   shaderOptions: {
         *     style: 0
         *   }
         * }
         * ```
         */
        dottedLines: GridLayer.GridStyle;

        /**
         * @defaultValue
         * ```js
         * {
         *   label: "GRID.STYLES.SquarePoints",
         *   shaderClass: GridShader,
         *   shaderOptions: {
         *     style: 0
         *   }
         * }
         * ```
         */
        squarePoints: GridLayer.GridStyle;

        /**
         * @defaultValue
         * ```js
         * {
         *   label: "GRID.STYLES.DiamondPoints",
         *   shaderClass: GridShader,
         *   shaderOptions: {
         *     style: 0
         *   }
         * }
         * ```
         */
        diamondPoints: GridLayer.GridStyle;

        /**
         * @defaultValue
         * ```js
         * {
         *   label: "GRID.STYLES.RoundPoints",
         *   shaderClass: GridShader,
         *   shaderOptions: {
         *     style: 0
         *   }
         * }
         * ```
         */
        roundPoints: GridLayer.GridStyle;
      };

      lightAnimations: {
        [key: string]: RenderedEffectSource.LightAnimationConfig;

        flame: {
          /** @defaultValue `"LIGHT.AnimationFame"` */
          label: string;

          /** @defaultValue `foundry.canvas.sources.LightSource.prototype.animateFlickering` */
          animation: BaseLightSource.LightAnimationFunction;

          /** @defaultValue `FlameIlluminationShader` */
          illuminationShader: AdaptiveIlluminationShader.AnyConstructor;

          /** @defaultValue `FlameColorationShader` */
          colorationShader: AdaptiveColorationShader.AnyConstructor;
        };

        torch: {
          /** @defaultValue `"LIGHT.AnimationTorch"` */
          label: string;

          /** @defaultValue `foundry.canvas.sources.LightSource.prototype.animateTorch` */
          animation: BaseLightSource.LightAnimationFunction;

          /** @defaultValue `TorchIlluminationShader` */
          illuminationShader: AdaptiveIlluminationShader.AnyConstructor;

          /** @defaultValue `TorchColorationShader` */
          colorationShader: AdaptiveColorationShader.AnyConstructor;
        };

        revolving: {
          /** @defaultValue `"LIGHT.AnimationRevolving"` */
          label: string;

          /** @defaultValue `foundry.canvas.sources.LightSource.prototype.animateTime` */
          animation: BaseLightSource.LightAnimationFunction;

          /** @defaultValue `RevolvingColorationShader` */
          colorationShader: AdaptiveColorationShader.AnyConstructor;
        };

        siren: {
          /** @defaultValue `"LIGHT.AnimationSiren"` */
          label: string;

          /** @defaultValue `foundry.canvas.sources.LightSource.prototype.animateTorch` */
          animation: BaseLightSource.LightAnimationFunction;

          /** @defaultValue `SirenIlluminationShader` */
          illuminationShader: AdaptiveIlluminationShader.AnyConstructor;

          /** @defaultValue `SirenIlluminationShader` */
          colorationShader: AdaptiveColorationShader.AnyConstructor;
        };

        pulse: {
          /** @defaultValue `"LIGHT.AnimationPulse"` */
          label: string;

          /** @defaultValue `foundry.canvas.sources.LightSource.prototype.animatePulse` */
          animation: BaseLightSource.LightAnimationFunction;

          /** @defaultValue `PulseIlluminationShader` */
          illuminationShader: AdaptiveIlluminationShader.AnyConstructor;

          /** @defaultValue `PulseColorationShader` */
          colorationShader: AdaptiveColorationShader.AnyConstructor;
        };

        chroma: {
          /** @defaultValue `"LIGHT.AnimationChroma"` */
          label: string;

          /** @defaultValue `foundry.canvas.sources.LightSource.prototype.animateTime` */
          animation: RenderedEffectSource.AnimationFunction;

          /** @defaultValue `ChromaColorationShader` */
          colorationShader: AdaptiveColorationShader.AnyConstructor;
        };

        wave: {
          /** @defaultValue `"LIGHT.AnimationWave"` */
          label: string;

          /** @defaultValue `foundry.canvas.sources.LightSource.prototype.animateTime` */
          animation: RenderedEffectSource.AnimationFunction;

          /** @defaultValue `WaveIlluminationShader` */
          illuminationShader: AdaptiveIlluminationShader.AnyConstructor;

          /** @defaultValue `WaveColorationShader` */
          colorationShader: AdaptiveColorationShader.AnyConstructor;
        };

        fog: {
          /** @defaultValue `"LIGHT.AnimationFog"` */
          label: string;

          /** @defaultValue `foundry.canvas.sources.LightSource.prototype.animateTime` */
          animation: RenderedEffectSource.AnimationFunction;

          /** @defaultValue `FogColorationShader` */
          colorationShader: AdaptiveColorationShader.AnyConstructor;
        };

        sunburst: {
          /** @defaultValue `"LIGHT.AnimationSunburst"` */
          label: string;

          /** @defaultValue `foundry.canvas.sources.LightSource.prototype.animateTime` */
          animation: RenderedEffectSource.AnimationFunction;

          /** @defaultValue `SunburstIlluminationShader` */
          illuminationShader: AdaptiveIlluminationShader.AnyConstructor;

          /** @defaultValue `SunburstColorationShader` */
          colorationShader: AdaptiveColorationShader.AnyConstructor;
        };

        dome: {
          /** @defaultValue `"LIGHT.AnimationLightDome"` */
          label: string;

          /** @defaultValue `foundry.canvas.sources.LightSource.prototype.animateTime` */
          animation: RenderedEffectSource.AnimationFunction;

          /** @defaultValue `LightDomeColorationShader` */
          colorationShader: AdaptiveColorationShader.AnyConstructor;
        };

        emanation: {
          /** @defaultValue `"LIGHT.AnimationEmanation"` */
          label: string;

          /** @defaultValue `foundry.canvas.sources.LightSource.prototype.animateTime` */
          animation: RenderedEffectSource.AnimationFunction;

          /** @defaultValue `EmanationColorationShader` */
          colorationShader: AdaptiveColorationShader.AnyConstructor;
        };

        hexa: {
          /** @defaultValue `"LIGHT.AnimationHexaDome";` */
          label: string;

          /** @defaultValue `foundry.canvas.sources.LightSource.prototype.animateTime` */
          animation: RenderedEffectSource.AnimationFunction;

          /** @defaultValue `HexaDomeColorationShader` */
          colorationShader: AdaptiveColorationShader.AnyConstructor;
        };

        ghost: {
          /** @defaultValue `"LIGHT.AnimationGhostLight"` */
          label: string;

          /** @defaultValue `foundry.canvas.sources.LightSource.prototype.animateTime` */
          animation: RenderedEffectSource.AnimationFunction;

          /** @defaultValue `GhostLightIlluminationShader` */
          illuminationShader: AdaptiveIlluminationShader.AnyConstructor;

          /** @defaultValue `GhostLightColorationShader` */
          colorationShader: AdaptiveColorationShader.AnyConstructor;
        };

        energy: {
          /** @defaultValue `"LIGHT.AnimationEnergyField"` */
          label: string;

          /** @defaultValue `foundry.canvas.sources.LightSource.prototype.animateTime` */
          animation: RenderedEffectSource.AnimationFunction;

          /** @defaultValue `EnergyFieldColorationShader` */
          colorationShader: AdaptiveColorationShader.AnyConstructor;
        };

        vortex: {
          /** @defaultValue `"LIGHT.AnimationVortex"` */
          label: string;

          /** @defaultValue `foundry.canvas.sources.LightSource.prototype.animateTime` */
          animation: RenderedEffectSource.AnimationFunction;

          /** @defaultValue `VortexIlluminationShader` */
          illuminationShader: AdaptiveIlluminationShader.AnyConstructor;

          /** @defaultValue `VortexColorationShader` */
          colorationShader: AdaptiveColorationShader.AnyConstructor;
        };

        witchwave: {
          /** @defaultValue `"LIGHT.AnimationBewitchingWave"` */
          label: string;

          /** @defaultValue `foundry.canvas.sources.LightSource.prototype.animateTime` */
          animation: RenderedEffectSource.AnimationFunction;

          /** @defaultValue `BewitchingWaveIlluminationShader` */
          illuminationShader: AdaptiveIlluminationShader.AnyConstructor;

          /** @defaultValue `BewitchingWaveColorationShader` */
          colorationShader: AdaptiveColorationShader.AnyConstructor;
        };

        rainbowswirl: {
          /** @defaultValue `"LIGHT.AnimationSwirlingRainbow"` */
          label: string;

          /** @defaultValue `foundry.canvas.sources.LightSource.prototype.animateTime` */
          animation: RenderedEffectSource.AnimationFunction;

          /** @defaultValue `SwirlingRainbowColorationShader` */
          colorationShader: AdaptiveColorationShader.AnyConstructor;
        };

        radialrainbow: {
          /** @defaultValue `"LIGHT.AnimationRadialRainbow"` */
          label: string;

          /** @defaultValue `foundry.canvas.sources.LightSource.prototype.animateTime` */
          animation: RenderedEffectSource.AnimationFunction;

          /** @defaultValue `RadialRainbowColorationShader` */
          colorationShader: AdaptiveColorationShader.AnyConstructor;
        };

        fairy: {
          /** @defaultValue `"LIGHT.AnimationFairyLight"` */
          label: string;

          /** @defaultValue `foundry.canvas.sources.LightSource.prototype.animateTime` */
          animation: RenderedEffectSource.AnimationFunction;

          /** @defaultValue `FairyLightIlluminationShader` */
          illuminationShader: AdaptiveIlluminationShader.AnyConstructor;

          /** @defaultValue `FairyLightColorationShader` */
          colorationShader: AdaptiveColorationShader.AnyConstructor;
        };
      };

      darknessAnimations: {
        [key: string]: RenderedEffectSource.DarknessAnimationConfig;

        magicalGloom: {
          /** @defaultValue `"LIGHT.AnimationMagicalGloom"` */
          label: string;

          /** @defaultValue `foundry.canvas.sources.PointDarknessSource.prototype.animateTime` */
          animation: RenderedEffectSource.AnimationFunction;

          /** @defaultValue `MagicalGloomDarknessShader` */
          darknessShader: AdaptiveDarknessShader.AnyConstructor;
        };

        roiling: {
          /** @defaultValue `"LIGHT.AnimationRoilingMass"` */
          label: string;

          /** @defaultValue `foundry.canvas.sources.PointDarknessSource.prototype.animateTime` */
          animation: RenderedEffectSource.AnimationFunction;

          /** @defaultValue `RoilingDarknessShader` */
          darknessShader: AdaptiveDarknessShader.AnyConstructor;
        };

        hole: {
          /** @defaultValue `"LIGHT.AnimationBlackHole"` */
          label: string;

          /** @defaultValue `foundry.canvas.sources.PointDarknessSource.prototype.animateTime` */
          animation: RenderedEffectSource.AnimationFunction;

          /** @defaultValue `BlackHoleDarknessShader` */
          darknessShader: AdaptiveDarknessShader.AnyConstructor;
        };
      };

      /**
       * A registry of Scenes which are managed by a specific SceneManager class.
       * @remarks Keys are Scene IDs
       * @privateRemarks Can't be `AnyConstructor` because it's instantiated expecting a compatible constructor
       */
      managedScenes: Record<string, typeof foundry.canvas.SceneManager>;

      pings: {
        types: {
          /** @defaultValue `"pulse"` */
          PULSE: string;

          /** @defaultValue `"alert"` */
          ALERT: string;

          /** @defaultValue `"chevron"` */
          PULL: string;

          /** @defaultValue `"arrow"` */
          ARROW: string;
        };
        styles: {
          /** @defaultValue `{ class: AlertPing, color: "#ff0000", size: 1.5, duration: 900 }` */
          alert: CONFIG.Canvas.Pings.Style;

          /** @defaultValue `{ class: ArrowPing, size: 1, duration: 900 }` */
          arrow: CONFIG.Canvas.Pings.Style;

          /** @defaultValue `{ class: ChevronPing, size: 1, duration: 2000 }` */
          chevron: CONFIG.Canvas.Pings.Style;

          /** @defaultValue `{ class: PulsePing, size: 1.5, duration: 900 }` */
          pulse: CONFIG.Canvas.Pings.Style;

          [key: string]: CONFIG.Canvas.Pings.Style;
        };

        /** @defaultValue `700` */
        pullSpeed: number;
      };

      targeting: {
        /** @defaultValue `.15` */
        size: number;
      };

      /**
       * The hover-fading configuration.
       */
      hoverFade: {
        /**
         * The delay in milliseconds before the (un)faded animation starts on (un)hover.
         * @defaultValue `250`
         */
        delay: number;

        /**
         * The duration in milliseconds of the (un)fade animation on (un)hover.
         * @defaultValue `750`
         */
        duration: number;
      };

      /**
       * Allow specific transcoders for assets
       * @defaultValue `{ basis: false }`
       */
      transCoders: Record<string, boolean>;

      /**
       * The set of VisionMode definitions which are available to be used for Token vision.
       */
      visionModes: {
        [key: string]: VisionMode;

        /**
         * Default (Basic) Vision
         * @defaultValue
         * ```typescript
         * new VisionMode({
         *   id: "basic",
         *   label: "VISION.ModeBasicVision",
         *   vision: {
         *     defaults: { attenuation: 0, contrast: 0, saturation: 0, brightness: 0 }
         *     preferred: true // Takes priority over other vision modes
         *   }
         * })
         * ```
         */
        basic: VisionMode;

        /**
         * Darkvision
         * @defaultValue
         * ```typescript
         * new VisionMode({
         *   id: "darkvision",
         *   label: "VISION.ModeDarkvision",
         *     canvas: {
         *       shader: ColorAdjustmentsSamplerShader,
         *       uniforms: { contrast: 0, saturation: -1.0, brightness: 0 }
         *   },
         *   lighting: {
         *     levels: {
         *       [VisionMode.LIGHTING_LEVELS.DIM]: VisionMode.LIGHTING_LEVELS.BRIGHT
         *     },
         *   background: { visibility: VisionMode.LIGHTING_VISIBILITY.REQUIRED }
         *   },
         *   vision: {
         *     darkness: { adaptive: false },
         *     defaults: { attenuation: 0, contrast: 0, saturation: -1.0, brightness: 0 }
         *   }
         * })
         * ```
         */
        darkvision: VisionMode;

        /**
         * Darkvision
         * @defaultValue
         * ```typescript
         * new VisionMode({
         *   id: "monochromatic",
         *   label: "VISION.ModeMonochromatic",
         *   canvas: {
         *     shader: ColorAdjustmentsSamplerShader,
         *     uniforms: { contrast: 0, saturation: -1.0, brightness: 0 }
         *   },
         *   lighting: {
         *     background: {
         *       postProcessingModes: ["SATURATION"],
         *       uniforms: { saturation: -1.0, tint: [1, 1, 1] }
         *     },
         *     illumination: {
         *       postProcessingModes: ["SATURATION"],
         *       uniforms: { saturation: -1.0, tint: [1, 1, 1] }
         *     },
         *     coloration: {
         *       postProcessingModes: ["SATURATION"],
         *       uniforms: { saturation: -1.0, tint: [1, 1, 1] }
         *     }
         *   },
         *   vision: {
         *     darkness: { adaptive: false },
         *     defaults: { attenuation: 0, contrast: 0, saturation: -1, brightness: 0 }
         *   }
         * })
         * ```
         */
        monochromatic: VisionMode;

        /**
         * Blindness
         * @defaultValue
         * ```typescript
         * new VisionMode({
         *   id: "blindness",
         *   label: "VISION.ModeBlindness",
         *   tokenConfig: false,
         *   canvas: {
         *     shader: ColorAdjustmentsSamplerShader,
         *     uniforms: { contrast: -0.75, saturation: -1, exposure: -0.3 }
         *   },
         *   lighting: {
         *     background: { visibility: VisionMode.LIGHTING_VISIBILITY.DISABLED },
         *     illumination: { visibility: VisionMode.LIGHTING_VISIBILITY.DISABLED },
         *     coloration: { visibility: VisionMode.LIGHTING_VISIBILITY.DISABLED }
         *   },
         *   vision: {
         *     darkness: { adaptive: false },
         *     defaults: { color: null, attenuation: 0, contrast: -0.5, saturation: -1, brightness: -1 }
         *   }
         * }),
         * ```
         */
        blindness: VisionMode;

        /**
         * Tremorsense
         * @defaultValue
         * ```typescript
         * new VisionMode({
         *   id: "tremorsense",
         *   label: "VISION.ModeTremorsense",
         *   canvas: {
         *     shader: ColorAdjustmentsSamplerShader,
         *     uniforms: { contrast: 0, saturation: -0.8, exposure: -0.65 }
         *   },
         *   lighting: {
         *     background: { visibility: VisionMode.LIGHTING_VISIBILITY.DISABLED },
         *     illumination: { visibility: VisionMode.LIGHTING_VISIBILITY.DISABLED },
         *     coloration: { visibility: VisionMode.LIGHTING_VISIBILITY.DISABLED },
         *     darkness: { visibility: VisionMode.LIGHTING_VISIBILITY.DISABLED }
         *   },
         *   vision: {
         *     darkness: { adaptive: false },
         *     defaults: { attenuation: 0, contrast: 0.2, saturation: -0.3, brightness: 1 },
         *     background: { shader: WaveBackgroundVisionShader },
         *     coloration: { shader: WaveColorationVisionShader }
         *   }
         * }, {animated: true})
         * ```
         */
        tremorsense: VisionMode;

        /**
         * Light Amplification
         * @defaultValue
         * ```typescript
         * new VisionMode({
         *   id: "lightAmplification",
         *   label: "VISION.ModeLightAmplification",
         *   canvas: {
         *     shader: AmplificationSamplerShader,
         *     uniforms: { saturation: -0.5, tint: [0.38, 0.8, 0.38] }
         *   },
         *   lighting: {
         *     background: {
         *       visibility: VisionMode.LIGHTING_VISIBILITY.REQUIRED,
         *       postProcessingModes: ["SATURATION", "EXPOSURE"],
         *       uniforms: { saturation: -0.5, exposure: 1.5, tint: [0.38, 0.8, 0.38] }
         *     },
         *     illumination: {
         *       postProcessingModes: ["SATURATION"],
         *       uniforms: { saturation: -0.5 }
         *     },
         *     coloration: {
         *       postProcessingModes: ["SATURATION", "EXPOSURE"],
         *       uniforms: { saturation: -0.5, exposure: 1.5, tint: [0.38, 0.8, 0.38] }
         *     },
         *     levels: {
         *       [VisionMode.LIGHTING_LEVELS.DIM]: VisionMode.LIGHTING_LEVELS.BRIGHT,
         *       [VisionMode.LIGHTING_LEVELS.BRIGHT]: VisionMode.LIGHTING_LEVELS.BRIGHTEST
         *     }
         *   },
         *   vision: {
         *     darkness: { adaptive: false },
         *     defaults: { attenuation: 0, contrast: 0, saturation: -0.5, brightness: 1 },
         *     background: { shader: AmplificationBackgroundVisionShader }
         *   }
         * })
         * ```
         */
        lightAmplification: VisionMode;
      };

      /**
       * The set of DetectionMode definitions which are available to be used for visibility detection.
       */
      detectionModes: {
        [key: string]: DetectionMode;

        lightPerception: DetectionModeLightPerception;

        basicSight: DetectionModeBasicSight;

        seeInvisibility: DetectionModeInvisibility;

        senseInvisibility: DetectionModeInvisibility;

        feelTremor: DetectionModeTremor;

        seeAll: DetectionModeAll;

        senseAll: DetectionModeAll;
      };
    };

    /**
     * Configure the default Token text style so that it may be reused and overridden by modules
     * @defaultValue
     * ```typescript
     * new PIXI.TextStyle({
     *   fontFamily: "Signika",
     *   fontSize: 36,
     *   fill: "#FFFFFF",
     *   stroke: "#111111",
     *   strokeThickness: 1,
     *   dropShadow: true,
     *   dropShadowColor: "#000000",
     *   dropShadowBlur: 2,
     *   dropShadowAngle: 0,
     *   dropShadowDistance: 0,
     *   align: "center",
     *   wordWrap: false,
     *   padding: 1
     * })
     * ```
     **/
    canvasTextStyle: PIXI.TextStyle;

    /**
     * Available Weather Effects implementations
     */
    weatherEffects: {
      [key: string]: WeatherEffects.AmbienceConfiguration;

      /**
       * @defaultValue
       * ```ts
       * {
       *   id: "leaves",
       *   label: "WEATHER.AutumnLeaves",
       *   effects: [{
       *     id: "leavesParticles",
       *     effectClass: AutumnLeavesWeatherEffect
       *   }]
       * }
       * ```
       */
      leaves: WeatherEffects.AmbienceConfiguration;

      /**
       * @defaultValue
       * ```ts
       * {
       *   id: "rain",
       *   label: "WEATHER.Rain",
       *   filter: {
       *     enabled: false
       *   },
       *   effects: [{
       *     id: "rainShader",
       *     effectClass: WeatherShaderEffect,
       *     shaderClass: RainShader,
       *     blendMode: PIXI.BLEND_MODES.SCREEN,
       *     config: {
       *       opacity: 0.25,
       *       tint: [0.7, 0.9, 1.0],
       *       intensity: 1,
       *       strength: 1,
       *       rotation: 0.2618,
       *       speed: 0.2,
       *     }
       *   }]
       * }
       * ```
       */
      rain: WeatherEffects.AmbienceConfiguration;

      /**
       * @defaultValue
       * ```
       * {
       *   id: "rainStorm",
       *   label: "WEATHER.RainStorm",
       *   filter: {
       *     enabled: false
       *   },
       *   effects: [{
       *     id: "fogShader",
       *     effectClass: WeatherShaderEffect,
       *     shaderClass: FogShader,
       *     blendMode: PIXI.BLEND_MODES.SCREEN,
       *     performanceLevel: 2,
       *     config: {
       *       slope: 1.5,
       *       intensity: 0.050,
       *       speed: -55.0,
       *       scale: 25,
       *     }
       *   },
       *   {
       *     id: "rainShader",
       *     effectClass: WeatherShaderEffect,
       *     shaderClass: RainShader,
       *     blendMode: PIXI.BLEND_MODES.SCREEN,
       *     config: {
       *       opacity: 0.45,
       *       tint: [0.7, 0.9, 1.0],
       *       intensity: 1.5,
       *       strength: 1.5,
       *       rotation: 0.5236,
       *       speed: 0.30,
       *     }
       *   }]
       * }
       * ```
       */
      rainStorm: WeatherEffects.AmbienceConfiguration;

      /**
       * @defaultValue
       * ```
       * {
       *   id: "fog",
       *   label: "WEATHER.Fog",
       *   filter: {
       *     enabled: false
       *   },
       *   effects: [{
       *     id: "fogShader",
       *     effectClass: WeatherShaderEffect,
       *     shaderClass: FogShader,
       *     blendMode: PIXI.BLEND_MODES.SCREEN,
       *     config: {
       *       slope: 0.45,
       *       intensity: 0.4,
       *       speed: 0.4,
       *     }
       *   }]
       * }
       * ```
       */
      fog: WeatherEffects.AmbienceConfiguration;

      /**
       * @defaultValue
       * ```
       * {
       *   id: "snow",
       *   label: "WEATHER.Snow",
       *   filter: {
       *     enabled: false
       *   },
       *   effects: [{
       *     id: "snowShader",
       *     effectClass: WeatherShaderEffect,
       *     shaderClass: SnowShader,
       *     blendMode: PIXI.BLEND_MODES.SCREEN,
       *     config: {
       *       tint: [0.85, 0.95, 1],
       *       direction: 0.5,
       *       speed: 2,
       *       scale: 2.5,
       *     }
       *   }]
       * }
       * ```
       * */
      snow: WeatherEffects.AmbienceConfiguration;

      /**
       * @defaultValue
       * ```
       * {
       *   id: "blizzard",
       *   label: "WEATHER.Blizzard",
       *   filter: {
       *     enabled: false
       *   },
       *   effects: [{
       *     id: "snowShader",
       *     effectClass: WeatherShaderEffect,
       *     shaderClass: SnowShader,
       *     blendMode: PIXI.BLEND_MODES.SCREEN,
       *     config: {
       *       tint: [0.95, 1, 1],
       *       direction: 0.80,
       *       speed: 8,
       *       scale: 2.5,
       *     }
       *   },
       *   {
       *     id: "fogShader",
       *     effectClass: WeatherShaderEffect,
       *     shaderClass: FogShader,
       *     blendMode: PIXI.BLEND_MODES.SCREEN,
       *     performanceLevel: 2,
       *     config: {
       *       slope: 1.0,
       *       intensity: 0.15,
       *       speed: -4.0,
       *     }
       *   }]
       * }
       * ```
       */
      blizzard: WeatherEffects.AmbienceConfiguration;
    };

    /**
     * The control icons used for rendering common HUD operations
     */
    controlIcons: {
      /** @defaultValue `"icons/svg/combat.svg"` */
      combat: string;

      /** @defaultValue `"icons/svg/cowled.svg"` */
      visibility: string;

      /** @defaultValue `"icons/svg/aura.svg"` */
      effects: string;

      /** @defaultValue `"icons/svg/padlock.svg"` */
      lock: string;

      /** @defaultValue `"icons/svg/up.svg"` */
      up: string;

      /** @defaultValue `"icons/svg/down.svg"` */
      down: string;

      /** @defaultValue `"icons/svg/skull.svg"` */
      defeated: string;

      /** @defaultValue `"icons/svg/light.svg"` */
      light: string;

      /** @defaultValue `"icons/svg/light-off.svg"` */
      lightOff: string;

      /** @defaultValue `"icons/svg/explosion.svg"` */
      template: string;

      /** @defaultValue `"icons/svg/sound.svg"` */
      sound: string;

      /** @defaultValue `"icons/svg/sound-off.svg"` */
      soundOff: string;

      /** @defaultValue `"icons/svg/door-closed-outline.svg"` */
      doorClosed: string;

      /** @defaultValue `"icons/svg/door-open-outline.svg"` */
      doorOpen: string;

      /** @defaultValue `"icons/svg/door-secret-outline.svg"` */
      doorSecret: string;

      /** @defaultValue `"icons/svg/door-locked-outline.svg"` */
      doorLocked: string;

      /** @defaultValue `"icons/svg/wall-direction.svg"` */
      wallDirection: string;
    } & Record<string, string>;

    /**
     * A collection of fonts to load either from the user's local system, or remotely.
     * @defaultValue
     * ```typescript
     * {
     *   Arial: { editor: true; fonts: [] };
     *   Amiri: {
     *     editor: true,
     *     fonts: [
     *       {urls: ["fonts/amiri/amiri-regular.woff2"]},
     *       {urls: ["fonts/amiri/amiri-bold.woff2"], weight: 700}
     *     ]
     *   },
     *   "Bruno Ace": {editor: true, fonts: [
     *     {urls: ["fonts/bruno-ace/bruno-ace.woff2"]}
     *   ]},
     *   Courier: { editor: true; fonts: [] };
     *   "Courier New": { editor: true; fonts: [] };
     *   "Modesto Condensed": {
     *     editor: true;
     *     fonts: [
     *       { urls: ["fonts/modesto-condensed/modesto-condensed.woff2"] },
     *       { urls: ["fonts/modesto-condensed/modesto-condensed-bold.woff2"]; weight: 700 }
     *     ];
     *   };
     *   Signika: {
     *     editor: true;
     *     fonts: [
     *       { urls: ["fonts/signika/signika-regular.woff2"] },
     *       { urls: ["fonts/signika/signika-bold.woff2"]; weight: 700 }
     *     ];
     *   };
     *   Times: { editor: true; fonts: [] };
     *   "Times New Roman": { editor: true; fonts: [] };
     * }
     * ```
     */
    fontDefinitions: Record<string, CONFIG.Font.FamilyDefinition>;

    /**
     * The default font family used for text labels on the PIXI Canvas
     * @defaultValue `"Signika"`
     */
    defaultFontFamily: string;

    /**
     * The array of status effect icons which can be applied to an Actor
     * @defaultValue
     * ```js
     * [
     *   {
     *     id: "dead";
     *     name: "EFFECT.StatusDead";
     *     img: "icons/svg/skull.svg";
     *   },
     *   {
     *     id: "unconscious";
     *     name: "EFFECT.StatusUnconscious";
     *     img: "icons/svg/unconscious.svg";
     *   },
     *   {
     *     id: "sleep";
     *     name: "EFFECT.StatusAsleep";
     *     img: "icons/svg/sleep.svg";
     *   },
     *   {
     *     id: "stun";
     *     name: "EFFECT.StatusStunned";
     *     img: "icons/svg/daze.svg";
     *   },
     *   {
     *     id: "prone";
     *     name: "EFFECT.StatusProne";
     *     img: "icons/svg/falling.svg";
     *   },
     *   {
     *     id: "restrain";
     *     name: "EFFECT.StatusRestrained";
     *     img: "icons/svg/net.svg";
     *   },
     *   {
     *     id: "paralysis";
     *     name: "EFFECT.StatusParalysis";
     *     img: "icons/svg/paralysis.svg";
     *   },
     *   {
     *     id: "fly";
     *     name: "EFFECT.StatusFlying";
     *     img: "icons/svg/wing.svg";
     *   },
     *   {
     *     id: "blind";
     *     name: "EFFECT.StatusBlind";
     *     img: "icons/svg/blind.svg";
     *   },
     *   {
     *     id: "deaf";
     *     name: "EFFECT.StatusDeaf";
     *     img: "icons/svg/deaf.svg";
     *   },
     *   {
     *     id: "silence";
     *     name: "EFFECT.StatusSilenced";
     *     img: "icons/svg/silenced.svg";
     *   },
     *   {
     *     id: "fear";
     *     name: "EFFECT.StatusFear";
     *     img: "icons/svg/terror.svg";
     *   },
     *   {
     *     id: "burning";
     *     name: "EFFECT.StatusBurning";
     *     img: "icons/svg/fire.svg";
     *   },
     *   {
     *     id: "frozen";
     *     name: "EFFECT.StatusFrozen";
     *     img: "icons/svg/frozen.svg";
     *   },
     *   {
     *     id: "shock";
     *     name: "EFFECT.StatusShocked";
     *     img: "icons/svg/lightning.svg";
     *   },
     *   {
     *     id: "corrode";
     *     name: "EFFECT.StatusCorrode";
     *     img: "icons/svg/acid.svg";
     *   },
     *   {
     *     id: "bleeding";
     *     name: "EFFECT.StatusBleeding";
     *     img: "icons/svg/blood.svg";
     *   },
     *   {
     *     id: "disease";
     *     name: "EFFECT.StatusDisease";
     *     img: "icons/svg/biohazard.svg";
     *   },
     *   {
     *     id: "poison";
     *     name: "EFFECT.StatusPoison";
     *     img: "icons/svg/poison.svg";
     *   },
     *   {
     *     id: "curse";
     *     name: "EFFECT.StatusCursed";
     *     img: "icons/svg/sun.svg";
     *   },
     *   {
     *     id: "regen";
     *     name: "EFFECT.StatusRegen";
     *     img: "icons/svg/regen.svg";
     *   },
     *   {
     *     id: "degen";
     *     name: "EFFECT.StatusDegen";
     *     img: "icons/svg/degen.svg";
     *   },
     *   {
     *     id: "hover";
     *     name: "EFFECT.StatusHover";
     *     img: "icons/svg/wingfoot.svg";
     *   },
     *   {
     *     id: "burrow";
     *     name: "EFFECT.StatusBurrow";
     *     img: "icons/svg/mole.svg";
     *   },
     *   {
     *     id: "upgrade";
     *     name: "EFFECT.StatusUpgrade";
     *     img: "icons/svg/upgrade.svg";
     *   },
     *   {
     *     id: "downgrade";
     *     name: "EFFECT.StatusDowngrade";
     *     img: "icons/svg/downgrade.svg";
     *   },
     *   {
     *     id: "invisible",
     *     name: "EFFECT.StatusInvisible",
     *     img: "icons/svg/invisible.svg"
     *   },
     *   {
     *     id: "target";
     *     name: "EFFECT.StatusTarget";
     *     img: "icons/svg/target.svg";
     *   },
     *   {
     *     id: "eye";
     *     name: "EFFECT.StatusMarked";
     *     img: "icons/svg/eye.svg";
     *   },
     *   {
     *     id: "bless";
     *     name: "EFFECT.StatusBlessed";
     *     img: "icons/svg/angel.svg";
     *   },
     *   {
     *     id: "fireShield";
     *     name: "EFFECT.StatusFireShield";
     *     img: "icons/svg/fire-shield.svg";
     *   },
     *   {
     *     id: "coldShield";
     *     name: "EFFECT.StatusIceShield";
     *     img: "icons/svg/ice-shield.svg";
     *   },
     *   {
     *     id: "magicShield";
     *     name: "EFFECT.StatusMagicShield";
     *     img: "icons/svg/mage-shield.svg";
     *   },
     *   {
     *     id: "holyShield";
     *     name: "EFFECT.StatusHolyShield";
     *     img: "icons/svg/holy-shield.svg";
     *   }
     * ]
     * ```
     */
    statusEffects: CONFIG.StatusEffect[];

    /**
     * A mapping of status effect IDs which provide some additional mechanical integration.
     * @defaultValue `{ DEFEATED: "dead", INVISIBLE: "invisible", BLIND: "blind", BURROW: "burrow", HOVER: "hover", FLY: "fly" }`
     */
    specialStatusEffects: HandleEmptyObject<CONFIG.SpecialStatusEffects, CONFIG.DefaultSpecialStatusEffects>;

    /**
     * A mapping of core audio effects used which can be replaced by systems or mods
     */
    sounds: {
      /** @defaultValue `"sounds/dice.wav"` */
      dice: string;

      /** @defaultValue `"sounds/lock.wav"` */
      lock: string;

      /** @defaultValue `"sounds/notify.wav"` */
      notification: string;

      /** @defaultValue `"sounds/drums.wav"` */
      combat: string;
    };

    /**
     * Define the set of supported languages for localization
     * @defaultValue `{ en: "English" }`
     */
    supportedLanguages: {
      en: string;
    } & Record<string, string>;

    /**
     * Localization constants.
     */
    i18n: {
      /**
       * In operations involving the document index, search prefixes must have at least this many characters to avoid too
       * large a search space. Languages that have hundreds or thousands of characters will typically have very shallow
       * search trees, so it should be safe to lower this number in those cases.
       * @defaultValue `4`
       */
      searchMinimumCharacterLength: number;
    };

    /**
     * Configuration for time tracking
     */
    time: {
      /** @defaultValue `0` */
      turnTime: number;

      /** @defaultValue `0` */
      roundTime: number;
    };

    /**
     * Configuration for the ActiveEffect embedded document type
     */
    ActiveEffect: {
      /** @defaultValue `ActiveEffect` */
      documentClass: Document.ConfiguredClassForName<"ActiveEffect">;

      /**
       * @defaultValue `{}`
       * @remarks `TypeDataModel` is preferred to `DataModel` per core Foundry team
       */
      dataModels: Record<string, typeof DataModel<any, ActiveEffect>>;

      /**
       * @remarks Added by `DocumentSheetConfig._registerDefaultSheets` in `tail.js`
       */
      sheetClasses: Record<foundry.documents.BaseActiveEffect.TypeNames, Record<string, SheetClassConfig>>;

      /**
       * @defaultValue `{}`
       * @remarks Initialized by `Localization#initialize`, is an empty object until `i18nInit`
       */
      typeLabels: Record<foundry.documents.BaseActiveEffect.TypeNames, string>;

      /** @defaultValue `{}` */
      typeIcons: Record<string, string>;

      /**
       * If true, Active Effects on Items will be copied to the Actor when the Item is created on the Actor if the
       * Active Effect's transfer property is true, and will be deleted when that Item is deleted from the Actor.
       * If false, Active Effects are never copied to the Actor, but will still apply to the Actor from within the Item
       * if the transfer property on the Active Effect is true.
       * @remarks Foundry states "\@deprecated since v11" but this is misleading for actual use
       */
      legacyTransferral: boolean;
    };

    /**
     * Configuration for the ActorDelta embedded document type.
     */
    ActorDelta: {
      /** @defaultValue `ActorDelta` */
      documentClass: Document.ConfiguredClassForName<"ActorDelta">;

      /**
       * @remarks Added by `DocumentSheetConfig._registerDefaultSheets` in `tail.js`
       */
      sheetClasses: Record<"base", Record<string, SheetClassConfig>>;

      /**
       * @remarks Initialized by `Localization#initialize`, is undefined until `i18nInit`
       */
      typeLabels?: Record<"base", string>;
    };

    /**
     * Configuration for the Card embedded Document type
     */
    Card: {
      /** @defaultValue `Card` */
      documentClass: Document.ConfiguredClassForName<"Card">;

      /**
       * @defaultValue `{}`
       * @remarks `TypeDataModel` is preferred to `DataModel` per core Foundry team
       */
      dataModels: Record<string, typeof DataModel<any, Card>>;

      /**
       * @remarks Added by `DocumentSheetConfig._registerDefaultSheets` in `tail.js`
       */
      sheetClasses: Record<foundry.documents.BaseCard.TypeNames, Record<string, SheetClassConfig>>;

      /**
       * @defaultValue `{}`
       * @remarks Initialized by `Localization#initialize`, is an empty object until `i18nInit`
       */
      typeLabels: Record<foundry.documents.BaseCard.TypeNames, string>;

      /** @defaultValue `{}` */
      typeIcons: Record<string, string>;
    };

    /**
     * Configuration for the TableResult embedded document type
     */
    TableResult: {
      /** @defaultValue `TableResult` */
      documentClass: Document.ConfiguredClassForName<"TableResult">;

      /**
       * @remarks Added by `DocumentSheetConfig._registerDefaultSheets` in `tail.js`
       */
      sheetClasses: Record<foundry.documents.BaseTableResult.TypeNames, Record<string, SheetClassConfig>>;

      /**
       * @remarks Initialized by `Localization#initialize`, is undefined until `i18nInit`
       */
      typeLabels?: Record<foundry.documents.BaseTableResult.TypeNames, string>;
    };

    JournalEntryPage: {
      /** @defaultValue `JournalEntryPage` */
      documentClass: Document.ConfiguredClassForName<"JournalEntryPage">;

      /**
       * @defaultValue `{}`
       * @remarks `TypeDataModel` is preferred to `DataModel` per core Foundry team
       */
      dataModels: Record<string, typeof DataModel<any, JournalEntryPage>>;

      /**
       * @remarks Added by `DocumentSheetConfig._registerDefaultSheets` in `tail.js`
       */
      sheetClasses: Record<foundry.documents.BaseJournalEntryPage.TypeNames, Record<string, SheetClassConfig>>;

      /**
       * @defaultValue `{}`
       * @remarks Initialized by `Localization#initialize`, is an empty object until `i18nInit`
       */
      typeLabels: Record<foundry.documents.BaseJournalEntryPage.TypeNames, string>;

      typeIcons: {
        [type: string]: string;

        /** @defaultValue `"fas fa-file-image"` */
        image: string;
        /** @defaultValue `"fas fa-file-pdf"` */
        pdf: string;
        /** @defaultValue `"fas fa-file-lines"` */
        text: string;
        /** @defaultValue `"fas fa-file-video"` */
        video: string;
      };

      /** @defaultValue `"text"` */
      defaultType: string;

      /** @defaultValue `"fas fa-book-open"` */
      sidebarIcon: string;
    };

    /**
     * Configuration for the ActiveEffect embedded document type
     */
    PlaylistSound: {
      /** @defaultValue `PlaylistSound` */
      documentClass: Document.ConfiguredClassForName<"PlaylistSound">;

      /**
       * @remarks Added by `DocumentSheetConfig._registerDefaultSheets` in `tail.js`
       */
      sheetClasses: Record<"base", Record<string, SheetClassConfig>>;

      /**
       * @remarks Initialized by `Localization#initialize`, is undefined until `i18nInit`
       */
      typeLabels?: Record<"base", string>;
    };

    /**
     * Configuration for the AmbientLight embedded document type and its representation on the game Canvas
     */
    AmbientLight: {
      /** @defaultValue `AmbientLightDocument` */
      documentClass: Document.ConfiguredClassForName<"AmbientLight">;

      /**
       * @remarks Added by `DocumentSheetConfig._registerDefaultSheets` in `tail.js`
       */
      sheetClasses: Record<"base", Record<string, SheetClassConfig>>;

      /**
       * @remarks Initialized by `Localization#initialize`, is undefined until `i18nInit`
       */
      typeLabels?: Record<"base", string>;

      /** @defaultValue `typeof AmbientLightDocument` */
      objectClass: ConfiguredObjectClassOrDefault<typeof AmbientLight>;

      /** @defaultValue `typeof LightingLayer` */
      layerClass: LightingLayer.AnyConstructor;
    };

    /**
     * Configuration for the AmbientSound embedded document type and its representation on the game Canvas
     */
    AmbientSound: {
      /** @defaultValue `AmbientSoundDocument` */
      documentClass: Document.ConfiguredClassForName<"AmbientSound">;

      /**
       * @remarks Added by `DocumentSheetConfig._registerDefaultSheets` in `tail.js`
       */
      sheetClasses: Record<"base", Record<string, SheetClassConfig>>;

      /**
       * @remarks Initialized by `Localization#initialize`, is undefined until `i18nInit`
       */
      typeLabels?: Record<"base", string>;

      /** @defaultValue `typeof AmbientSound` */
      objectClass: ConfiguredObjectClassOrDefault<typeof AmbientSound>;

      /** @defaultValue `typeof SoundsLayer` */
      layerClass: SoundsLayer.AnyConstructor;
    };

    /**
     * Configuration for the Combatant embedded document type within a Combat document
     */
    Combatant: {
      /** @defaultValue `Combatant` */
      documentClass: Document.ConfiguredClassForName<"Combatant">;

      /**
       * @defaultValue `{}`
       * @remarks `TypeDataModel` is preferred to `DataModel` per core Foundry team
       */
      dataModels: Record<string, typeof DataModel<any, Combatant>>;

      /**
       * @remarks Added by `DocumentSheetConfig._registerDefaultSheets` in `tail.js`
       */
      sheetClasses: Record<foundry.documents.BaseCombatant.TypeNames, Record<string, SheetClassConfig>>;

      /**
       * @defaultValue `{}`
       * @remarks Initialized by `Localization#initialize`, is an empty object until `i18nInit`
       */
      typeLabels: Record<foundry.documents.BaseCombatant.TypeNames, string>;

      /** @defaultValue `{}` */
      typeIcons: Record<string, string>;
    };

    /**
     * Configuration for the Drawing embedded document type and its representation on the game Canvas
     */
    Drawing: {
      /** @defaultValue `DrawingDocument` */
      documentClass: Document.ConfiguredClassForName<"Drawing">;

      /**
       * @remarks Added by `DocumentSheetConfig._registerDefaultSheets` in `tail.js`
       */
      sheetClasses: Record<"base", Record<string, SheetClassConfig>>;

      /**
       * @remarks Initialized by `Localization#initialize`, is undefined until `i18nInit`
       */
      typeLabels?: Record<"base", string>;

      /** @defaultValue `typeof Drawing` */
      objectClass: ConfiguredObjectClassOrDefault<typeof Drawing>;

      /** @defaultValue `typeof DrawingsLayer` */
      layerClass: typeof DrawingsLayer;

      /** @defaultValue `typeof DrawingHUD` */
      hudClass: typeof DrawingHUD;
    };

    /**
     * Configuration for the MeasuredTemplate embedded document type and its representation on the game Canvas
     */
    MeasuredTemplate: {
      defaults: {
        /** @defaultValue `53.13` */
        angle: number;

        /** @defaultValue `1` */
        width: number;
      };

      types: {
        /** @defaultValue `"Circle"` */
        circle: string;

        /** @defaultValue `"Cone"` */
        cone: string;

        /** @defaultValue `"Rectangle"` */
        rect: string;

        /** @defaultValue `"Ray"` */
        ray: string;
      };

      /** @defaultValue `MeasuredTemplateDocument` */
      documentClass: Document.ConfiguredClassForName<"MeasuredTemplate">;

      /**
       * @remarks Added by `DocumentSheetConfig._registerDefaultSheets` in `tail.js`
       */
      sheetClasses: Record<"base", Record<string, SheetClassConfig>>;

      /**
       * @remarks Initialized by `Localization#initialize`, is undefined until `i18nInit`
       */
      typeLabels?: Record<"base", string>;

      /** @defaultValue `typeof MeasuredTemplate` */
      objectClass: ConfiguredObjectClassOrDefault<typeof MeasuredTemplate>;

      /** @defaultValue `typeof TemplateLayer` */
      layerClass: typeof TemplateLayer;
    };

    /**
     * Configuration for the Note embedded document type and its representation on the game Canvas
     */
    Note: {
      /** @defaultValue `NoteDocument` */
      documentClass: Document.ConfiguredClassForName<"Note">;

      /**
       * @remarks Added by `DocumentSheetConfig._registerDefaultSheets` in `tail.js`
       */
      sheetClasses: Record<"base", Record<string, SheetClassConfig>>;

      /**
       * @remarks Initialized by `Localization#initialize`, is undefined until `i18nInit`
       */
      typeLabels?: Record<"base", string>;

      /** @defaultValue `typeof Note` */
      objectClass: ConfiguredObjectClassOrDefault<typeof Note>;

      /** @defaultValue `typeof NotesLayer` */
      layerClass: NotesLayer.AnyConstructor;
    };

    Region: {
      /** @defaultValue `RegionDocument` */
      documentClass: Document.ConfiguredClassForName<"Region">;

      /** @defaultValue `Region` */
      objectClass: ConfiguredObjectClassOrDefault<typeof Region>;

      /** @defaultValue `RegionLayer` */
      layerClass: RegionLayer.AnyConstructor;

      /**
       * @remarks added by `DocumentSheetConfig._registerDefaultSheets` in `tail.js`
       */
      sheetClasses: Record<"base", Record<string, SheetClassConfig>>;

      /**
       * @remarks Initialized by `Localization#initialize`, is undefined until `i18nInit`
       */
      typeLabels?: Record<"base", string>;
    };

    /**
     * Configuration for the Tile embedded document type and its representation on the game Canvas
     */
    Tile: {
      /** @defaultValue `TileDocument` */
      documentClass: Document.ConfiguredClassForName<"Tile">;

      /**
       * @remarks Added by `DocumentSheetConfig._registerDefaultSheets` in `tail.js`
       */
      sheetClasses: Record<"base", Record<string, SheetClassConfig>>;

      /**
       * @remarks Initialized by `Localization#initialize`, is undefined until `i18nInit`
       */
      typeLabels?: Record<"base", string>;

      /** @defaultValue `typeof Tile` */
      objectClass: ConfiguredObjectClassOrDefault<typeof Tile>;

      /** @defaultValue `typeof TilesLayer` */
      layerClass: TilesLayer.AnyConstructor;

      /** @defaultValue `typeof TileHUD` */
      hudClass: TileHUD.AnyConstructor;
    };

    /**
     * Configuration for the Token embedded document type and its representation on the game Canvas
     */
    Token: {
      /** @defaultValue `TokenDocument` */
      documentClass: Document.ConfiguredClassForName<"Token">;

      /**
       * @remarks Added by `DocumentSheetConfig._registerDefaultSheets` in `tail.js`
       */
      sheetClasses: Record<"base", Record<string, SheetClassConfig>>;

      /**
       * @remarks Initialized by `Localization#initialize`, is undefined until `i18nInit`
       */
      typeLabels?: Record<"base", string>;

      /** @defaultValue `typeof Token` */
      objectClass: ConfiguredObjectClassOrDefault<typeof Token>;

      /** @defaultValue `typeof TokenLayer` */
      layerClass: TokenLayer.AnyConstructor;

      /** @defaultValue `typeof TokenConfig` */
      prototypeSheetClass: TokenConfig.AnyConstructor;

      /** @defaultValue `typeof TokenHUD` */
      hudClass: TokenHUD.AnyConstructor;

      /** @defaultValue `"TOKEN.Adjectives"` */
      adjectivesPrefix: string;

      /**
       * @defaultValue `foundry.canvas.tokens.TokenRingConfig`
       * @remarks `"ring property is initialized in foundry.canvas.tokens.TokenRingConfig.initialize"`
       */
      readonly ring: foundry.canvas.tokens.TokenRingConfig;
    };

    /**
     * Configuration for the Wall embedded document type and its representation on the game Canvas
     */
    Wall: {
      /** @defaultValue `WallDocument` */
      documentClass: Document.ConfiguredClassForName<"Wall">;

      /**
       * @remarks Added by `DocumentSheetConfig._registerDefaultSheets` in `tail.js`
       */
      sheetClasses: Record<"base", Record<string, SheetClassConfig>>;

      /**
       * @remarks Initialized by `Localization#initialize`, is undefined until `i18nInit`
       */
      typeLabels?: Record<"base", string>;

      /** @defaultValue `typeof Wall` */
      objectClass: ConfiguredObjectClassOrDefault<typeof Wall>;

      /** @defaultValue `typeof WallsLayer` */
      layerClass: WallsLayer.AnyConstructor;

      /** @defaultValue `1` */
      thresholdAttenuationMultiplier: number;

      doorSounds: {
        [sound: string]: CONFIG.WallDoorSound;

        /**
         * @defaultValue
         * ```ts
         * {
         *   label: "WALLS.DoorSound.FuturisticFast",
         *   close: "sounds/doors/futuristic/close-fast.ogg",
         *   lock: "sounds/doors/futuristic/lock.ogg",
         *   open: "sounds/doors/futuristic/open-fast.ogg",
         *   test: "sounds/doors/futuristic/test.ogg",
         *   unlock: "sounds/doors/futuristic/unlock.ogg"
         * }
         * ```
         */
        futuristicFast: CONFIG.WallDoorSound;

        /**
         * @defaultValue
         * ```ts
         * {
         *   label: "WALLS.DoorSound.FuturisticHydraulic",
         *   close: "sounds/doors/futuristic/close-hydraulic.ogg",
         *   lock: "sounds/doors/futuristic/lock.ogg",
         *   open: "sounds/doors/futuristic/open-hydraulic.ogg",
         *   test: "sounds/doors/futuristic/test.ogg",
         *   unlock: "sounds/doors/futuristic/unlock.ogg"
         * }
         * ```
         */
        futuristicHydraulic: CONFIG.WallDoorSound;

        /**
         * @defaultValue
         * ```ts
         * {
         *   label: "WALLS.DoorSound.FuturisticForcefield",
         *   close: "sounds/doors/futuristic/close-forcefield.ogg",
         *   lock: "sounds/doors/futuristic/lock.ogg",
         *   open: "sounds/doors/futuristic/open-forcefield.ogg",
         *   test: "sounds/doors/futuristic/test-forcefield.ogg",
         *   unlock: "sounds/doors/futuristic/unlock.ogg"
         * }
         * ```
         */
        futuristicForcefield: CONFIG.WallDoorSound;

        /**
         * @defaultValue
         * ```ts
         * {
         *   label: "WALLS.DoorSound.Industrial",
         *   close: "sounds/doors/industrial/close.ogg",
         *   lock: "sounds/doors/industrial/lock.ogg",
         *   open: "sounds/doors/industrial/open.ogg",
         *   test: "sounds/doors/industrial/test.ogg",
         *   unlock: "sounds/doors/industrial/unlock.ogg"
         * }
         * ```
         */
        industrial: CONFIG.WallDoorSound;

        /**
         * @defaultValue
         * ```ts
         * {
         *   label: "WALLS.DoorSound.IndustrialCreaky",
         *   close: "sounds/doors/industrial/close-creaky.ogg",
         *   lock: "sounds/doors/industrial/lock.ogg",
         *   open: "sounds/doors/industrial/open-creaky.ogg",
         *   test: "sounds/doors/industrial/test.ogg",
         *   unlock: "sounds/doors/industrial/unlock.ogg"
         * }
         * ```
         */
        industrialCreaky: CONFIG.WallDoorSound;

        /**
         * @defaultValue
         * ```ts
         * {
         *   label: "WALLS.DoorSound.Jail",
         *   close: "sounds/doors/jail/close.ogg",
         *   lock: "sounds/doors/jail/lock.ogg",
         *   open: "sounds/doors/jail/open.ogg",
         *   test: "sounds/doors/jail/test.ogg",
         *   unlock: "sounds/doors/jail/unlock.ogg"
         * }
         * ```
         */
        jail: CONFIG.WallDoorSound;

        /**
         * @defaultValue
         * ```ts
         * {
         *   label: "WALLS.DoorSound.MagicDoor",
         *   close: "sounds/doors/magic/door-close.ogg",
         *   lock: "sounds/doors/magic/lock.ogg",
         *   open: "sounds/doors/magic/door-open.ogg",
         *   test: "sounds/doors/magic/test.ogg",
         *   unlock: "sounds/doors/magic/unlock.ogg"
         * }
         * ```
         */
        magicDoor: CONFIG.WallDoorSound;

        /**
         * @defaultValue
         * ```ts
         * {
         *   label: "WALLS.DoorSound.MagicWall",
         *   close: "sounds/doors/magic/wall-close.ogg",
         *   lock: "sounds/doors/magic/lock.ogg",
         *   open: "sounds/doors/magic/wall-open.ogg",
         *   test: "sounds/doors/magic/test.ogg",
         *   unlock: "sounds/doors/magic/unlock.ogg"
         * }
         * ```
         */
        magicWall: CONFIG.WallDoorSound;

        /**
         * @defaultValue
         * ```ts
         * {
         *   label: "WALLS.DoorSound.Metal",
         *   close: "sounds/doors/metal/close.ogg",
         *   lock: "sounds/doors/metal/lock.ogg",
         *   open: "sounds/doors/metal/open.ogg",
         *   test: "sounds/doors/metal/test.ogg",
         *   unlock: "sounds/doors/metal/unlock.ogg"
         * }
         * ```
         */
        metal: CONFIG.WallDoorSound;

        /**
         * @defaultValue
         * ```ts
         * {
         *   label: "WALLS.DoorSound.SlidingMetal",
         *   close: "sounds/doors/shutter/close.ogg",
         *   lock: "sounds/doors/shutter/lock.ogg",
         *   open: "sounds/doors/shutter/open.ogg",
         *   test: "sounds/doors/shutter/test.ogg",
         *   unlock: "sounds/doors/shutter/unlock.ogg"
         * }
         * ```
         */
        slidingMetal: CONFIG.WallDoorSound;

        /**
         * @defaultValue
         * ```ts
         * {
         *   label: "WALLS.DoorSound.SlidingModern",
         *   close: "sounds/doors/sliding/close.ogg",
         *   lock: "sounds/doors/sliding/lock.ogg",
         *   open: "sounds/doors/sliding/open.ogg",
         *   test: "sounds/doors/sliding/test.ogg",
         *   unlock: "sounds/doors/sliding/unlock.ogg"
         * }
         * ```
         */
        slidingModern: CONFIG.WallDoorSound;

        /**
         * @defaultValue
         * ```ts
         * {
         *   label: "WALLS.DoorSound.SlidingWood",
         *   close: "sounds/doors/sliding/close-wood.ogg",
         *   lock: "sounds/doors/sliding/lock.ogg",
         *   open: "sounds/doors/sliding/open-wood.ogg",
         *   test: "sounds/doors/sliding/test.ogg",
         *   unlock: "sounds/doors/sliding/unlock.ogg"
         * }
         * ```
         */
        slidingWood: CONFIG.WallDoorSound;

        /**
         * @defaultValue
         * ```ts
         * {
         *   label: "WALLS.DoorSound.StoneBasic",
         *   close: "sounds/doors/stone/close.ogg",
         *   lock: "sounds/doors/stone/lock.ogg",
         *   open: "sounds/doors/stone/open.ogg",
         *   test: "sounds/doors/stone/test.ogg",
         *   unlock: "sounds/doors/stone/unlock.ogg"
         * }
         * ```
         */
        stoneBasic: CONFIG.WallDoorSound;

        /**
         * @defaultValue
         * ```ts
         * {
         *   label: "WALLS.DoorSound.StoneRocky",
         *   close: "sounds/doors/stone/close-rocky.ogg",
         *   lock: "sounds/doors/stone/lock.ogg",
         *   open: "sounds/doors/stone/open-rocky.ogg",
         *   test: "sounds/doors/stone/test.ogg",
         *   unlock: "sounds/doors/stone/unlock.ogg"
         * }
         * ```
         */
        stoneRocky: CONFIG.WallDoorSound;

        /**
         * @defaultValue
         * ```ts
         * {
         *   label: "WALLS.DoorSound.StoneSandy",
         *   close: "sounds/doors/stone/close-sandy.ogg",
         *   lock: "sounds/doors/stone/lock.ogg",
         *   open: "sounds/doors/stone/open-sandy.ogg",
         *   test: "sounds/doors/stone/test.ogg",
         *   unlock: "sounds/doors/stone/unlock.ogg"
         * }
         * ```
         */
        stoneSandy: CONFIG.WallDoorSound;

        /**
         * @defaultValue
         * ```ts
         * {
         *   label: "WALLS.DoorSound.WoodBasic",
         *   close: "sounds/doors/wood/close.ogg",
         *   lock: "sounds/doors/wood/lock.ogg",
         *   open: "sounds/doors/wood/open.ogg",
         *   test: "sounds/doors/wood/test.ogg",
         *   unlock: "sounds/doors/wood/unlock.ogg"
         * }
         * ```
         */
        woodBasic: CONFIG.WallDoorSound;

        /**
         * @defaultValue
         * ```ts
         * {
         *   label: "WALLS.DoorSound.WoodCreaky",
         *   close: "sounds/doors/wood/close-creaky.ogg",
         *   lock: "sounds/doors/wood/lock.ogg",
         *   open: "sounds/doors/wood/open-creaky.ogg",
         *   test: "sounds/doors/wood/test.ogg",
         *   unlock: "sounds/doors/wood/unlock.ogg"
         * }
         * ```
         */
        woodCreaky: CONFIG.WallDoorSound;

        /**
         * @defaultValue
         * ```ts
         * {
         *   label: "WALLS.DoorSound.WoodHeavy",
         *   close: "sounds/doors/wood/close-heavy.ogg",
         *   lock: "sounds/doors/wood/lock.ogg",
         *   open: "sounds/doors/wood/open-heavy.ogg",
         *   test: "sounds/doors/wood/test.ogg",
         *   unlock: "sounds/doors/wood/unlock.ogg"
         * }
         * ```
         */
        woodHeavy: CONFIG.WallDoorSound;
      };
    };

    /**
     * An enumeration of sound effects which can be applied to Sound instances.
     */
    soundEffects: {
      lowPass: { label: string; effectClass: AudioNode.AnyConstructor };
      highpass: { label: string; effectClass: AudioNode.AnyConstructor };
      reverb: { label: string; effectClass: AudioNode.AnyConstructor };
    };

    /**
     * Default configuration options for TinyMCE editors
     */
    TinyMCE: tinyMCE.RawEditorOptions;

    /**
     * Rich text editing configuration.
     */
    TextEditor: {
      /**
       * A collection of custom enrichers that can be applied to text content, allowing for the matching and handling of
       * custom patterns.
       */
      enrichers: TextEditor.EnricherConfig[];
    };

    /**
     * Configuration for the WebRTC implementation class
     */
    WebRTC: {
      /** @defaultValue `SimplePeerAVClient` */
      clientClass: GetKey<WebRTCConfig, "clientClass", SimplePeerAVClient.AnyConstructor>;

      /** @defaultValue `50` */
      detectPeerVolumeInterval: number;

      /** @defaultValue `20` */
      detectSelfVolumeInterval: number;

      /** @defaultValue `25` */
      emitVolumeInterval: number;

      /** @defaultValue `2` */
      speakingThresholdEvents: number;

      /** @defaultValue `10` */
      speakingHistoryLength: number;

      /** @defaultValue `8` */
      connectedUserPollIntervalS: number;
    };

    /**
     * Configure the Application classes used to render various core UI elements in the application
     */
    ui: CONFIG.UI;
  }

  namespace CONFIG {
    interface UI {
      /** @defaultValue `MainMenu` */
      menu: MainMenu.AnyConstructor;

      /** @defaultValue `Sidebar` */
      sidebar: Sidebar.AnyConstructor;

      /** @defaultValue `Pause` */
      pause: Pause.AnyConstructor;

      /** @defaultValue `SceneNavigation` */
      nav: SceneNavigation.AnyConstructor;

      /** @defaultValue `Notifications` */
      notifications: Notifications.AnyConstructor;

      /** @defaultValue `ActorDirectory` */
      actors: ActorDirectory.AnyConstructor;

      /** @defaultValue `CardsDirectory` */
      cards: CardsDirectory.AnyConstructor;

      /** @defaultValue `ChatLog` */
      chat: ChatLog.AnyConstructor;

      /** @defaultValue `CombatTracker` */
      combat: CombatTracker.AnyConstructor;

      /** @defaultValue `CompendiumDirectory` */
      compendium: CompendiumDirectory.AnyConstructor;

      /** @defaultValue `SceneControls` */
      controls: SceneControls.AnyConstructor;

      /** @defaultValue `Hotbar` */
      hotbar: Hotbar.AnyConstructor;

      /** @defaultValue `ItemDirectory` */
      items: ItemDirectory.AnyConstructor;

      /** @defaultValue `JournalDirectory` */
      journal: JournalDirectory.AnyConstructor;

      /** @defaultValue `MacroDirectory` */
      macros: MacroDirectory.AnyConstructor;

      /** @defaultValue `PlayerList` */
      players: PlayerList.AnyConstructor;

      /** @defaultValue `PlaylistDirectory` */
      playlists: PlaylistDirectory.AnyConstructor;

      /** @defaultValue `SceneDirectory` */
      scenes: SceneDirectory.AnyConstructor;

      /** @defaultValue `Settings` */
      settings: Settings.AnyConstructor;

      /** @defaultValue `RollTableDirectory` */
      tables: RollTableDirectory.AnyConstructor;

      /** @defaultValue `CameraViews` */
      webrtc: CameraViews.AnyConstructor;
    }

    namespace Canvas {
      interface Groups {
        /** @defaultValue `{ groupClass: HiddenCanvasGroup, parent: "stage" }` */
        hidden: CONFIG.Canvas.GroupDefinition<typeof HiddenCanvasGroup>;

        /** @defaultValue `{ groupClass: RenderedCanvasGroup, parent: "stage" }` */
        rendered: CONFIG.Canvas.GroupDefinition<typeof RenderedCanvasGroup>;

        /** @defaultValue `{ groupClass: EnvironmentCanvasGroup, parent: "rendered" }` */
        environment: CONFIG.Canvas.GroupDefinition<typeof EnvironmentCanvasGroup>;

        /** @defaultValue `{ groupClass: PrimaryCanvasGroup, parent: "environment" }` */
        primary: CONFIG.Canvas.GroupDefinition<typeof PrimaryCanvasGroup>;

        /** @defaultValue `{ groupClass: EffectsCanvasGroup, parent: "environment" }` */
        effects: CONFIG.Canvas.GroupDefinition<typeof EffectsCanvasGroup>;

        /** @defaultValue `{ groupClass: CanvasVisibility, parent: "rendered" }` */
        visibility: CONFIG.Canvas.GroupDefinition<typeof CanvasVisibility>;

        /** @defaultValue `{ groupClass: InterfaceCanvasGroup, parent: "rendered", zIndexDrawings: 500, zIndexScrollingText: 1100 }` */
        interface: CONFIG.Canvas.GroupDefinition<typeof InterfaceCanvasGroup>;

        /** @defaultValue `{ groupClass: OverlayCanvasGroup, parent: "stage" }` */
        overlay: CONFIG.Canvas.GroupDefinition<typeof OverlayCanvasGroup>;
      }

      interface Layers {
        /** @defaultValue `{ layerClass: WeatherLayer, group: "primary" }` */
        weather: LayerDefinition<typeof WeatherEffects, "primary">;

        /** @defaultValue `{ layerClass: GridLayer, group: "interface" }` */
        grid: LayerDefinition<typeof GridLayer, "interface">;

        /** @defaultValue `{ layerClass: RegionLayer, group: "interface" }` */
        // regions: LayerDefinition<typeof RegionLayer, "interface">;

        /** @defaultValue `{ layerClass: DrawingsLayer, group: "interface" }` */
        drawings: LayerDefinition<typeof DrawingsLayer, "interface">;

        /** @defaultValue `{ layerClass: TemplateLayer, group: "interface" }` */
        templates: LayerDefinition<typeof TemplateLayer, "interface">;

        /** @defaultValue `{ layerClass: TokenLayer, group: "interface" }` */
        tiles: LayerDefinition<typeof TilesLayer, "interface">;

        /** @defaultValue `{ layerClass: WallsLayer, group: "interface" }` */
        walls: LayerDefinition<typeof WallsLayer, "interface">;

        /** @defaultValue `{ layerClass: TokenLayer, group: "interface" }` */
        tokens: LayerDefinition<typeof TokenLayer, "interface">;

        /** @defaultValue `{ layerClass: SoundsLayer, group: "interface" }` */
        sounds: LayerDefinition<typeof SoundsLayer, "interface">;

        /** @defaultValue `{ layerClass: LightingLayer, group: "interface" }` */
        lighting: LayerDefinition<typeof LightingLayer, "interface">;

        /** @defaultValue `{ layerClass: NotesLayer, group: "interface" }` */
        notes: LayerDefinition<typeof NotesLayer, "interface">;

        /** @defaultValue `{ layerClass: ControlsLayer, group: "interface" }` */
        controls: LayerDefinition<typeof ControlsLayer, "interface">;
      }

      // This requires `CanvasGroupConstructor` because `Canvas##createGroups` assumes there's no parameters.
      interface GroupDefinition<GroupClass extends CanvasGroupConstructor = CanvasGroupConstructor> {
        groupClass: GroupClass;
        parent: string;
        zIndexDrawings?: number;
        zIndexScrollingText?: number;
      }

      // This requires `typeof CanvasLayer` because `CanvasGroupMixin#_createLayers` assumes there's no parameters.
      interface LayerDefinition<LayerClass extends typeof CanvasLayer, Group extends keyof CONFIG["Canvas"]["groups"]> {
        layerClass: LayerClass;
        group: Group;
      }

<<<<<<< HEAD
      /**
       * A light source animation configuration object.
       */
      type LightSourceAnimationConfig = Record<
        string,
        {
          label: string;
          animation: BaseLightSource.LightAnimationFunction;
          backgroundShader?: AdaptiveBackgroundShader.AnyConstructor;
          illuminationShader?: AdaptiveIlluminationShader.AnyConstructor;
          colorationShader?: AdaptiveColorationShader.AnyConstructor;
        }
      >;

      /**
       * A darkness source animation configuration object.
       */
      type DarknessSourceAnimationConfig = Record<
        string,
        {
          label: string;
          animation: BaseLightSource.LightAnimationFunction;
          darknessShader: AdaptiveDarknessShader.AnyConstructor;
        }
      >;
=======
      interface GridStyle {
        label: string;
        shaderClass: GridShader.AnyConstructor;
        shaderOptions: {
          style: number;
        };
      }
>>>>>>> 1b3942dd

      namespace Pings {
        interface Style {
          class: unknown;
          color?: string;
          size: number;
          duration: number;
        }
      }
    }

    // The point of this interface is to be declaration merged into so you can override `DefaultSpecialStatusEffects` and remove existing keys. It's never used when empty.
    // eslint-disable-next-line @typescript-eslint/no-empty-object-type
    interface SpecialStatusEffects {}

    interface DefaultSpecialStatusEffects {
      DEFEATED: string;
      INVISIBLE: string;
      BLIND: string;
      BURROW: string;
      HOVER: string;
      FLY: string;
    }

    namespace Cards {
      interface Preset {
        type: string;
        label: string;
        src: string;
      }
    }
    namespace Combat {
      interface SoundPreset {
        label: string;
        startEncounter: string[];
        nextUp: string[];
        yourTurn: string[];
      }
    }

    namespace Font {
      interface Definition extends FontFaceDescriptors {
        url: string[];
      }

      interface FamilyDefinition {
        editor: boolean;
        fonts: Definition[];
      }
    }

    interface WallDoorSound {
      /** A localization string label */
      label: string;

      /** A sound path when the door is closed */
      close: string;

      /** A sound path when the door becomes locked */
      lock: string;

      /** A sound path when opening the door */
      open: string;

      /** A sound path when attempting to open a locked door */
      test: string;

      /** A sound path when the door becomes unlocked */
      unlock: string;
    }

    namespace Dice {
      interface RollModes extends Record<foundry.CONST.DICE_ROLL_MODES, string> {}
    }

    namespace Combat {
      interface Sounds {
        epic: CONFIG.Combat.SoundPreset;
        mc: CONFIG.Combat.SoundPreset;
      }
    }
  }

  const CONFIG: CONFIG;
}

type ConfiguredObjectClassOrDefault<Fallback extends PlaceableObject.AnyConstructor> = GetKey<
  PlaceableObjectClassConfig,
  Fallback["embeddedName"],
  Fallback
>;

interface SheetClassConfig {
  canBeDefault: boolean;

  canConfigure: boolean;

  cls: DocumentSheet.AnyConstructor;

  default: boolean;

  id: string;

  label: string;
}

type PixiContainerConstructor = PIXI.Container.AnyConstructor;
interface CanvasGroup extends PIXI.Container {
  sortableChildren: boolean;
}

interface CanvasGroupConstructor extends PixiContainerConstructor {
  new (): CanvasGroup;

  /**
   * The name of this canvas group
   * @remarks Can be undefined in some cases (e.g `EffectsCanvasGroup`) to prevent other groups using it as a parent
   */
  groupName?: string | undefined;
}<|MERGE_RESOLUTION|>--- conflicted
+++ resolved
@@ -3147,7 +3147,6 @@
         group: Group;
       }
 
-<<<<<<< HEAD
       /**
        * A light source animation configuration object.
        */
@@ -3173,15 +3172,6 @@
           darknessShader: AdaptiveDarknessShader.AnyConstructor;
         }
       >;
-=======
-      interface GridStyle {
-        label: string;
-        shaderClass: GridShader.AnyConstructor;
-        shaderOptions: {
-          style: number;
-        };
-      }
->>>>>>> 1b3942dd
 
       namespace Pings {
         interface Style {
