--- conflicted
+++ resolved
@@ -4,11 +4,7 @@
   PlaceableDocumentType,
 } from "../../../../../types/helperTypes.d.mts";
 import type { ConstructorOf, InexactPartial, ValueOf } from "../../../../../types/utils.d.mts";
-<<<<<<< HEAD
 import type { DocumentOnUpdateOptions } from "../../../../common/abstract/document.d.mts";
-=======
-import type Document from "../../../../common/abstract/document.d.mts";
->>>>>>> ef5f129e
 import type EmbeddedCollection from "../../../../common/abstract/embedded-collection.d.mts";
 
 type ConcretePlaceableOrPlaceableObject<T> = T extends PlaceableObject ? T : PlaceableObject;
@@ -329,11 +325,7 @@
           ) => Partial<InstanceType<ConfiguredDocumentClassForName<DocumentName>>["_source"]>)
         | Partial<InstanceType<ConfiguredDocumentClassForName<DocumentName>>["_source"]>,
       condition?: ((placeable: InstanceType<ConfiguredObjectClassForName<DocumentName>>) => boolean) | null,
-<<<<<<< HEAD
       options?: DocumentOnUpdateOptions<DocumentName>,
-=======
-      options?: Document.ModificationContext<Document.Any | null>,
->>>>>>> ef5f129e
     ): Promise<Array<InstanceType<ConfiguredDocumentClassForName<DocumentName>>>>;
 
     /**
