--- conflicted
+++ resolved
@@ -79,8 +79,6 @@
        * FOV that should not be committed to fog exploration.
        * @remarks `blendMode` set to `PIXI.BLEND_MODES.MAX_COLOR`
        */
-<<<<<<< HEAD
-=======
       preview: PIXI.LegacyGraphics;
     }
 
@@ -92,7 +90,6 @@
     }
 
     interface LightMaskGraphics extends PIXI.LegacyGraphics {
->>>>>>> 3c53e8c8
       preview: PIXI.LegacyGraphics;
     }
 
@@ -114,25 +111,12 @@
       cached: SpriteMesh;
 
       /** The light perception polygons of vision sources and the FOV of vision sources that provide vision. */
-<<<<<<< HEAD
-      mask: PIXI.LegacyGraphics & { preview: PIXI.LegacyGraphics };
-=======
       mask: LightMaskGraphics;
->>>>>>> 3c53e8c8
 
       /**
        * The global light container, which hold darkness level meshes for dynamic illumination
        */
-<<<<<<< HEAD
-      global: PIXI.Container & {
-        /** @remarks `blendMode` set to `PIXI.BLEND_MODES.MAX_COLOR` */
-        source: PIXI.LegacyGraphics;
-
-        meshes: PIXI.Container;
-      };
-=======
       global: GlobalLightContainer;
->>>>>>> 3c53e8c8
 
       /**
        * The light sources
@@ -154,13 +138,7 @@
 
       /**
        * @deprecated since v12, until 14
-<<<<<<< HEAD
-       * @remarks "CanvasVisibility#vision#tokens is deprecated in favor of CanvasVisibility#vision#light."
-       *
-       * The above is [sic], but probably meant to refer to `CanvasVisibility#vision#fov#tokens` as deprecated
-=======
        * @remarks "CanvasVisibility#vision#fov#tokens is deprecated in favor of CanvasVisibility#vision#light."d
->>>>>>> 3c53e8c8
        */
       readonly tokens: this;
     }
