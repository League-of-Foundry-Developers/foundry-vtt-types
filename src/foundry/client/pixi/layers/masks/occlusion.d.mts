export {};

declare global {
  /**
   * The occlusion mask which contains radial occlusion and vision occlusion from tokens.
   * Red channel: Fade occlusion.
   * Green channel: Radial occlusion.
   * Blue channel: Vision occlusion.
   */
  class CanvasOcclusionMask extends CachedContainer {
    /**
     * @defaultValue
     * ```js
     * {
     *   scaleMode: PIXI.SCALE_MODES.NEAREST,
     *   format: PIXI.FORMATS.RGB,
     *   multisample: PIXI.MSAA_QUALITY.NONE
     * }
     * ```
     */
    static override textureConfiguration: CachedContainer.TextureConfiguration;

    /**
     * Graphics in which token radial and vision occlusion shapes are drawn.
<<<<<<< HEAD
     * @remarks The `blendMode` of this `LegacyGraphics` is set to `PIXI>BLEND_MODES.MIN_ALL`
=======
     * @remarks The `blendMode` of this `LegacyGraphics` is set to `PIXI.BLEND_MODES.MIN_ALL`
>>>>>>> 3c53e8c8
     */
    tokens: PIXI.LegacyGraphics;

    /**
     * @defaultValue `[0, 1, 1, 1]`
     */
    override clearColor: Color.RGBAColorVector;

    override autoRender: boolean;

    /**
     * Is vision occlusion active?
     */
    get vision(): boolean;

    /** @remarks No setter is provided */
    set vision(value: never);

    /**
     * Clear the occlusion mask.
     */
    clear(): void;

    /**
     * Map an elevation to a value in the range [0, 1] with 8-bit precision.
     * The radial and vision shapes are drawn with these values into the render texture.
     * @param elevation - The elevation in distance units
     * @returns The value for this elevation in the range [0, 1] with 8-bit precision
     */
    mapElevation(elevation: number): number;

    /**
     * Update the set of occludable Tokens, redraw the occlusion mask, and update the occluded state
     * of all occludable objects.
     */
    updateOcclusion(): void;

    /**
     * Draw occlusion shapes to the occlusion mask.
     * Fade occlusion draws to the red channel with varying intensity from [0, 1] based on elevation.
     * Radial occlusion draws to the green channel with varying intensity from [0, 1] based on elevation.
     * Vision occlusion draws to the blue channel with varying intensity from [0, 1] based on elevation.
     */
    protected _updateOcclusionMask(): void;

    /**
     * Update the current occlusion status of all Tile objects.
     */
    protected _updateOcclusionStates(): void;

    /**
     * Determine the set of objects which should be currently occluded by a Token.
     * @param tokens - The set of currently controlled Token objects
     * @returns The PCO objects which should be currently occluded
     */
    protected _identifyOccludedObjects(tokens: Token.ConfiguredInstance[]): Set<PrimaryCanvasObjectMixin.AnyMixed>;

    /**
     * @deprecated since v11, will be removed in v13
     * @remarks "CanvasOcclusionMask#_identifyOccludedTiles has been deprecated in favor of CanvasOcclusionMask#_identifyOccludedObjects."
     */
    _identifyOccludedTiles(): Set<PrimaryCanvasObjectMixin.AnyMixed>;
  }

  namespace CanvasOcclusionMask {
    interface Any extends AnyCanvasOcclusionMask {}
    type AnyConstructor = typeof AnyCanvasOcclusionMask;
  }
}

declare abstract class AnyCanvasOcclusionMask extends CanvasOcclusionMask {
  constructor(arg0: never, ...args: never[]);
}<|MERGE_RESOLUTION|>--- conflicted
+++ resolved
@@ -22,11 +22,7 @@
 
     /**
      * Graphics in which token radial and vision occlusion shapes are drawn.
-<<<<<<< HEAD
-     * @remarks The `blendMode` of this `LegacyGraphics` is set to `PIXI>BLEND_MODES.MIN_ALL`
-=======
      * @remarks The `blendMode` of this `LegacyGraphics` is set to `PIXI.BLEND_MODES.MIN_ALL`
->>>>>>> 3c53e8c8
      */
     tokens: PIXI.LegacyGraphics;
 
