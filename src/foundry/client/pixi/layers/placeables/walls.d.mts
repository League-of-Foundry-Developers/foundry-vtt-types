import type { Coalesce, HandleEmptyObject, NullishProps } from "fvtt-types/utils";
import type Document from "../../../../common/abstract/document.d.mts";

declare global {
  /**
   * The Walls canvas layer which provides a container for Wall objects within the rendered Scene.
   */
  class WallsLayer extends PlaceablesLayer<"Wall"> {
    /**
     * A graphics layer used to display chained Wall selection
     * @defaultValue `null`
     * @remarks Only `null` prior to first draw
     */
    chain: PIXI.Graphics | null;

    /**
     * Track whether we are currently within a chained placement workflow
     * @defaultValue `false`
     */
    protected _chain: boolean;

    /**
     * Track the most recently created or updated wall data for use with the clone tool
     * @defaultValue `null`
     * @remarks Foundry marked `@private`, is set via {@link Wall#_onCreate} and {@link Wall#_onUpdate}
     */
    protected _cloneType: Document.ConfiguredSourceForName<"Wall"> | null;

    /**
     * Reference the last interacted wall endpoint for the purposes of chaining
     * @defaultValue `{ point: null }`
     * @remarks Foundry marked `@private`, is set via {@link Wall#_onHoverIn}, {@link Wall#_onHoverOut}, and {@link Wall#_prepareDragLeftDropUpdates}
     */
    protected last: {
      point: Canvas.PointTuple | null;
    };

    /**
     * @privateRemarks This is not overridden in foundry but reflects the real behavior.
     */
    static get instance(): Canvas["walls"];

    /**
     * @defaultValue
     * ```js
     * mergeObject(super.layerOptions, {
     *  name: "walls"
     *  controllableObjects: true,
     *  zIndex: 700
     * })
     * ```
     */
    static override get layerOptions(): WallsLayer.LayerOptions;

    /** @privateRemarks This is not overridden in foundry but reflects the real behavior. */
    override options: WallsLayer.LayerOptions;

    static override documentName: "Wall";

    override get hookName(): "WallsLayer";

    /**
     * An Array of Wall instances in the current Scene which act as Doors.
     */
    get doors(): Wall.ConfiguredInstance[];

    override getSnappedPoint(point: Canvas.Point): Canvas.Point;

    protected override _draw(options: HandleEmptyObject<WallsLayer.DrawOptions>): Promise<void>;

    protected override _deactivate(): void;

    /**
     * Given a point and the coordinates of a wall, determine which endpoint is closer to the point
     * @param point - The origin point of the new Wall placement
     * @param wall  - The existing Wall object being chained to
     * @returns The [x,y] coordinates of the starting endpoint
     */
    static getClosestEndpoint(point: Canvas.Point, wall: Wall.ConfiguredInstance): Canvas.PointTuple;

    override releaseAll(options?: PlaceableObject.ReleaseOptions): number;

    /** @remarks `options` is unused */
    protected override _pasteObject(
      copy: Wall.ConfiguredInstance,
      offset: Canvas.Point,
<<<<<<< HEAD
      options?: PlaceablesLayer.PasteOptions,
=======
      options?: PlaceablesLayer.PasteOptions | null,
>>>>>>> 4dd8d12a
    ): Document.ConfiguredSourceForName<"Wall">;

    /**
     * Pan the canvas view when the cursor position gets close to the edge of the frame
     * @param event - The originating mouse movement event
     * @param x     - The x-coordinate
     * @param y     - The y-coordinate
     * @remarks Foundry marked `@private`
     */
    protected _panCanvasEdge(event: MouseEvent, x: number, y: number): Promise<boolean> | void;

    /**
     * Get the wall endpoint coordinates for a given point.
     * @param  point - The candidate wall endpoint.
     * @returns The wall endpoint coordinates.
     * @remarks Foundry marked `@internal`, is called externally in {@link Wall#_onDragLeftMove} and {@link Wall#_prepareDragLeftDropUpdates}
     */
    protected _getWallEndpointCoordinates(
      point: Canvas.Point,
<<<<<<< HEAD
      options?: WallsLayer.GetWallEndpointCoordinatesOptions,
=======
      options?: WallsLayer.GetWallEndpointCoordinatesOptions, // not:null (destructured)
>>>>>>> 4dd8d12a
    ): Canvas.PointTuple;

    /**
     * The Scene Controls tools provide several different types of prototypical Walls to choose from
     * This method helps to translate each tool into a default wall data configuration for that type
     * @param tool - The active canvas tool
     * @remarks If a tool is not provided, returns an object with `light`, `sight`, `sound`, and `move` keys, all with the value `CONST.WALL_SENSE_TYPES.NORMAL`
     */
<<<<<<< HEAD
    protected _getWallDataFromActiveTool(tool?: WallsLayer.WallTools): Document.ConfiguredSourceForName<"Wall">;
=======
    protected _getWallDataFromActiveTool(tool?: WallsLayer.WallTools | null): Document.ConfiguredSourceForName<"Wall">;
>>>>>>> 4dd8d12a

    /**
     * Identify the interior enclosed by the given walls.
     * @param  walls - The walls that enclose the interior.
     * @returns The polygons of the interior.
     * @remarks Foundry marked `@license MIT`
     */
    identifyInteriorArea(walls: Wall.ConfiguredInstance[]): PIXI.Polygon[];

    // eslint-disable-next-line @typescript-eslint/no-misused-promises
    protected override _onDragLeftStart(event: PIXI.FederatedEvent): Promise<Wall.ConfiguredInstance>;

    protected override _onDragLeftMove(event: PIXI.FederatedEvent): void;

    protected override _onDragLeftDrop(event: PIXI.FederatedEvent): void;

    protected override _onDragLeftCancel(event: PointerEvent): void;

    protected override _onClickRight(event: PIXI.FederatedEvent): void;

    /**
     * @deprecated since v11, will be removed in v13
     * @remarks "WallsLayer#checkCollision is obsolete. Prefer calls to testCollision from CONFIG.Canvas.polygonBackends[type]"
     */
<<<<<<< HEAD
    checkCollision<Mode extends PointSourcePolygon.CollisionModes = "all">(
      ray: Ray,
      options: PointSourcePolygon.TestCollisionConfig<Mode>,
    ): PointSourcePolygon.TestCollision<Mode>;
=======
    checkCollision<Mode extends PointSourcePolygon.CollisionModes | undefined = undefined>(
      ray: Ray,
      options: PointSourcePolygon.TestCollisionConfig<Mode>,
    ): PointSourcePolygon.TestCollision<Coalesce<Mode, "all">>;
>>>>>>> 4dd8d12a

    /**
     * @deprecated since v11, will be removed in v13
     * @remarks "The WallsLayer#highlightControlledSegments function is deprecated in favor of calling wall.renderFlags.set(\"refreshHighlight\") on individual Wall objects"
     */
    highlightControlledSegments(): void;

    /**
     * Perform initialization steps for the WallsLayer whenever the composition of walls in the Scene is changed.
     * Cache unique wall endpoints and identify interior walls using overhead roof tiles.
     * @deprecated since v12 until v14
     * @remarks "WallsLayer#initialize is deprecated in favor of Canvas#edges#initialize"
     */
    initialize(): void;

    /**
     * Identify walls which are treated as "interior" because they are contained fully within a roof tile.
     * @deprecated since v12 until v14
     * @remarks "WallsLayer#identifyInteriorWalls has been deprecated. It has no effect anymore and there's no replacement."
     */
    identifyInteriorWalls(): void;

    /**
     * Initialization to identify all intersections between walls.
     * These intersections are cached and used later when computing point source polygons.
     * @deprecated since v12 until v14
     * @remarks "WallsLayer#identifyWallIntersections is deprecated in favor of foundry.canvas.edges.Edge.identifyEdgeIntersections and has no effect."
     */
    identifyWallIntersections(): void;
  }

  namespace WallsLayer {
    interface Any extends AnyWallsLayer {}
    type AnyConstructor = typeof AnyWallsLayer;

    interface DrawOptions extends PlaceablesLayer.DrawOptions {}

    interface LayerOptions extends PlaceablesLayer.LayerOptions<"Wall"> {
      name: "walls";
      controllableObjects: true;
      objectClass: typeof Wall;
      zIndex: 700;
    }

    /** @internal */
    type _Snap = NullishProps<{
      /**
       * Snap to the grid?
       * @defaultValue `true`
       */
      snap: boolean;
    }>;

    /** @remarks The types handled by {@link Wall#_getWallDataFromActiveTool} */
    type WallTools = "clone" | "invisible" | "terrain" | "ethereal" | "doors" | "secret" | "window";

    interface GetWallEndpointCoordinatesOptions extends _Snap {}
  }
}

declare abstract class AnyWallsLayer extends WallsLayer {
  constructor(arg0: never, ...args: never[]);
}<|MERGE_RESOLUTION|>--- conflicted
+++ resolved
@@ -84,11 +84,7 @@
     protected override _pasteObject(
       copy: Wall.ConfiguredInstance,
       offset: Canvas.Point,
-<<<<<<< HEAD
-      options?: PlaceablesLayer.PasteOptions,
-=======
       options?: PlaceablesLayer.PasteOptions | null,
->>>>>>> 4dd8d12a
     ): Document.ConfiguredSourceForName<"Wall">;
 
     /**
@@ -108,11 +104,7 @@
      */
     protected _getWallEndpointCoordinates(
       point: Canvas.Point,
-<<<<<<< HEAD
-      options?: WallsLayer.GetWallEndpointCoordinatesOptions,
-=======
       options?: WallsLayer.GetWallEndpointCoordinatesOptions, // not:null (destructured)
->>>>>>> 4dd8d12a
     ): Canvas.PointTuple;
 
     /**
@@ -121,11 +113,7 @@
      * @param tool - The active canvas tool
      * @remarks If a tool is not provided, returns an object with `light`, `sight`, `sound`, and `move` keys, all with the value `CONST.WALL_SENSE_TYPES.NORMAL`
      */
-<<<<<<< HEAD
-    protected _getWallDataFromActiveTool(tool?: WallsLayer.WallTools): Document.ConfiguredSourceForName<"Wall">;
-=======
     protected _getWallDataFromActiveTool(tool?: WallsLayer.WallTools | null): Document.ConfiguredSourceForName<"Wall">;
->>>>>>> 4dd8d12a
 
     /**
      * Identify the interior enclosed by the given walls.
@@ -150,17 +138,10 @@
      * @deprecated since v11, will be removed in v13
      * @remarks "WallsLayer#checkCollision is obsolete. Prefer calls to testCollision from CONFIG.Canvas.polygonBackends[type]"
      */
-<<<<<<< HEAD
-    checkCollision<Mode extends PointSourcePolygon.CollisionModes = "all">(
-      ray: Ray,
-      options: PointSourcePolygon.TestCollisionConfig<Mode>,
-    ): PointSourcePolygon.TestCollision<Mode>;
-=======
     checkCollision<Mode extends PointSourcePolygon.CollisionModes | undefined = undefined>(
       ray: Ray,
       options: PointSourcePolygon.TestCollisionConfig<Mode>,
     ): PointSourcePolygon.TestCollision<Coalesce<Mode, "all">>;
->>>>>>> 4dd8d12a
 
     /**
      * @deprecated since v11, will be removed in v13
