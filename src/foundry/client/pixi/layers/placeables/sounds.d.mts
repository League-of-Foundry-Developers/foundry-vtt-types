--- conflicted
+++ resolved
@@ -87,11 +87,7 @@
      * @param options   - Additional options forwarded to AmbientSound synchronization
      *                    (defaultValue: `{}`)
      */
-<<<<<<< HEAD
-    protected _syncPositions(listeners: PIXI.Point[], options?: SoundsLayer.SyncPositionsOptions): void;
-=======
     protected _syncPositions(listeners: PIXI.Point[], options?: SoundsLayer.SyncPositionsOptions | null): void;
->>>>>>> 4dd8d12a
 
     /**
      * Configure playback by assigning the muffled state and final playback volume for the sound.
@@ -150,11 +146,7 @@
       /** @privateRemarks The examples in the docs show passing a simple `{x, y}` object here, so unlike other places in this layer `Canvas.Point` is appropriate */
       origin: Canvas.Point,
       radius: number,
-<<<<<<< HEAD
-      options?: SoundsLayer.PlayAtPositionOptions,
-=======
       options?: SoundsLayer.PlayAtPositionOptions, // not:null (destructured)
->>>>>>> 4dd8d12a
     ): Promise<foundry.audio.Sound | null>;
 
     /**
