--- conflicted
+++ resolved
@@ -6,15 +6,6 @@
    */
   class AutumnLeavesWeatherEffect extends ParticleEffect {
     /**
-<<<<<<< HEAD
-     * @remarks `options` is completely
-     */
-    constructor(options?: PIXI.particles.EmitterConfigV3);
-    /**
-     * @defaultValue `"WEATHER.AutumnLeaves"`
-     * @remarks A localization key. Appears to be unused in v12.331, probably vestigial, is identical to the
-     * `label` for the AmbienceConfig using this effect in `CONFIG.Canvas.weatherEffects`
-=======
      * @remarks `options` is completely unused in this subclass, as it gets passed to `#getParticleEmitters`, which, unlike super's method, takes no arguments
      */
     constructor(options?: PIXI.particles.EmitterConfigV3 | null);
@@ -22,17 +13,12 @@
      * @defaultValue `"WEATHER.AutumnLeaves"`
      * @remarks A localization key. Appears to be unused in v12.331, probably vestigial, is identical to the
      * `label` for the AmbienceConfig containing this effect in `CONFIG.Canvas.weatherEffects`
->>>>>>> 4dd8d12a
      */
     static label: string;
 
     /**
      * Configuration for the particle emitter for falling leaves
-<<<<<<< HEAD
-     * @remarks Not a complete config; the `frequency` and `pos` required keys are omitted. `frequency` is set
-=======
      * @remarks Not a complete EmitterConfigV3; the `frequency` and `pos` required keys are omitted. `frequency` is set
->>>>>>> 4dd8d12a
      * up in `#getParticleEmitters`, but `pos` is not; it is erroneously marked as required in the interface,
      * see https://github.com/pixijs-userland/particle-emitter/issues/219
      */
