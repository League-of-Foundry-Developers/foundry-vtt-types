import type { HandleEmptyObject, InexactPartial, IntentionalPartial, NullishProps } from "fvtt-types/utils";

declare global {
  /**
   * A CanvasLayer for displaying visual effects like weather, transitions, flashes, or more
   */
  class WeatherEffects extends FullCanvasObjectMixin(CanvasLayer) {
    /**
     * @privateRemarks This is not overridden in foundry but reflects the real behavior, due to `layerOptions.name` being `"effects"`
     */
    static get instance(): Canvas["effects"];

    /**
     * @defaultValue `true`
     */
    override sortableChildren: boolean;

    /**
     * @defaultValue `"none"`
     */
    override eventMode: PIXI.EventMode;

    /**
     * The container in which effects are added.
     * @remarks Only `undefined` prior to first draw
     */
    weatherEffects: PIXI.Container | undefined;

    /**
     * The container in which suppression meshed are added.
     * @remarks Only `undefined` prior to first draw
     */
    suppression: PIXI.Container | undefined;

    /**
     * @defaultValue `foundry.utils.mergeObject(super.layerOptions, { name: "effects" })`
     */
    static override get layerOptions(): WeatherEffects.LayerOptions;

    /** @privateRemarks Types-only override to sync with static `layerOptions` */
    override options: WeatherEffects.LayerOptions;

    /**
     * Array of weather effects linked to this weather container.
     */
    effects: Map<string, Array<ParticleEffect | WeatherShaderEffect>>;

    /**
     * A default configuration of the terrain mask that is automatically applied to any shader-based weather effects.
     * This configuration is automatically passed to WeatherShaderEffect#configureTerrainMask upon construction.
     *
     * @privateRemarks In practice this is always `undefined`, as it is not initialized to a value and never gets set anywhere in core in v12.331
     */
    terrainMaskConfig: WeatherEffects.MaskConfiguration | undefined;

    /**
     * A default configuration of the terrain mask that is automatically applied to any shader-based weather effects.
     * This configuration is automatically passed to WeatherShaderEffect#configureTerrainMask upon construction.
     *
     * @privateRemarks In practice this is always `undefined`, as it is not initalized to a value and never gets set anywhere in core in v12.331.
     * Passed as `this.occlusionMaskConfig || { enabled: true }` where it is used.
     */
    occlusionMaskConfig: WeatherEffects.MaskConfiguration | undefined;

    /**
     * The inverse occlusion mask filter bound to this container.
     */
    occlusionFilter: WeatherOcclusionMaskFilter;

    /**
     * The elevation of this object.
     * @defaultValue `Infinity`
     * @throws If `NaN` is passed to the setter
     */
    get elevation(): number;

    set elevation(value);

    /**
     * A key which resolves ties amongst objects at the same elevation of different layers.
     * @defaultValue `PrimaryCanvasGroup.SORT_LAYERS.WEATHER`
     * @throws If `NaN` is passed to the setter
     */
    get sortLayer(): number;

    set sortLayer(value);

    /**
     * A key which resolves ties amongst objects at the same elevation within the same layer.
     * @defaultValue `0`
     * @throws If `NaN` is passed to the setter
     */
    get sort(): number;

    set sort(value);

    /**
     * A key which resolves ties amongst objects at the same elevation within the same layer and same sort.
     * @throws If `NaN` is passed to the setter
     */
    get zIndex(): number;

    set zIndex(value);

    protected override _draw(options: HandleEmptyObject<WeatherEffects.DrawOptions>): Promise<void>;

    protected override _tearDown(options: HandleEmptyObject<WeatherEffects.TearDownOptions>): Promise<void>;

    /**
     * Initialize the weather container from a weather config object.
     * @param weatherEffectsConfig - Weather config object (or null/undefined to clear the container).
     */
    initializeEffects(weatherEffectsConfig?: WeatherEffects.AmbienceConfiguration | null): void;

    /**
     * Clear the weather container.
     * @remarks Just calls `initializeEffects(null)`
     */
    clearEffects(): void;

    /**
     * Set the occlusion uniforms for this weather shader.
     * @param context - The shader context
     * @param config  - Occlusion masking options
     */
<<<<<<< HEAD
    protected static configureOcclusionMask(context: PIXI.Shader, config?: WeatherEffects.MaskConfiguration): void;
=======
    static configureOcclusionMask(
      context: PIXI.Shader,
      config?: WeatherEffects.MaskConfiguration, // not:null (destructured)
    ): void;
>>>>>>> 4dd8d12a

    /**
     * Set the terrain uniforms for this weather shader.
     * @param context - The shader context
     * @param config  - Terrain masking options
     */
<<<<<<< HEAD
    protected static configureTerrainMask(context: PIXI.Shader, config?: WeatherEffects.MaskConfiguration): void;
=======
    static configureTerrainMask(
      context: PIXI.Shader,
      config?: WeatherEffects.MaskConfiguration, // not:null (destructured)
    ): void;
>>>>>>> 4dd8d12a

    /**
     * @deprecated since v11, will be removed in v13
     * @remarks `"The WeatherContainer at canvas.weather.weather is deprecated and combined with the layer itself."`
     */
    get weather(): this;
  }

  namespace WeatherEffects {
    interface Any extends AnyWeatherEffects {}
    type AnyConstructor = typeof AnyWeatherEffects;

    interface LayerOptions extends CanvasLayer.LayerOptions {
      /** @remarks This causes `WeatherEffect.instance` to be the `EffectsCanvasGroup` */
      name: "effects";
    }

    interface DrawOptions extends CanvasLayer.DrawOptions {}

    interface TearDownOptions extends CanvasLayer.TearDownOptions {}

    /**
     * @internal
     * @privateRemarks If `WeatherEffects#occlusionMaskConfig` or `#terrainMaskConfig` were *ever* set, i.e
     * if this interface was ever used for more than a parameter type, it would have a base interface with
     * no optionality/nullishness applied. Luckily it's not.
     */
    type _MaskConfiguration = NullishProps<{
      /**
       * Enable or disable this mask.
       * @defaultValue `false`
       */
      enabled: boolean;
<<<<<<< HEAD
=======

>>>>>>> 4dd8d12a
      /**
       * If the mask should be reversed.
       * @defaultValue `false`
       */
      reverse: boolean;
    }> &
      InexactPartial<{
        /**
         * An RGBA array of channel weights applied to the mask texture.
         * @defaultValue `[0, 0, 1, 0]`
<<<<<<< HEAD
         * @remarks Foundry only uses values of `0` and `1`, it's unclear if that's required.
         *
         * Can't be `null` as it only has a parameter default.
=======
         * @remarks Can't be `null` as it only has a parameter default.
>>>>>>> 4dd8d12a
         */
        channelWeights: [r: number, b: number, g: number, a: number];

        /**
         * A texture which defines the mask region.
         * @remarks Can't be `null` because of an `!== undefined` check.
         *
         * If not provided, the shader being modified will have its `uniforms.useTerrain` or `.useOcclusion` set `false`
         */
        texture: PIXI.Texture | PIXI.RenderTexture;
      }>;

    interface MaskConfiguration extends _MaskConfiguration {}

    type AmbienceFilterConfiguration = IntentionalPartial<{
      /**
       * Enable a layer-wide occlusion filter unless it is explicitly disabled by the effect configuration
       * @remarks The above should for clarity say `ambience configuration` instead of `effect configuration`;
       * Individual effects of this ambience can enable occlusion on themselves if this is set false, but
       * cannot disable layer-wide occlusion if this is `true`
       *
       * @privateRemarks Checked for `!== false`, so allowing nullish values that get handled as `true` would be confusing
       */
      enabled: boolean;
    }> &
      NullishProps<{
        /**
         * @defaultValue `PIXI.BLEND_MODES.NORMAL`
         * @remarks The blend mode applied to the `WeatherEffects#occlusionFilter`
         */
        blendMode: PIXI.BLEND_MODES;
      }>;

    /** @internal */
    type _CommonEffectConfiguration = NullishProps<{
      /**
       * @defaultValue `CONST.CANVAS_PERFORMANCE_MODES.LOW`
       * @remarks The minimum required performance level to render this effect
       */
      performanceLevel: CONST.CANVAS_PERFORMANCE_MODES;

      /**
       * @defaultValue The index of this effect in its array
       * @remarks Applied to the constructed `effectClass`. None of the effects in core ambience definitions provide one.
       */
      zIndex: number;

      /**
       * @defaultValue `PIXI.BLEND_MODES.NORMAL`
       * @remarks Applied to the constructed `effectClass`
       */
      blendMode: PIXI.BLEND_MODES;
    }>;

    interface ParticleEffectConfiguration extends _CommonEffectConfiguration {
      id: string;
<<<<<<< HEAD
=======

>>>>>>> 4dd8d12a
      effectClass: ParticleEffect.AnyConstructor;

      /**
       * @remarks Despite the corresponding `ParticleEffect#constructor` parameter being `={}`, construction will
       * throw if this isn't a non-empty object, **except** in the case of the only core `extends ParticleEffect`
<<<<<<< HEAD
       * class, {@link AutumnLeavesWeatherEffect}, which overrides the relevant method and always uses its static
       * `LEAF_CONFIG` property instead; account for this is the only reason the property is optional
=======
       * class, {@link AutumnLeavesWeatherEffect | `AutumnLeavesWeatherEffect`}, which overrides the relevant method and always uses its static
       * `LEAF_CONFIG` property instead; accounting for this is the only reason the property is optional
>>>>>>> 4dd8d12a
       */
      config: PIXI.particles.EmitterConfigV3;
    }

    interface SpecificallyAutumnLeavesConfiguration {
      id: string;
<<<<<<< HEAD
      effectClass: AutumnLeavesWeatherEffect.AnyConstructor;

      /** @remarks {@link AutumnLeavesWeatherEffect} overrides {@link ParticleEffect#getParticleEmitters}, the method that would throw on an empty config, to not take any parameters and always use */
=======

      effectClass: AutumnLeavesWeatherEffect.AnyConstructor;

      /** @remarks {@link AutumnLeavesWeatherEffect | `AutumnLeavesWeatherEffect`} overrides {@link ParticleEffect.getParticleEmitters | `ParticleEffect#getParticleEmitters`} -- the method that would throw when passed an empty config -- to not take any parameters and always use */
>>>>>>> 4dd8d12a
      config?: never;
    }

    interface WeatherShaderEffectConfiguration extends _CommonEffectConfiguration {
      id: string;
<<<<<<< HEAD
      effectClass: WeatherShaderEffect.AnyConstructor;
      shaderClass: AbstractWeatherShader.AnyConstructor;

      /** @remarks Can't be `null` because it gets `Object.entries()`'d with only a parameter default */
=======

      effectClass: WeatherShaderEffect.AnyConstructor;

      shaderClass: AbstractWeatherShader.AnyConstructor;

      /** @remarks Can't be `null` because it gets `Object.entries()`ed with only a parameter default */
>>>>>>> 4dd8d12a
      config?: WeatherShaderEffect.Configuration | undefined;
    }

    type EffectConfiguration =
      | SpecificallyAutumnLeavesConfiguration
      | ParticleEffectConfiguration
      | WeatherShaderEffectConfiguration;

    /** @internal */
    type _AmbienceConfiguration = NullishProps<{
      /** @remarks Properties of `filter` are always accessed with optional chaining in v12.331  */
      filter: AmbienceFilterConfiguration;
    }>;

    interface AmbienceConfiguration extends _AmbienceConfiguration {
      /** @remarks Should match the key for this ambience in the parent object (`CONFIG.Canvas.weatherEffects`) */
      id: string;

      /** @remarks A localization key to display in the Configure Scene sheet */
      label: string;

      /** @remarks One or more effect definitions */
      effects: EffectConfiguration[];
    }
  }
}

declare abstract class AnyWeatherEffects extends WeatherEffects {
  constructor(arg0: never, ...args: never[]);
}<|MERGE_RESOLUTION|>--- conflicted
+++ resolved
@@ -123,28 +123,20 @@
      * @param context - The shader context
      * @param config  - Occlusion masking options
      */
-<<<<<<< HEAD
-    protected static configureOcclusionMask(context: PIXI.Shader, config?: WeatherEffects.MaskConfiguration): void;
-=======
     static configureOcclusionMask(
       context: PIXI.Shader,
       config?: WeatherEffects.MaskConfiguration, // not:null (destructured)
     ): void;
->>>>>>> 4dd8d12a
 
     /**
      * Set the terrain uniforms for this weather shader.
      * @param context - The shader context
      * @param config  - Terrain masking options
      */
-<<<<<<< HEAD
-    protected static configureTerrainMask(context: PIXI.Shader, config?: WeatherEffects.MaskConfiguration): void;
-=======
     static configureTerrainMask(
       context: PIXI.Shader,
       config?: WeatherEffects.MaskConfiguration, // not:null (destructured)
     ): void;
->>>>>>> 4dd8d12a
 
     /**
      * @deprecated since v11, will be removed in v13
@@ -178,10 +170,7 @@
        * @defaultValue `false`
        */
       enabled: boolean;
-<<<<<<< HEAD
-=======
-
->>>>>>> 4dd8d12a
+
       /**
        * If the mask should be reversed.
        * @defaultValue `false`
@@ -192,13 +181,7 @@
         /**
          * An RGBA array of channel weights applied to the mask texture.
          * @defaultValue `[0, 0, 1, 0]`
-<<<<<<< HEAD
-         * @remarks Foundry only uses values of `0` and `1`, it's unclear if that's required.
-         *
-         * Can't be `null` as it only has a parameter default.
-=======
          * @remarks Can't be `null` as it only has a parameter default.
->>>>>>> 4dd8d12a
          */
         channelWeights: [r: number, b: number, g: number, a: number];
 
@@ -255,56 +238,35 @@
 
     interface ParticleEffectConfiguration extends _CommonEffectConfiguration {
       id: string;
-<<<<<<< HEAD
-=======
-
->>>>>>> 4dd8d12a
+
       effectClass: ParticleEffect.AnyConstructor;
 
       /**
        * @remarks Despite the corresponding `ParticleEffect#constructor` parameter being `={}`, construction will
        * throw if this isn't a non-empty object, **except** in the case of the only core `extends ParticleEffect`
-<<<<<<< HEAD
-       * class, {@link AutumnLeavesWeatherEffect}, which overrides the relevant method and always uses its static
-       * `LEAF_CONFIG` property instead; account for this is the only reason the property is optional
-=======
        * class, {@link AutumnLeavesWeatherEffect | `AutumnLeavesWeatherEffect`}, which overrides the relevant method and always uses its static
        * `LEAF_CONFIG` property instead; accounting for this is the only reason the property is optional
->>>>>>> 4dd8d12a
        */
       config: PIXI.particles.EmitterConfigV3;
     }
 
     interface SpecificallyAutumnLeavesConfiguration {
       id: string;
-<<<<<<< HEAD
+
       effectClass: AutumnLeavesWeatherEffect.AnyConstructor;
 
-      /** @remarks {@link AutumnLeavesWeatherEffect} overrides {@link ParticleEffect#getParticleEmitters}, the method that would throw on an empty config, to not take any parameters and always use */
-=======
-
-      effectClass: AutumnLeavesWeatherEffect.AnyConstructor;
-
       /** @remarks {@link AutumnLeavesWeatherEffect | `AutumnLeavesWeatherEffect`} overrides {@link ParticleEffect.getParticleEmitters | `ParticleEffect#getParticleEmitters`} -- the method that would throw when passed an empty config -- to not take any parameters and always use */
->>>>>>> 4dd8d12a
       config?: never;
     }
 
     interface WeatherShaderEffectConfiguration extends _CommonEffectConfiguration {
       id: string;
-<<<<<<< HEAD
+
       effectClass: WeatherShaderEffect.AnyConstructor;
+
       shaderClass: AbstractWeatherShader.AnyConstructor;
 
-      /** @remarks Can't be `null` because it gets `Object.entries()`'d with only a parameter default */
-=======
-
-      effectClass: WeatherShaderEffect.AnyConstructor;
-
-      shaderClass: AbstractWeatherShader.AnyConstructor;
-
       /** @remarks Can't be `null` because it gets `Object.entries()`ed with only a parameter default */
->>>>>>> 4dd8d12a
       config?: WeatherShaderEffect.Configuration | undefined;
     }
 
