import type { HandleEmptyObject, InexactPartial, IntentionalPartial } from "fvtt-types/utils";

declare global {
  /**
   * The visibility Layer which implements dynamic vision, lighting, and fog of war
   * This layer uses an event-driven workflow to perform the minimal required calculation in response to changes.
   * @see {@link PointSource}
   */
  class CanvasVisibility extends CanvasLayer {
    /**
     * The currently revealed vision.
     * @remarks Only `undefined` prior to first draw
     */
    vision: CanvasVisionMask.CanvasVisionContainer | undefined;

    /**
     * The exploration container which tracks exploration progress.
     * @remarks Only `undefined` prior to first draw
     */
    explored: PIXI.Container | undefined;

    /**
     * The optional visibility overlay sprite that should be drawn instead of the unexplored color in the fog of war.
     */
    visibilityOverlay: PIXI.Sprite | undefined;

<<<<<<< HEAD
    /** @remarks Not defined or initialized until it's set on draw */
=======
    /** @remarks Doesn't exist until it's set on draw */
>>>>>>> 1c9480ad
    filter?: VisibilityFilter.ConfiguredInstance;

    /**
     * The active vision source data object
     * @defaultValue
     * ```js
     * {
     *    source: undefined,
     *    activeLightingOptions: {}
     * }
     * ```
     */
    visionModeData: CanvasVisibility.VisionModeData;

    /**
     * Define whether each lighting layer is enabled, required, or disabled by this vision mode.
     * The value for each lighting channel is a number in LIGHTING_VISIBILITY
     * ```js
     * {
     *   background: VisionMode.LIGHTING_VISIBILITY.ENABLED,
     *    illumination: VisionMode.LIGHTING_VISIBILITY.ENABLED,
     *    coloration: VisionMode.LIGHTING_VISIBILITY.ENABLED,
     *    darkness: VisionMode.LIGHTING_VISIBILITY.ENABLED,
     *    any: true
     * }
     * ```
     */
    lightingVisibility: CanvasVisibility.LightingVisibility;

    /**
     * A status flag for whether the layer initialization workflow has succeeded.
     */
    get initialized(): boolean;

    /**
     * Indicates whether containment filtering is required when rendering vision into a texture
     * @remarks Foundry marked `@internal`
     */
    get needsContainment(): boolean;

    /**
     * Does the currently viewed Scene support Token field of vision?
     */
    // TODO: make `Scene.Implementation["tokenVision"]` when docs v2 is done
    get tokenVision(): boolean;

    /**
     * The configured options used for the saved fog-of-war texture.
     * @remarks Only `undefined` before first `#draw()`
     */
    get textureConfiguration(): CanvasVisibility.TextureConfiguration | undefined;

    /**
     * Optional overrides for exploration sprite dimensions.
     *
     * @privateRemarks Foundry types this parameter as `FogTextureConfiguration` in v12.331 which is plainly wrong even if it didn't not exist
     * v13.335 types as `PIXI.Rectable | undefined`, but only x/y/width/height are ever accessed, and only then if this has been set to something
     * other than `undefined`, and in fact nothing in core ever does.
     */
    set explorationRect(rect: Canvas.Rectangle | undefined);

    /** @remarks This getter doesn't actually exist, it's only here to correct the type inferred from the setter */
    get explorationRect(): undefined;

    /**
     * Initialize all Token vision sources which are present on this layer
     */
    initializeSources(): void;

    /**
     * Initialize the vision mode.
     */
    initializeVisionMode(): void;

    protected override _draw(options: HandleEmptyObject<CanvasVisibility.DrawOptions>): Promise<void>;

    protected override _tearDown(options: HandleEmptyObject<CanvasVisibility.TearDownOptions>): Promise<void>;

    /**
     * Update the display of the sight layer.
     * Organize sources into rendering queues and draw lighting containers for each source
     */
    refresh(): void;

    /**
     * Update vision (and fog if necessary)
     */
    refreshVisibility(): void;

    /**
     * Reset the exploration container with the fog sprite
     */
    resetExploration(): void;

    /**
     * Restrict the visibility of certain canvas assets (like Tokens or DoorControls) based on the visibility polygon
     * These assets should only be displayed if they are visible given the current player's field of view
     */
    restrictVisibility(): void;

    /**
     * Test whether a target point on the Canvas is visible based on the current vision and LOS polygons.
     * @param point   - The point in space to test, an object with coordinates x and y.
     * @param options - Additional options which modify visibility testing.
     * @returns Whether the point is currently visible.
     */
<<<<<<< HEAD
    testVisibility(point: Canvas.Point, options?: CanvasVisibility.TestVisibilityOptions): boolean;
=======
    testVisibility(
      point: Canvas.Point,
      options?: CanvasVisibility.TestVisibilityOptions, // not:null (destructured when passed to _createVisibilityTestConfig)
    ): boolean;
>>>>>>> 1c9480ad

    /**
     * Create the visibility test config.
     * @param point   - The point in space to test, an object with coordinates x and y.
     * @param options - Additional options which modify visibility testing.
     * @remarks Foundry marked `@internal`
     */
    protected _createVisibilityTestConfig(
      point: Canvas.Point,
<<<<<<< HEAD
      options?: CanvasVisibility.CreateTestConfigOptions,
=======
      options?: CanvasVisibility.CreateTestConfigOptions, // not:null (destructured)
>>>>>>> 1c9480ad
    ): CanvasVisibility.TestConfig;

    /**
     * @deprecated since v11, will be removed in v13
     * @remarks `"fogOverlay is deprecated in favor of visibilityOverlay"`
     */
    get fogOverlay(): this["visibilityOverlay"];
  }

  namespace CanvasVisibility {
    interface Any extends AnyCanvasVisibility {}
    type AnyConstructor = typeof AnyCanvasVisibility;

    interface DrawOptions extends CanvasLayer.DrawOptions {}

    interface TearDownOptions extends CanvasLayer.TearDownOptions {}

    type TestObject = PlaceableObject.Any | null;

    interface VisionModeData {
      source: foundry.canvas.sources.PointVisionSource.Any | null | undefined;
      activeLightingOptions: IntentionalPartial<VisionMode["lighting"]>;
    }

    interface LightingVisibility {
      illumination: VisionMode.LIGHTING_VISIBILITY;
      background: VisionMode.LIGHTING_VISIBILITY;
      coloration: VisionMode.LIGHTING_VISIBILITY;
      darkness: VisionMode.LIGHTING_VISIBILITY;
      /** @remarks Only set `false` if all other keys are `VisionMode.LIGHTING_VISIBILITY.DISABLED` */
      any: boolean;
    }
<<<<<<< HEAD

    interface TestVisibilityOptions extends CreateTestConfigOptions {}

=======

    interface TestVisibilityOptions extends CreateTestConfigOptions {}

>>>>>>> 1c9480ad
    /** @internal */
    type _CreateTestConfigOptions = InexactPartial<{
      /**
       * A numeric radial offset which allows for a non-exact match.
       * For example, if tolerance is 2 then the test will pass if the point
       * is within 2px of a vision polygon
       * @defaultValue `2`
       * @remarks Can't be `null` because it only has a parameter default
       */
      tolerance: number;
<<<<<<< HEAD

      /**
       * An optional reference to the object whose visibility is being tested
       * @defaultValue `null`
       */
      object: TestObject;
    }>;

=======

      /**
       * An optional reference to the object whose visibility is being tested
       * @defaultValue `null`
       */
      object: TestObject;
    }>;

>>>>>>> 1c9480ad
    interface CreateTestConfigOptions extends _CreateTestConfigOptions {}

    /** @internal */
    interface _TestConfigOptional {
      /**
       * The target object
       * @defaultValue `null`
       * @remarks Only checked in `#_canDetect` for `instanceof Token`
       */
      object: TestObject;
    }

    /** @internal */
    interface _TestConfigRequired {
      /** An array of visibility tests */
      tests: CanvasVisibility.Test[];
    }

    interface TestConfig extends _TestConfigRequired, _TestConfigOptional {}

    interface Test {
      point: Canvas.Point;
      elevation: number;
      los: Map<foundry.canvas.sources.PointVisionSource.Any, boolean>;
    }

    /**
     * @privateRemarks This is a fixed subset of `PIXI.IBaseTextureOptions` that `CanvasVisibility##createTextureConfiguration` produces.
     * Since it's generated by a private method and stored in a private property, it's not meaninfully extensible (`canvas.visibility.textureConfiguration.foo = "bar"` doesn't count)
     */
    interface TextureConfiguration {
      resolution: number;
      width: number;
      height: number;
      mipmap: PIXI.MIPMAP_MODES;
      multisample: PIXI.MSAA_QUALITY;
      scaleMode: PIXI.SCALE_MODES;
      alphaMode: PIXI.ALPHA_MODES;
      format: PIXI.FORMATS;
    }
  }
}

declare abstract class AnyCanvasVisibility extends CanvasVisibility {
  constructor(arg0: never, ...args: never[]);
}<|MERGE_RESOLUTION|>--- conflicted
+++ resolved
@@ -24,11 +24,7 @@
      */
     visibilityOverlay: PIXI.Sprite | undefined;
 
-<<<<<<< HEAD
-    /** @remarks Not defined or initialized until it's set on draw */
-=======
     /** @remarks Doesn't exist until it's set on draw */
->>>>>>> 1c9480ad
     filter?: VisibilityFilter.ConfiguredInstance;
 
     /**
@@ -135,14 +131,10 @@
      * @param options - Additional options which modify visibility testing.
      * @returns Whether the point is currently visible.
      */
-<<<<<<< HEAD
-    testVisibility(point: Canvas.Point, options?: CanvasVisibility.TestVisibilityOptions): boolean;
-=======
     testVisibility(
       point: Canvas.Point,
       options?: CanvasVisibility.TestVisibilityOptions, // not:null (destructured when passed to _createVisibilityTestConfig)
     ): boolean;
->>>>>>> 1c9480ad
 
     /**
      * Create the visibility test config.
@@ -152,11 +144,7 @@
      */
     protected _createVisibilityTestConfig(
       point: Canvas.Point,
-<<<<<<< HEAD
-      options?: CanvasVisibility.CreateTestConfigOptions,
-=======
       options?: CanvasVisibility.CreateTestConfigOptions, // not:null (destructured)
->>>>>>> 1c9480ad
     ): CanvasVisibility.TestConfig;
 
     /**
@@ -189,15 +177,9 @@
       /** @remarks Only set `false` if all other keys are `VisionMode.LIGHTING_VISIBILITY.DISABLED` */
       any: boolean;
     }
-<<<<<<< HEAD
 
     interface TestVisibilityOptions extends CreateTestConfigOptions {}
 
-=======
-
-    interface TestVisibilityOptions extends CreateTestConfigOptions {}
-
->>>>>>> 1c9480ad
     /** @internal */
     type _CreateTestConfigOptions = InexactPartial<{
       /**
@@ -208,7 +190,6 @@
        * @remarks Can't be `null` because it only has a parameter default
        */
       tolerance: number;
-<<<<<<< HEAD
 
       /**
        * An optional reference to the object whose visibility is being tested
@@ -217,16 +198,6 @@
       object: TestObject;
     }>;
 
-=======
-
-      /**
-       * An optional reference to the object whose visibility is being tested
-       * @defaultValue `null`
-       */
-      object: TestObject;
-    }>;
-
->>>>>>> 1c9480ad
     interface CreateTestConfigOptions extends _CreateTestConfigOptions {}
 
     /** @internal */
