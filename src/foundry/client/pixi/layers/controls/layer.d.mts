import type { FixedInstanceType, HandleEmptyObject, NullishProps } from "fvtt-types/utils";
import type { LineIntersection } from "../../../../common/utils/geometry.d.mts";

declare global {
  /**
   * A CanvasLayer for displaying UI controls which are overlayed on top of other layers.
   *
   * We track three types of events:
   * 1) Cursor movement
   * 2) Ruler measurement
   * 3) Map pings
   */
  class ControlsLayer extends InteractionLayer {
    constructor();

    /**
     * @privateRemarks This is not overridden in foundry but reflects the real behavior.
     */
    static get instance(): Canvas["controls"];

    /**
     * Always interactive even if disabled for doors controls
     * @defaultValue `true`
     */
    override interactiveChildren: boolean;

    /**
     * A container of DoorControl instances
     * @defaultValue `new PIXI.Container()`
     */
    doors: PIXI.Container;

    /**
     * A container of cursor interaction elements.
     * Contains cursors, rulers, interaction rectangles, and pings
     * @defaultValue `new PIXI.Container()`
     * @remarks This Container's `eventMode` is set to `"none"` and its `mask` is set to `canvas.masks.canvas`
     */
    cursors: PIXI.Container;

    /**
     * Ruler tools, one per connected user
     * @defaultValue `new PIXI.Container()`
     * @remarks This Container's `eventMode` is set to `"none"`
     */
    rulers: PIXI.Container;

    /**
     * A graphics instance used for drawing debugging visualization
     * @defaultValue `new PIXI.Graphics()`
     * @remarks This Graphics's `eventMode` is set to `"none"`
     */
    debug: PIXI.Graphics;

    /**
     * Canvas selection rectangle
     * @remarks Only `undefined` prior to first draw
     */
    select: PIXI.Graphics | undefined;

    /**
     * A mapping of user IDs to Cursor instances for quick access
     * @defaultValue `{}`
     * @remarks Cursor class is non-configurable
     */
    _cursors: Record<string, Cursor>;

    /**
     * A convenience mapping of user IDs to Ruler instances for quick access
     * @defaultValue `{}`
     * @remarks Keys are User IDs
     *
     * Foundry marked `@private`
     */
    protected _rulers: Record<string, Ruler.ConfiguredInstance>;

    /**
     * The positions of any offscreen pings we are tracking.
     * @remarks Keys in the format `Ping.${foundry.utils.randomID()}`
     *
     * Foundry marked `@private`
     */
    protected _offscreenPings: Record<string, Canvas.Point>;

    /**
     * @privateRemarks This override does not exist in Foundry but reflects reality. Not automateable because of
     * lack of access to the constructor from the instance side
     */
    override options: ControlsLayer.LayerOptions;

    /**
     * @defaultValue
     * ```js
     * foundry.utils.mergeObject(super.layerOptions, {
     *   name: "controls",
     *   zIndex: 1000
     * }
     * ```
     */
    static override get layerOptions(): ControlsLayer.LayerOptions;

    /**
     * A convenience accessor to the Ruler for the active game user
     */
    get ruler(): Ruler.ConfiguredInstance | null;

    /**
     * Get the Ruler display for a specific User ID
     */
    getRulerForUser(userId: string): Ruler.ConfiguredInstance | null;

    protected override _draw(options: HandleEmptyObject<ControlsLayer.DrawOptions>): Promise<void>;

    protected override _tearDown(options: HandleEmptyObject<ControlsLayer.TearDownOptions>): Promise<void>;

    /**
     * Draw the cursors container
     */
    drawCursors(): void;

    /**
     * Create and add Ruler graphics instances for every game User.
     */
    drawRulers(): void;

    /**
     * Draw door control icons to the doors container.
     */
    drawDoors(): void;

    /**
     * Draw the select rectangle given an event originated within the base canvas layer
     * @param coords - The rectangle coordinates of the form `{x, y, width, height}`
     */
    drawSelect(coords: Canvas.Rectangle): void;

    protected override _deactivate(): void;

    /**
     * Handle mousemove events on the game canvas to broadcast activity of the user's cursor position
     */
    protected _onMouseMove(): void;

    /**
     * Handle pinging the canvas.
     * @param event   - The triggering canvas interaction event.
     * @param origin  - The local canvas coordinates of the mousepress.
     */
    protected _onLongPress(event: PIXI.FederatedEvent, origin: PIXI.Point): Promise<boolean>;

    /**
     * Handle the canvas panning to a new view.
     * @remarks Called externally in {@link Canvas#pan}
     */
    protected _onCanvasPan(): void;

    /**
     * Create and draw the Cursor object for a given User
     * @param user - The User document for whom to draw the cursor Container
     */
    drawCursor(user: User.ConfiguredInstance): Cursor;

    /**
     * Update the cursor when the user moves to a new position
     * @param user     - The User for whom to update the cursor
     * @param position - The new cursor position
     */
    updateCursor(user: User.ConfiguredInstance, position: Canvas.Point | null): void;

    /**
     * Update display of an active Ruler object for a user given provided data
     * @see {@link Ruler#update}
     */
    updateRuler(user: User.ConfiguredInstance, rulerData?: Ruler.MeasurementData | null): void;

    /**
     * Handle a broadcast ping.
     * @see {@link Ping#drawPing}
     * @param user     - The user who pinged.
     * @param position - The position on the canvas that was pinged.
     * @param data     - The broadcast ping data.
     * @returns A promise which resolves once the Ping has been drawn and animated
     */
    handlePing(
      user: User.ConfiguredInstance,
      position: Canvas.Point,
      /** @remarks Despite being a `={}` parameter, an object containing a valid `scene` property (a scene ID) must be passed */
      data: ControlsLayer.HandlePingOptions,
    ): Promise<boolean>;

    /**
     * Draw a ping at the edge of the viewport, pointing to the location of an off-screen ping.
     * @see {@link Ping#drawPing}
     * @param position - The coordinates of the off-screen ping.
     * @param options  - Additional options to configure how the ping is drawn.
     * @returns A promise which resolves once the Ping has been drawn and animated
     */
<<<<<<< HEAD
    drawOffscreenPing(position: Canvas.Point, options?: ControlsLayer.DrawOffscreenPingOptions): Promise<boolean>;
=======
    drawOffscreenPing(
      position: Canvas.Point,
      options?: ControlsLayer.DrawOffscreenPingOptions, // not:null (destructured)
    ): Promise<boolean>;
>>>>>>> 1c9480ad

    /**
     * Draw a ping on the canvas
     * @see {@link Ping#animate}
     * @param position - The position on the canvas that was pinged.
     * @param options  - Additional options to configure how the ping is drawn.
     * @returns A promise which resolves once the Ping has been drawn and animated
     */
<<<<<<< HEAD
    drawPing(position: Canvas.Point, options?: ControlsLayer.DrawPingOptions): Promise<boolean>;
=======
    drawPing(
      position: Canvas.Point,
      options?: ControlsLayer.DrawPingOptions, // not:null (destructured)
    ): Promise<boolean>;
>>>>>>> 1c9480ad

    /**
     * Given off-screen coordinates, determine the closest point at the edge of the viewport to these coordinates.
     * @param position - The off-screen co-ordinate.
     * @returns The closest point at the edge of the viewport to these coordinates and a ray cast from the centre of the screen towards it.
     * @remarks Foundry marked `@private`
     */
    protected _findViewportIntersection(position: Canvas.Point): ControlsLayer.ViewportIntersectionData;
  }

  namespace ControlsLayer {
    interface Any extends AnyControlsLayer {}
    type AnyConstructor = typeof AnyControlsLayer;

    type ImplementationClass = CONFIG["Canvas"]["layers"]["controls"]["layerClass"];
    type Implementation = FixedInstanceType<ImplementationClass>;

    interface DrawOptions extends InteractionLayer.DrawOptions {}

    interface TearDownOptions extends CanvasLayer.TearDownOptions {}

    interface LayerOptions extends InteractionLayer.LayerOptions {
      name: "controls";
      zIndex: 1000;
    }

    interface HandlePingOptions extends User.PingData, Ping.ConstructorOptions {}

    /** @internal */
    type _DrawPingOptions = NullishProps<{
      /**
       * The user who pinged.
       * @remarks Only used to set the color of the ping. If `user?.color` ends up `undefined`, the relevant Ping class will provide a default color.
<<<<<<< HEAD
       * If a `color` property is passed along with this, it will take precedence
=======
       * If a `color` property is passed along with this, `color` will take precedence
>>>>>>> 1c9480ad
       */
      user: User.ConfiguredInstance;
    }>;

    interface DrawPingOptions extends _DrawPingOptions, Pick<User.PingData, "style">, Ping.ConstructorOptions {}

    interface DrawOffscreenPingOptions extends DrawPingOptions {
<<<<<<< HEAD
      /** @defaultValue `"arrow"` */
      style?: User.PingData["style"];
    }

    interface ViewportIntersectionData {
      ray: Ray;

=======
      /**
       * @defaultValue `"arrow"`
       * @remarks Can't be `null` as it only has a parameter default
       */
      style?: User.PingData["style"] | undefined;
    }

    interface ViewportIntersectionData {
      /** A Ray from the center of the [viewport minus right sidebar] area to the point on the edge of that area in line with an offscreen ping */
      ray: Ray;

      /** The intersection with the viewport edge, or undefined if its on-screen */
>>>>>>> 1c9480ad
      intersection: LineIntersection | undefined;
    }
  }
}

declare abstract class AnyControlsLayer extends ControlsLayer {
  constructor(arg0: never, ...args: never[]);
}<|MERGE_RESOLUTION|>--- conflicted
+++ resolved
@@ -195,14 +195,10 @@
      * @param options  - Additional options to configure how the ping is drawn.
      * @returns A promise which resolves once the Ping has been drawn and animated
      */
-<<<<<<< HEAD
-    drawOffscreenPing(position: Canvas.Point, options?: ControlsLayer.DrawOffscreenPingOptions): Promise<boolean>;
-=======
     drawOffscreenPing(
       position: Canvas.Point,
       options?: ControlsLayer.DrawOffscreenPingOptions, // not:null (destructured)
     ): Promise<boolean>;
->>>>>>> 1c9480ad
 
     /**
      * Draw a ping on the canvas
@@ -211,14 +207,10 @@
      * @param options  - Additional options to configure how the ping is drawn.
      * @returns A promise which resolves once the Ping has been drawn and animated
      */
-<<<<<<< HEAD
-    drawPing(position: Canvas.Point, options?: ControlsLayer.DrawPingOptions): Promise<boolean>;
-=======
     drawPing(
       position: Canvas.Point,
       options?: ControlsLayer.DrawPingOptions, // not:null (destructured)
     ): Promise<boolean>;
->>>>>>> 1c9480ad
 
     /**
      * Given off-screen coordinates, determine the closest point at the edge of the viewport to these coordinates.
@@ -252,11 +244,7 @@
       /**
        * The user who pinged.
        * @remarks Only used to set the color of the ping. If `user?.color` ends up `undefined`, the relevant Ping class will provide a default color.
-<<<<<<< HEAD
-       * If a `color` property is passed along with this, it will take precedence
-=======
        * If a `color` property is passed along with this, `color` will take precedence
->>>>>>> 1c9480ad
        */
       user: User.ConfiguredInstance;
     }>;
@@ -264,15 +252,6 @@
     interface DrawPingOptions extends _DrawPingOptions, Pick<User.PingData, "style">, Ping.ConstructorOptions {}
 
     interface DrawOffscreenPingOptions extends DrawPingOptions {
-<<<<<<< HEAD
-      /** @defaultValue `"arrow"` */
-      style?: User.PingData["style"];
-    }
-
-    interface ViewportIntersectionData {
-      ray: Ray;
-
-=======
       /**
        * @defaultValue `"arrow"`
        * @remarks Can't be `null` as it only has a parameter default
@@ -285,7 +264,6 @@
       ray: Ray;
 
       /** The intersection with the viewport edge, or undefined if its on-screen */
->>>>>>> 1c9480ad
       intersection: LineIntersection | undefined;
     }
   }
