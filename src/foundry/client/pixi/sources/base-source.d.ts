--- conflicted
+++ resolved
@@ -14,17 +14,10 @@
    * ```
    */
   abstract class PointSource {
-<<<<<<< HEAD
-    /**
-     * @param object - Some other object which is responsible for this source
-     */
-    constructor({ object }?: { object: PlaceableObject });
-=======
     constructor(options?: {
       /** Some other object which is responsible for this source */
       object: PlaceableObject;
     });
->>>>>>> db0fe9e0
 
     /**
      * The type of source represented by this data structure.
