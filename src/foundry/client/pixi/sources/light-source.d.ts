export {};

// TODO: Define in client/pixi/layers/effects/visibility.js
type CanvasVisibilityTest = unknown;

declare global {
  interface LightSourceData extends RenderedPointSourceData {
    /**
     * An opacity for the emitted light, if any
     * @defaultValue `0.5`
     */
    alpha: number;

    /**
     * An animation configuration for the source
     * @defaultValue `{}`
     */
    animation: RenderedPointSource.RenderedPointSourceAnimationConfig;

    /**
     * The allowed radius of bright vision or illumination
     * @defaultValue `0`
     */
    bright: number;

    /**
     * The coloration technique applied in the shader
     * @defaultValue `1`
     */
    coloration: number;

    /**
     * The amount of contrast this light applies to the background texture
     * @defaultValue `0`
     */
    contrast: number;

    /**
     * The allowed radius of dim vision or illumination
     * @defaultValue `0`
     */
    dim: number;

    /**
     * Strength of the attenuation between bright, dim, and dark
     * @defaultValue `0.5`
     */
    attenuation: number;

    /**
     * The luminosity applied in the shader
     * @defaultValue `0.5`
     */
    luminosity: number;

    /**
     * The amount of color saturation this light applies to the background texture
     * @defaultValue `0`
     */
    saturation: number;

    /**
     * The depth of shadows this light applies to the background texture
     * @defaultValue `0`
     */
    shadows: number;

    /**
     * Whether or not this source provides a source of vision
     * @defaultValue `false`
     */
    vision: boolean;
  }

  /**
   * A specialized subclass of the PointSource abstraction which is used to control the rendering of light sources.
   */
  class LightSource extends RenderedPointSource {
    /** {@inheritdoc} */
    static override sourceType: "light";

    protected static _initializeShaderKeys: ["animation.type", "walls"];

    static override _refreshUniformsKeys: [
      "dim",
      "bright",
      "attenuation",
      "alpha",
      "coloration",
      "color",
      "contrast",
      "saturation",
      "shadows",
      "luminosity",
    ];

    /**
     * The object of data which configures how the source is rendered
     */
    data: LightSourceData;

    /**
     * The ratio of dim:bright as part of the source radius
     * @defaultValue `0`
     */
    ratio: number;
<<<<<<< HEAD

    /**
     * Is this darkness?
     */
    get isDarkness(): boolean;

    protected _initialize(data: Partial<LightSourceData>): void;

    protected override _configure(changes: Partial<LightSourceData>): void;

    protected override _getPolygonConfiguration(): PointSourcePolygonConfig;

    protected override _initializeBlending(): void;

    protected override _updateColorationUniforms(): void;

    protected override _updateIlluminationUniforms(): void;

=======

    /**
     * Is this darkness?
     */
    get isDarkness(): boolean;

    protected _initialize(data: Partial<LightSourceData>): void;

    protected override _configure(changes: Partial<LightSourceData>): void;

    protected override _getPolygonConfiguration(): PointSourcePolygonConfig;

    protected override _initializeBlending(): void;

    protected override _updateColorationUniforms(): void;

    protected override _updateIlluminationUniforms(): void;

>>>>>>> db0fe9e0
    protected override _updateBackgroundUniforms(): void;

    /**
     * Update shader uniforms shared by all shader types
     * @param shader - The shader being updated
     */
    protected _updateCommonUniforms(shader: AdaptiveLightingShader): void;

    /**
     * Map luminosity value to exposure value
     * luminosity[-1  , 0  [ =\> Darkness =\> map to exposure ]   0, 1]
     * luminosity[ 0  , 0.5[ =\> Light    =\> map to exposure [-0.5, 0[
     * luminosity[ 0.5, 1  ] =\> Light    =\> map to exposure [   0, 1]
     * @param lum - The luminosity value
     * @returns The exposure value
     * @internal
     */
    protected _mapLuminosity(lum: number): number;

    /**
     * A torch animation where the luminosity and coloration decays each frame and is revitalized by flashes
<<<<<<< HEAD
     * @param dt        - Delta time
     * @param speed     - The animation speed, from 1 to 10
     *                    (default: `5`)
     * @param intensity - The animation intensity, from 1 to 10
     *                    (default: `5`)
     * @param reverse   - Reverse the animation direction
     *                    (default: `false`)
     */
    animateTorch(
      dt: number,
      { speed, intensity, reverse }?: { speed: number; intensity: number; reverse: boolean },
    ): void;

    /**
     * An animation with flickering ratio and light intensity
     * @param dt            - Delta time
     * @param speed         - The animation speed, from 1 to 10
     *                        (default: 5)
     * @param intensity     - The animation intensity, from 1 to 10
     *                        (default: 5)
     * @param amplification - Noise amplification (\>1) or dampening (\<1)
     *                        (default: 1)
     * @param reverse       - Reverse the animation direction
     *                        (default: false)
=======
     * @param dt      - Delta time
     * @param options - Additional options which modify the flame animation
     */
    animateTorch(
      dt: number,
      options?: {
        /**
         * The animation speed, from 1 to 10
         * (default: `5`)
         */
        speed: number;
        /**
         * The animation intensity, from 1 to 10
         * (default: `5`)
         */
        intensity: number;
        /**
         * Reverse the animation direction
         * (default: `false`)
         */
        reverse: boolean;
      },
    ): void;

    /**
     * An animation with flickering ratio and light intensity
     * @param dt      - Delta time
     * @param options - Additional options which modify the flame animation
     */
    animateFlickering(
      dt: number,
      options?: {
        /**
         * The animation speed, from 1 to 10
         * (default: `5`)
         */
        speed: number;
        /**
         * The animation intensity, from 1 to 10
         * (default: `5`)
         */
        intensity: number;
        /**
         * Noise amplification (\>1) or dampening (\<1)
         * (default: 1)
         */
        amplification: number;
        /**
         * Reverse the animation direction
         * (default: `false`)
         */
        reverse: boolean;
      },
    ): void;

    /**
     * A basic "pulse" animation which expands and contracts.
     * @param dt        - Delta time
     * @param options - Additional options which modify the flame animation
>>>>>>> db0fe9e0
     */
    animateFlickering(
      dt: number,
<<<<<<< HEAD
      {
        speed,
        intensity,
        amplification,
        reverse,
      }?: { speed: number; intensity: number; amplification: number; reverse: boolean },
    ): void;

    /**
     * A basic "pulse" animation which expands and contracts.
     * @param dt        - Delta time
     * @param speed     - The animation speed, from 1 to 10
     *                    (default: `5`)
     * @param intensity - The animation intensity, from 1 to 10
     *                    (default: `5`)
     * @param reverse   - Is the animation reversed?
     *                    (default: `false`)
     */
    animatePulse(
      dt: number,
      { speed, intensity, reverse }?: { speed?: number; intensity?: number; reverse?: boolean },
    ): void;

    /**
     * Test whether this LightSource provides visibility to see a certain target object.
     * @param tests  - The sequence of tests to perform
     * @param object - The target object being tested
     * @returns Is the target object visible to this source?
     */
    testVisibility({ tests, object }: { tests: CanvasVisibilityTest[]; object: PlaceableObject }): boolean;

    /**
     * Can this LightSource theoretically detect a certain object based on its properties?
     * This check should not consider the relative positions of either object, only their state.
     * @param target  - The target object being tested
     * @returns Can the target object theoretically be detected by this vision source?
     */
    _canDetectObject(target: PlaceableObject): boolean;
  }

  /**
   * A specialized subclass of the LightSource which is used to render global light source linked to the scene.
   */
  class GlobalLightSource extends LightSource {
    override _createPolygon(): PIXI.Polygon;

    protected override _configureSoftEdges(): void;

    /**
     * @remarks Sets attenuation to 0
     */
=======
      options?: {
        /**
         * The animation speed, from 1 to 10
         * (default: `5`)
         */
        speed: number;
        /**
         * The animation intensity, from 1 to 10
         * (default: `5`)
         */
        intensity: number;
        /**
         * Reverse the animation direction
         * (default: `false`)
         */
        reverse: boolean;
      },
    ): void;

    /**
     * Test whether this LightSource provides visibility to see a certain target object.
     * @param config - The visibility test configuration
     * @returns Is the target object visible to this source?
     */
    testVisibility(config: {
      /** The sequence of tests to perform */
      tests: CanvasVisibilityTest[];
      /** The target object being tested */
      object: PlaceableObject;
    }): boolean;

    /**
     * Can this LightSource theoretically detect a certain object based on its properties?
     * This check should not consider the relative positions of either object, only their state.
     * @param target  - The target object being tested
     * @returns Can the target object theoretically be detected by this vision source?
     */
    _canDetectObject(target: PlaceableObject): boolean;
  }

  /**
   * A specialized subclass of the LightSource which is used to render global light source linked to the scene.
   */
  class GlobalLightSource extends LightSource {
    override _createPolygon(): PIXI.Polygon;

    protected override _configureSoftEdges(): void;

    /**
     * @remarks Sets attenuation to 0
     */
>>>>>>> db0fe9e0
    protected override _initialize(data: Partial<LightSourceData>): void;
  }
}<|MERGE_RESOLUTION|>--- conflicted
+++ resolved
@@ -104,7 +104,6 @@
      * @defaultValue `0`
      */
     ratio: number;
-<<<<<<< HEAD
 
     /**
      * Is this darkness?
@@ -123,26 +122,6 @@
 
     protected override _updateIlluminationUniforms(): void;
 
-=======
-
-    /**
-     * Is this darkness?
-     */
-    get isDarkness(): boolean;
-
-    protected _initialize(data: Partial<LightSourceData>): void;
-
-    protected override _configure(changes: Partial<LightSourceData>): void;
-
-    protected override _getPolygonConfiguration(): PointSourcePolygonConfig;
-
-    protected override _initializeBlending(): void;
-
-    protected override _updateColorationUniforms(): void;
-
-    protected override _updateIlluminationUniforms(): void;
-
->>>>>>> db0fe9e0
     protected override _updateBackgroundUniforms(): void;
 
     /**
@@ -164,32 +143,6 @@
 
     /**
      * A torch animation where the luminosity and coloration decays each frame and is revitalized by flashes
-<<<<<<< HEAD
-     * @param dt        - Delta time
-     * @param speed     - The animation speed, from 1 to 10
-     *                    (default: `5`)
-     * @param intensity - The animation intensity, from 1 to 10
-     *                    (default: `5`)
-     * @param reverse   - Reverse the animation direction
-     *                    (default: `false`)
-     */
-    animateTorch(
-      dt: number,
-      { speed, intensity, reverse }?: { speed: number; intensity: number; reverse: boolean },
-    ): void;
-
-    /**
-     * An animation with flickering ratio and light intensity
-     * @param dt            - Delta time
-     * @param speed         - The animation speed, from 1 to 10
-     *                        (default: 5)
-     * @param intensity     - The animation intensity, from 1 to 10
-     *                        (default: 5)
-     * @param amplification - Noise amplification (\>1) or dampening (\<1)
-     *                        (default: 1)
-     * @param reverse       - Reverse the animation direction
-     *                        (default: false)
-=======
      * @param dt      - Delta time
      * @param options - Additional options which modify the flame animation
      */
@@ -249,63 +202,9 @@
      * A basic "pulse" animation which expands and contracts.
      * @param dt        - Delta time
      * @param options - Additional options which modify the flame animation
->>>>>>> db0fe9e0
-     */
-    animateFlickering(
-      dt: number,
-<<<<<<< HEAD
-      {
-        speed,
-        intensity,
-        amplification,
-        reverse,
-      }?: { speed: number; intensity: number; amplification: number; reverse: boolean },
-    ): void;
-
-    /**
-     * A basic "pulse" animation which expands and contracts.
-     * @param dt        - Delta time
-     * @param speed     - The animation speed, from 1 to 10
-     *                    (default: `5`)
-     * @param intensity - The animation intensity, from 1 to 10
-     *                    (default: `5`)
-     * @param reverse   - Is the animation reversed?
-     *                    (default: `false`)
      */
     animatePulse(
       dt: number,
-      { speed, intensity, reverse }?: { speed?: number; intensity?: number; reverse?: boolean },
-    ): void;
-
-    /**
-     * Test whether this LightSource provides visibility to see a certain target object.
-     * @param tests  - The sequence of tests to perform
-     * @param object - The target object being tested
-     * @returns Is the target object visible to this source?
-     */
-    testVisibility({ tests, object }: { tests: CanvasVisibilityTest[]; object: PlaceableObject }): boolean;
-
-    /**
-     * Can this LightSource theoretically detect a certain object based on its properties?
-     * This check should not consider the relative positions of either object, only their state.
-     * @param target  - The target object being tested
-     * @returns Can the target object theoretically be detected by this vision source?
-     */
-    _canDetectObject(target: PlaceableObject): boolean;
-  }
-
-  /**
-   * A specialized subclass of the LightSource which is used to render global light source linked to the scene.
-   */
-  class GlobalLightSource extends LightSource {
-    override _createPolygon(): PIXI.Polygon;
-
-    protected override _configureSoftEdges(): void;
-
-    /**
-     * @remarks Sets attenuation to 0
-     */
-=======
       options?: {
         /**
          * The animation speed, from 1 to 10
@@ -357,7 +256,6 @@
     /**
      * @remarks Sets attenuation to 0
      */
->>>>>>> db0fe9e0
     protected override _initialize(data: Partial<LightSourceData>): void;
   }
 }