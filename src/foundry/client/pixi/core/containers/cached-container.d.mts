<<<<<<< HEAD
import type { NullishProps, IntentionalPartial } from "fvtt-types/utils";
=======
import type { NullishProps } from "fvtt-types/utils";
>>>>>>> e3e214c3

declare global {
  /**
   * A special type of PIXI.Container which draws its contents to a cached RenderTexture.
   * This is accomplished by overriding the Container#render method to draw to our own special RenderTexture.
   */
  class CachedContainer extends PIXI.Container {
    /**
     * Construct a CachedContainer.
     * @param sprite - A specific sprite to bind to this CachedContainer and its renderTexture.
     */
    constructor(sprite?: PIXI.Sprite | SpriteMesh);

    /**
     * The texture configuration to use for this cached container
     * @remarks Foundry marked as `@abstract`
     */
    static textureConfiguration: CachedContainer.TextureConfiguration;

    /**
     * A map of render textures, linked to their render function and an optional RGBA clear color.
     */
    protected _renderPaths: Map<PIXI.RenderTexture, CachedContainer.RenderOptions>;

    /**
     * An RGBA array used to define the clear color of the RenderTexture
     * @defaultValue `[0, 0, 0, 1]`
     */
    clearColor: Color.RGBAColorVector;

    /**
     * Should our Container also be displayed on screen, in addition to being drawn to the cached RenderTexture?
     * @defaultValue `false`
     */
    displayed: boolean;

    /**
     * If true, the Container is rendered every frame.
     * If false, the Container is rendered only if {@link CachedContainer#renderDirty} is true.
     * @defaultValue `true`
     */
    autoRender: boolean;

    /**
     * Does the Container need to be rendered?
     * Set to false after the Container is rendered.
     * @defaultValue `true`
     */
    renderDirty: boolean;

    /**
     * The primary render texture bound to this cached container.
     */
    get renderTexture(): PIXI.RenderTexture;

    /**
     * Set the alpha mode of the cached container render texture.
     */
    set alphaMode(mode: PIXI.ALPHA_MODES);

    /** @remarks Foundry provides no getter, this is for accurate typing only, as without it Typescript would infer the type as `PIXI.ALPHA_MODES` */
    get alphaMode(): undefined;

    /**
     * A bound Sprite which uses this container's render texture
     */
    get sprite(): PIXI.Sprite | SpriteMesh | undefined;

    set sprite(sprite: PIXI.Sprite | SpriteMesh);

    /**
     * Create a render texture, provide a render method and an optional clear color.
     * @param options - Optional parameters.
     * @returns A reference to the created render texture.
     * @remarks IntentionalPartial beacuse the interface already accounts for `| null | undefined`, but the
     *          keys aren't optional in the `_renderPaths` map entries, so they're not in the interface
     */
    createRenderTexture(options?: IntentionalPartial<CachedContainer.RenderOptions>): PIXI.RenderTexture;

    /**
     * Remove a previously created render texture.
     * @param renderTexture - The render texture to remove.
     * @param destroy - Should the render texture be destroyed?
     *                  (default: `true`)
     */
    removeRenderTexture(renderTexture: PIXI.RenderTexture, destroy?: boolean | null): void;

    /**
     * Clear the cached container, removing its current contents.
     * @param destroy - Tell children that we should destroy texture as well.
     * @returns A reference to the cleared container for chaining.
     * @remarks Added possibility of void return due to child classes
     */
    clear(destroy?: boolean): CachedContainer | void;

    override destroy(options?: PIXI.IDestroyOptions | boolean): void;

    override render(renderer: PIXI.Renderer): void;

    /**
     * Resize a render texture passed as a parameter with the renderer.
     * @param renderer - The active canvas renderer.
     * @param rt       - The render texture to resize.
     */
    static resizeRenderTexture(renderer: PIXI.Renderer, rt: PIXI.RenderTexture): void;
  }

  namespace CachedContainer {
    interface Any extends AnyCachedContainer {}
    type AnyConstructor = typeof AnyCachedContainer;

<<<<<<< HEAD
    interface RenderOptions {
      /** Render function that will be called to render into the RT. */
      renderFunction: ((renderer: PIXI.Renderer) => void) | null | undefined;

      /** An optional clear color to clear the RT before rendering into it. */
      clearColor: Color.RGBAColorVector | null | undefined;
    }
=======
    /** @internal */
    type _TextureConfiguration = NullishProps<{
      multisample: PIXI.MSAA_QUALITY;
      scaleMode: PIXI.SCALE_MODES;
      format: PIXI.FORMATS;
      /** @privateRemarks Only exists on DarknessLevelContainer and is seemingly unused there */
      mipmap: PIXI.MIPMAP_MODES;
    }>;

    interface TextureConfiguration extends _TextureConfiguration {}

    /** @internal */
    type _RenderOptions = NullishProps<{
      /** Render function that will be called to render into the RT. */
      renderFunction: (renderer: PIXI.Renderer) => void;

      /** An optional clear color to clear the RT before rendering into it. */
      clearColor: Color.RGBAColorVector;
    }>;
    interface RenderOptions extends _RenderOptions {}
>>>>>>> e3e214c3
  }
}

declare abstract class AnyCachedContainer extends CachedContainer {
  constructor(arg0: never, ...args: never[]);
}<|MERGE_RESOLUTION|>--- conflicted
+++ resolved
@@ -1,8 +1,4 @@
-<<<<<<< HEAD
-import type { NullishProps, IntentionalPartial } from "fvtt-types/utils";
-=======
 import type { NullishProps } from "fvtt-types/utils";
->>>>>>> e3e214c3
 
 declare global {
   /**
@@ -77,10 +73,8 @@
      * Create a render texture, provide a render method and an optional clear color.
      * @param options - Optional parameters.
      * @returns A reference to the created render texture.
-     * @remarks IntentionalPartial beacuse the interface already accounts for `| null | undefined`, but the
-     *          keys aren't optional in the `_renderPaths` map entries, so they're not in the interface
      */
-    createRenderTexture(options?: IntentionalPartial<CachedContainer.RenderOptions>): PIXI.RenderTexture;
+    createRenderTexture(options?: CachedContainer.RenderOptions): PIXI.RenderTexture;
 
     /**
      * Remove a previously created render texture.
@@ -114,15 +108,6 @@
     interface Any extends AnyCachedContainer {}
     type AnyConstructor = typeof AnyCachedContainer;
 
-<<<<<<< HEAD
-    interface RenderOptions {
-      /** Render function that will be called to render into the RT. */
-      renderFunction: ((renderer: PIXI.Renderer) => void) | null | undefined;
-
-      /** An optional clear color to clear the RT before rendering into it. */
-      clearColor: Color.RGBAColorVector | null | undefined;
-    }
-=======
     /** @internal */
     type _TextureConfiguration = NullishProps<{
       multisample: PIXI.MSAA_QUALITY;
@@ -143,7 +128,6 @@
       clearColor: Color.RGBAColorVector;
     }>;
     interface RenderOptions extends _RenderOptions {}
->>>>>>> e3e214c3
   }
 }
 
