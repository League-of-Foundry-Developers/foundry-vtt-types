--- conflicted
+++ resolved
@@ -1,11 +1,6 @@
-<<<<<<< HEAD
-import type { IntentionalPartial } from "../../../../../types/helperTypes.d.mts";
-import type { NullishProps, ValueOf } from "../../../../../types/utils.d.mts";
-=======
-import type { NullishProps } from "../../../../../utils/index.d.mts";
+import type { NullishProps, IntentionalPartial, ValueOf } from "../../../../../utils/index.d.mts";
 
 export {};
->>>>>>> 61300856
 
 declare global {
   /**
