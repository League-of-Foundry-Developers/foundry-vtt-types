<<<<<<< HEAD
import type { NullishProps, IntentionalPartial } from "../../../../../utils/index.d.mts";
=======
import type { NullishProps } from "fvtt-types/utils";

export {};
>>>>>>> d273747d

declare global {
  /**
   * A special type of PIXI.Container which draws its contents to a cached RenderTexture.
   * This is accomplished by overriding the Container#render method to draw to our own special RenderTexture.
   */
  class CachedContainer extends PIXI.Container {
    /**
     * Construct a CachedContainer.
     * @param sprite - A specific sprite to bind to this CachedContainer and its renderTexture.
     */
    constructor(sprite?: PIXI.Sprite | SpriteMesh);

    /**
     * The texture configuration to use for this cached container
     * @remarks Foundry marked as abstract
     */
    static textureConfiguration: NullishProps<{
      multisample: PIXI.MSAA_QUALITY;
      scaleMode: PIXI.SCALE_MODES;
      format: PIXI.FORMATS;
    }>;

    /**
     * A map of render textures, linked to their render function and an optional RGBA clear color.
     */
    protected _renderPaths: Map<PIXI.RenderTexture, CachedContainer.RenderOptions>;

    /**
     * An RGBA array used to define the clear color of the RenderTexture
     * @defaultValue `[0, 0, 0, 1]`
     */
    clearColor: Color.RGBAColorVector;

    /**
     * Should our Container also be displayed on screen, in addition to being drawn to the cached RenderTexture?
     * @defaultValue `false`
     */
    displayed: boolean;

    /**
     * If true, the Container is rendered every frame.
     * If false, the Container is rendered only if {@link CachedContainer#renderDirty} is true.
     * @defaultValue `true`
     */
    autoRender: boolean;

    /**
     * Does the Container need to be rendered?
     * Set to false after the Container is rendered.
     * @defaultValue `true`
     */
    renderDirty: boolean;

    /**
     * The primary render texture bound to this cached container.
     */
    get renderTexture(): PIXI.RenderTexture;

    /**
     * Set the alpha mode of the cached container render texture.
     */
    set alphaMode(mode: PIXI.ALPHA_MODES);

    /**
     * A bound Sprite which uses this container's render texture
     */
    get sprite(): PIXI.Sprite | SpriteMesh | undefined;

    set sprite(sprite: PIXI.Sprite | SpriteMesh);

    /**
     * Create a render texture, provide a render method and an optional clear color.
     * @param options - Optional parameters.
     * @returns A reference to the created render texture.
     * @remarks IntentionalPartial beacuse the interface already accounts for `| null | undefined`, but the
     *          keys aren't optional in the `_renderPaths` map entries, so they're not in the interface
     */
    createRenderTexture(options?: IntentionalPartial<CachedContainer.RenderOptions>): PIXI.RenderTexture;

    /**
     * Remove a previously created render texture.
     * @param renderTexture - The render texture to remove.
     * @param destroy - Should the render texture be destroyed?
     *                  (default: `true`)
     */
    removeRenderTexture(renderTexture: PIXI.RenderTexture, destroy?: boolean): void;

    /**
     * Clear the cached container, removing its current contents.
     * @param destroy - Tell children that we should destroy texture as well.
     * @returns A reference to the cleared container for chaining.
     * @remarks Added possibility of void return due to child classes
     */
    clear(destroy?: boolean): CachedContainer | void;

    override destroy(options?: PIXI.IDestroyOptions | boolean): void;

    override render(renderer: PIXI.Renderer): void;

    /**
     * Resize a render texture passed as a parameter with the renderer.
     * @param renderer - The active canvas renderer.
     * @param rt       - The render texture to resize.
     */
    static resizeRenderTexture(renderer: PIXI.Renderer, rt: PIXI.RenderTexture): void;
  }

  namespace CachedContainer {
    type Any = AnyCachedContainer;
    type AnyConstructor = typeof AnyCachedContainer;

    interface RenderOptions {
      /** Render function that will be called to render into the RT. */
      renderFunction: ((renderer: PIXI.Renderer) => void) | null | undefined;

      /** An optional clear color to clear the RT before rendering into it. */
      clearColor: Color.RGBAColorVector | null | undefined;
    }
  }
}

declare abstract class AnyCachedContainer extends CachedContainer {
  constructor(arg0: never, ...args: never[]);
}<|MERGE_RESOLUTION|>--- conflicted
+++ resolved
@@ -1,10 +1,4 @@
-<<<<<<< HEAD
-import type { NullishProps, IntentionalPartial } from "../../../../../utils/index.d.mts";
-=======
-import type { NullishProps } from "fvtt-types/utils";
-
-export {};
->>>>>>> d273747d
+import type { NullishProps, IntentionalPartial } from "fvtt-types/utils";
 
 declare global {
   /**
