export {};

/**
 * Add RenderFlags functionality to some other object.
 * This mixin standardizes the interface for such functionality.
 * @remarks Actually a function `RenderFlagsMixin(Base)`
 * @param Base - The base class being mixed
 * @returns The mixed class definition
 */
declare class RenderFlagObject {
  constructor(...args: any[]);

  /**
   * Configure the render flags used for this class.
   * @defaultValue `{}`
   */
  static RENDER_FLAGS: Record<string, RenderFlag<any>>;

  /**
   * The ticker priority when RenderFlags of this class are handled.
   * Valid values are OBJECTS or PERCEPTION.
   * @defaultValue "OBJECTS"
   */
  static RENDER_FLAG_PRIORITY: "OBJECTS" | "PERCEPTION";

  /**
   * Status flags which are applied at render-time to update the PlaceableObject.
   * If an object defines RenderFlags, it should at least include flags for "redraw" and "refresh".
   */
  renderFlags: RenderFlags;

  /**
   * Apply any current render flags, clearing the renderFlags set.
   * Subclasses should override this method to define behavior.
   */
  applyRenderFlags(): void;
}

declare global {
  /** @privateRemarks Values are marked as optional here based on use, foundry docs incomplete */
  type RenderFlag<Flags> = {
    /** Activating this flag also sets these flags to true */
    propagate?: Array<Partial<keyof Flags>>;
    /** Activating this flag resets these flags to false */
    reset?: Array<Partial<keyof Flags>>;
  };

  /**
   * A data structure for tracking a set of boolean status flags.
   * This is a restricted set which can only accept flag values which are pre-defined.
   */
  class RenderFlags extends Set<string> {
    /**
     * @param flags  - An object which defines the flags which are supported for tracking
     * @param config - Optional configuration
     */
    constructor(
      flags: Record<string, RenderFlag<Record<string, boolean>>>,
      config?: {
        /** The object which owns this RenderFlags instance */
        object?: RenderFlagObject;

        /**
         * The update priority when these render flags are applied.
         * Valid options are OBJECTS or PERCEPTION.
         * @defaultValue `PIXI.UPDATE_PRIORITY.OBJECTS`
         */
        priority?: PIXI.UPDATE_PRIORITY.OBJECTS | PIXI.UPDATE_PRIORITY.PERCEPTION;
      },
    );

    readonly flags: Record<string, RenderFlag<Record<string, boolean>>>;

    readonly object: RenderFlagObject;

    readonly priority: "OBJECT" | "PERCEPTION";

    /**
     * @returns The flags which were previously set that have been cleared.
     */
    clear(): Record<string, boolean>;

    /**
     * Allow for handling one single flag at a time.
     * This function returns whether the flag needs to be handled and removes it from the pending set.
     */
    handle(flag: string): boolean;

    /**
     * Activate certain flags, also toggling propagation and reset behaviors
     */
    set(changes: Record<string, boolean>): void;
  }

<<<<<<< HEAD
  function RenderFlagsMixin<BaseClass extends new (...args: any[]) => any>(
=======
  function RenderFlagsMixin<BaseClass extends abstract new (...args: any[]) => any>(
>>>>>>> 64f38ec3
    Base: BaseClass,
  ): Mixin<typeof RenderFlagObject, BaseClass>;
}<|MERGE_RESOLUTION|>--- conflicted
+++ resolved
@@ -92,11 +92,43 @@
     set(changes: Record<string, boolean>): void;
   }
 
-<<<<<<< HEAD
+  /**
+   * Add RenderFlags functionality to some other object.
+   * This mixin standardizes the interface for such functionality.
+   * @remarks Actually a function `RenderFlagsMixin(Base)`
+   * @param Base - The base class being mixed
+   * @returns The mixed class definition
+   */
+  class RenderFlagObject {
+    constructor(...args: any[]);
+
+    /**
+     * Configure the render flags used for this class.
+     * @defaultValue `{}`
+     */
+    static RENDER_FLAGS: Record<string, RenderFlag<any>>;
+
+    /**
+     * The ticker priority when RenderFlags of this class are handled.
+     * Valid values are OBJECTS or PERCEPTION.
+     * @defaultValue "OBJECTS"
+     */
+    static RENDER_FLAG_PRIORITY: "OBJECTS" | "PERCEPTION";
+
+    /**
+     * Status flags which are applied at render-time to update the PlaceableObject.
+     * If an object defines RenderFlags, it should at least include flags for "redraw" and "refresh".
+     */
+    renderFlags: RenderFlags;
+
+    /**
+     * Apply any current render flags, clearing the renderFlags set.
+     * Subclasses should override this method to define behavior.
+     */
+    applyRenderFlags(): void;
+  }
+
   function RenderFlagsMixin<BaseClass extends new (...args: any[]) => any>(
-=======
-  function RenderFlagsMixin<BaseClass extends abstract new (...args: any[]) => any>(
->>>>>>> 64f38ec3
     Base: BaseClass,
   ): Mixin<typeof RenderFlagObject, BaseClass>;
 }