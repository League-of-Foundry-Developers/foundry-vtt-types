<<<<<<< HEAD
import type { AnyConstructor, AnyObject, InexactPartial, Mixin, RemoveIndexSignatures } from "fvtt-types/utils";
=======
import type { AnyConstructor, FixedInstanceType, InexactPartial, Mixin } from "fvtt-types/utils";
>>>>>>> f71600c3
import type { LogCompatibilityWarningOptions } from "../../../../common/utils/logging.d.mts";

declare class RenderFlagObject {
  /** @privateRemarks All mixin classses should accept anything for its constructor. */
  constructor(...args: any[]);

  /**
   * Configure the render flags used for this class.
   * @defaultValue `{}`
   */
  static RENDER_FLAGS: RenderFlagsMixin.RENDER_FLAGS;

  /**
   * The ticker priority when RenderFlags of this class are handled.
   * Valid values are OBJECTS or PERCEPTION.
   * @defaultValue "OBJECTS"
   */
  static RENDER_FLAG_PRIORITY: "OBJECTS" | "PERCEPTION";

  /**
   * Status flags which are applied at render-time to update the PlaceableObject.
   * If an object defines RenderFlags, it should at least include flags for "redraw" and "refresh".
   */
  renderFlags: RenderFlags;

  /**
   * Apply any current render flags, clearing the renderFlags set.
   * Subclasses should override this method to define behavior.
   */
  applyRenderFlags(): void;
}

/**
 * @privateRemarks Values are marked as optional here based on use, foundry docs incomplete
 * @internal
 */
type _RenderFlags<Flags extends AnyObject> = InexactPartial<{
  /** Activating this flag also sets these flags to true */
  propagate: Array<keyof RemoveIndexSignatures<Flags>>;

  /** Activating this flag resets these flags to false */
  reset: Array<keyof RemoveIndexSignatures<Flags>>;

  /**
   * Is this flag deprecated? The deprecation options are passed to
   * logCompatibilityWarning. The deprectation message is auto-generated
   * unless message is passed with the options.
   * By default the message is logged only once.
   */
  deprecated: {
    message: string;
  } & LogCompatibilityWarningOptions;

  /**
   * @remarks Possibly meant to be a sub-property of deprecated,
   * the runtime check in `RenderFlags##set` looks for this as a top level property
   */
  alias: boolean;
}>;

declare global {
  /**
   * @privateRemarks This *should* error but doesn't. RenderFlag is built around willfully violating subclassing rules.
   * The primary issue at hand is that each value can refer to the keys, thus making it technically
   * unsound to apply a subclass to its superclass.
   */
  interface RenderFlag<out Flags extends AnyObject> extends _RenderFlags<Flags> {}

  namespace RenderFlag {
    type Any = RenderFlag<any>;
  }

  /**
   * A data structure for tracking a set of boolean status flags.
   * This is a restricted set which can only accept flag values which are pre-defined.
   */
  class RenderFlags extends Set<string> {
    /**
     * @param flags  - An object which defines the flags which are supported for tracking
     * @param config - Optional configuration
     */
    constructor(
      flags: Record<string, RenderFlag<Record<string, boolean>>>,
      config?: {
        /** The object which owns this RenderFlags instance */
        object?: RenderFlagObject;

        /**
         * The update priority when these render flags are applied.
         * Valid options are OBJECTS or PERCEPTION.
         * @defaultValue `PIXI.UPDATE_PRIORITY.OBJECTS`
         */
        priority?: typeof PIXI.UPDATE_PRIORITY.OBJECTS | typeof PIXI.UPDATE_PRIORITY.PERCEPTION;
      },
    );

    readonly flags: Record<string, RenderFlag<Record<string, boolean>>>;

    readonly object: RenderFlagObject;

    readonly priority: "OBJECT" | "PERCEPTION";

    /**
     * @returns The flags which were previously set that have been cleared.
     */
    clear(): Record<string, boolean>;

    /**
     * Allow for handling one single flag at a time.
     * This function returns whether the flag needs to be handled and removes it from the pending set.
     */
    handle(flag: string): boolean;

    /**
     * Activate certain flags, also toggling propagation and reset behaviors
     * @remarks Flags are only set if `true`, nullish values are discarded
     */
    set(changes: Record<string, boolean | undefined | null>): void;
  }

  /**
   * Add RenderFlags functionality to some other object.
   * This mixin standardizes the interface for such functionality.
   * @param Base - The base class being mixed. Normally a PIXI.DisplayObject
   * @returns The mixed class definition
   */
  function RenderFlagsMixin<BaseClass extends RenderFlagsMixin.BaseClass>(
    Base: BaseClass,
  ): Mixin<typeof RenderFlagObject, BaseClass>;

  namespace RenderFlagsMixin {
    type AnyMixedConstructor = ReturnType<typeof RenderFlagsMixin<BaseClass>>;
    interface AnyMixed extends FixedInstanceType<AnyMixedConstructor> {}

    type BaseClass = AnyConstructor;

    type ToFlags<RenderFlags extends RENDER_FLAGS> = {
      [K in keyof RenderFlags]: boolean;
    };

    interface RENDER_FLAGS extends Record<string, RenderFlag.Any> {}
  }
}<|MERGE_RESOLUTION|>--- conflicted
+++ resolved
@@ -1,8 +1,11 @@
-<<<<<<< HEAD
-import type { AnyConstructor, AnyObject, InexactPartial, Mixin, RemoveIndexSignatures } from "fvtt-types/utils";
-=======
-import type { AnyConstructor, FixedInstanceType, InexactPartial, Mixin } from "fvtt-types/utils";
->>>>>>> f71600c3
+import type {
+  AnyConstructor,
+  AnyObject,
+  FixedInstanceType,
+  InexactPartial,
+  Mixin,
+  RemoveIndexSignatures,
+} from "fvtt-types/utils";
 import type { LogCompatibilityWarningOptions } from "../../../../common/utils/logging.d.mts";
 
 declare class RenderFlagObject {
