--- conflicted
+++ resolved
@@ -1,8 +1,5 @@
-<<<<<<< HEAD
 import type { ValueOf } from "../../../../../types/utils.d.mts";
-=======
 import type { PropertiesOfType } from "../../../../../types/helperTypes.d.mts";
->>>>>>> 40e891dc
 
 declare global {
   namespace CanvasAnimation {
