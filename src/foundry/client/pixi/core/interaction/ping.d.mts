import type { Identity, IntentionalPartial, RemoveIndexSignatures } from "fvtt-types/utils";

declare global {
  /**
   * A class to manage a user ping on the canvas.
   */
  class Ping extends PIXI.Container {
    /**
     * @param origin  - The canvas coordinates of the origin of the ping.
     * @param options - Additional options to configure the ping animation.
     */
<<<<<<< HEAD
    constructor(origin: Canvas.Point, options?: Ping.Options);

    options: Ping.Options;
=======
    constructor(origin: Canvas.Point, options?: Ping.ConstructorOptions);

    options: Ping.ConstructorOptions;
>>>>>>> c4aefa54

    _color: Color;

    /** @remarks `Ping#destroy`'s parameter must be an object if passed, as the body does `options.children = true` */
    override destroy(options?: PIXI.IDestroyOptions): void;

    /**
     * Start the ping animation.
     * @returns Returns true if the animation ran to completion, false otherwise.
     * @privateRemarks This calls `CanvasAnimation.animate` with an empty attribute array for the first argument,
     * meaning no chance of early return, so no `| void` in the return type
     */
    animate(): Promise<boolean>;

    /**
     * On each tick, advance the animation.
     * @param dt        - The number of ms that elapsed since the previous frame.
     * @param animation - The animation state.
     */
    protected _animateFrame(dt: number, animation: CanvasAnimation.AnimationData): void;
  }

  namespace Ping {
    interface Any extends AnyPing {}
    interface AnyConstructor extends Identity<typeof AnyPing> {}

    type ConfiguredStyles = keyof RemoveIndexSignatures<typeof CONFIG.Canvas.pings.styles>;

    /** @internal */
    type _ConstructorOptions = IntentionalPartial<{
      /**
       * The duration of the animation in milliseconds.
       * @defaultValue `900`
       * @remarks Can't be `null` because `options` is `mergeObject`ed with an object with this key,
       * and the result is passed on to `CanvasAnimation.animate` in its options, which only has a
       * parameter default for this property
       */
      duration: number | undefined;

      /**
       * The size of the ping graphic.
       * @defaultValue `128`
       * @remarks Can't be `null` or `undefined` because `options` is `mergeObject`ed with an object with this key.
       * This value is not used in the base `Ping` class, but is used by subclasses to define radius and padding in
       * ways where `undefined` produces `NaN` and values of `0` (ie, cast `null`) are nonsensical
       */
      size: number;

      /**
       * The color of the ping graphic.
       * @defaultValue `#ff6400`
       * @remarks Can't be `null` or `undefined` because `options` is `mergeObject`ed with an object with this key,
       * and passing either to `Color.from` produces a `Color(NaN)`, which may cause breakage in subclasses or when
       * passed to PIXI methods
       */
      color: Color.Source;

      /**
       * The name for the ping animation to pass to {@link CanvasAnimation.animate | `CanvasAnimation.animate`}.
       */
      name: PropertyKey | undefined | null;
    }>;
<<<<<<< HEAD

    interface Options extends Ping._Options {}
  }

  /**
   * @deprecated {@link Ping.Options | `Ping.Options`}
   */
  type PingOptions = Ping._Options;
=======

    interface ConstructorOptions extends _ConstructorOptions {}
  }
>>>>>>> c4aefa54
}

declare abstract class AnyPing extends Ping {
  constructor(arg0: never, ...args: never[]);
}<|MERGE_RESOLUTION|>--- conflicted
+++ resolved
@@ -9,15 +9,9 @@
      * @param origin  - The canvas coordinates of the origin of the ping.
      * @param options - Additional options to configure the ping animation.
      */
-<<<<<<< HEAD
-    constructor(origin: Canvas.Point, options?: Ping.Options);
-
-    options: Ping.Options;
-=======
     constructor(origin: Canvas.Point, options?: Ping.ConstructorOptions);
 
     options: Ping.ConstructorOptions;
->>>>>>> c4aefa54
 
     _color: Color;
 
@@ -80,20 +74,14 @@
        */
       name: PropertyKey | undefined | null;
     }>;
-<<<<<<< HEAD
 
-    interface Options extends Ping._Options {}
+    interface ConstructorOptions extends Ping._ConstructorOptions {}
   }
 
   /**
-   * @deprecated {@link Ping.Options | `Ping.Options`}
+   * @deprecated {@link Ping.ConstructorOptions | `Ping.ConstructorOptions`}
    */
-  type PingOptions = Ping._Options;
-=======
-
-    interface ConstructorOptions extends _ConstructorOptions {}
-  }
->>>>>>> c4aefa54
+  type PingOptions = Ping.ConstructorOptions;
 }
 
 declare abstract class AnyPing extends Ping {
