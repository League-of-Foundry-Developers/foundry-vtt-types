import type { LineIntersection } from "../../../../common/utils/geometry.d.mts";

declare global {
  interface RayIntersection {
    /** The x-coordinate of intersection */
    x: number;

    /** The y-coordinate of intersection */
    y: number;

    /** The proximity to the Ray origin, as a ratio of distance */
    t0: number;

    /** The proximity to the Ray destination, as a ratio of distance */
    t1: number;
  }

  /**
   * A ray for the purposes of computing sight and collision
   * Given points A[x,y] and B[x,y]
   *
   * Slope-Intercept form:
   * y = a + bx
   * y = A.y + ((B.y - A.Y) / (B.x - A.x))x
   *
   * Parametric form:
   * R(t) = (1-t)A + tB
   */
  class Ray {
    /**
     * @param A - The origin of the Ray
     * @param B - The destination of the Ray
     */
    constructor(A: Canvas.Point, B: Canvas.Point);

    /**
     * The origin point, `{x, y}`
     */
    A: Canvas.Point;

    /**
     * The destination point, `{x, y}`
     */
    B: Canvas.Point;

    /**
     * The origin y-coordinate
     */
    y0: number;

    /**
     * The origin x-coordinate
     */
    x0: number;

    /**
     * The horizontal distance of the ray, x1 - x0
     */
    dx: number;

    /**
     * The vertical distance of the ray, y1 - y0
     */
    dy: number;

    /**
     * The slope of the ray, dy over dx
     */
    slope: number;

    /**
     * The cached angle, computed lazily in Ray#angle
     * @defaultValue `undefined`
<<<<<<< HEAD
     * @privateRemarks Foundry marked private
=======
     * @privateRemarks Foundry marked `@private` and doesn't type the `| undefined`
>>>>>>> b363ad05
     */
    protected _angle: number | undefined;

    /**
     * The cached distance, computed lazily in Ray#distance
     * @defaultValue `undefined`
<<<<<<< HEAD
     * @privateRemarks Foundry marked private
=======
     * @privateRemarks Foundry marked `@private` and doesn't type the `| undefined`
>>>>>>> b363ad05
     */
    protected _distance: number | undefined;

    /**
     * The normalized angle of the ray in radians on the range (-PI, PI).
     * The angle is computed lazily (only if required) and cached.
     */
    get angle(): number;

    set angle(value);

    /**
     * A normalized bounding rectangle that encompasses the Ray
     */
    get bounds(): PIXI.Rectangle;

    /**
     * The distance (length) of the Ray in pixels.
     * The distance is computed lazily (only if required) and cached.
     */
    get distance(): number;

    set distance(value);

    /**
     * A factory method to construct a Ray from an origin point, an angle, and a distance
     * @param x        - The origin x-coordinate
     * @param y        - The origin y-coordinate
     * @param radians  - The ray angle in radians
     * @param distance - The distance of the ray in pixels
     * @returns The constructed Ray instance
     */
    static fromAngle(x: number, y: number, radians: number, distance: number): Ray;

    /**
     * A factory method to construct a Ray from points in array format.
     * @param A - The origin point [x,y]
     * @param B - The destination point [x,y]
     * @returns The constructed Ray instance
     */
    static fromArrays(A: Canvas.PointArray, B: Canvas.PointArray): Ray;

    /**
     * Project the Array by some proportion of it's initial distance.
     * Return the coordinates of that point along the path.
     * @param t - The distance along the Ray
     * @returns The coordinates of the projected point
     */
    project(t: number): PIXI.IPointData;

    /**
     * Create a Ray by projecting a certain distance towards a known point.
     * @param origin   - The origin of the Ray
     * @param point    - The point towards which to project
     * @param distance - The distance of projection
     */
    static towardsPoint(origin: Canvas.Point, point: Canvas.Point, distance: number): Ray;

    /**
     * Create a Ray by projecting a certain squared-distance towards a known point.
     * @param origin    - The origin of the Ray
     * @param point     - The point towards which to project
     * @param distance2 - The squared distance of projection
     */
    static towardsPointSquared(origin: Canvas.Point, point: Canvas.Point, distance2: number): Ray;

    /**
     * Reverse the direction of the Ray, returning a second Ray
     */
    reverse(): Ray;

    /**
     * Create a new ray which uses the same origin point, but a slightly offset angle and distance
     * @param offset   - An offset in radians which modifies the angle of the original Ray
     * @param distance - A distance the new ray should project, otherwise uses the same distance.
     * @returns A new Ray with an offset angle
     */
<<<<<<< HEAD
    shiftAngle(offset: number, distance?: number): Ray;
=======
    shiftAngle(
      offset: number,
      /**
       * @defaultValue `this.distance`
       * @remarks Default provided by `||`, so `0` is effectively `this.distance`
       */
      distance?: number | null,
    ): Ray;
>>>>>>> b363ad05

    /**
     * Find the point I[x,y] and distance t* on ray R(t) which intersects another ray
     * @see foundry.utils.lineLineIntersection
     */
    intersectSegment(coords: Canvas.PairOfPointsArray): LineIntersection | null;
  }

  namespace Ray {
<<<<<<< HEAD
=======
    interface Any extends AnyRay {}
>>>>>>> b363ad05
    type AnyConstructor = typeof AnyRay;
  }
}

declare abstract class AnyRay extends Ray {
  constructor(arg0: never, ...args: never[]);
}<|MERGE_RESOLUTION|>--- conflicted
+++ resolved
@@ -71,22 +71,14 @@
     /**
      * The cached angle, computed lazily in Ray#angle
      * @defaultValue `undefined`
-<<<<<<< HEAD
-     * @privateRemarks Foundry marked private
-=======
      * @privateRemarks Foundry marked `@private` and doesn't type the `| undefined`
->>>>>>> b363ad05
      */
     protected _angle: number | undefined;
 
     /**
      * The cached distance, computed lazily in Ray#distance
      * @defaultValue `undefined`
-<<<<<<< HEAD
-     * @privateRemarks Foundry marked private
-=======
      * @privateRemarks Foundry marked `@private` and doesn't type the `| undefined`
->>>>>>> b363ad05
      */
     protected _distance: number | undefined;
 
@@ -164,9 +156,6 @@
      * @param distance - A distance the new ray should project, otherwise uses the same distance.
      * @returns A new Ray with an offset angle
      */
-<<<<<<< HEAD
-    shiftAngle(offset: number, distance?: number): Ray;
-=======
     shiftAngle(
       offset: number,
       /**
@@ -175,7 +164,6 @@
        */
       distance?: number | null,
     ): Ray;
->>>>>>> b363ad05
 
     /**
      * Find the point I[x,y] and distance t* on ray R(t) which intersects another ray
@@ -185,10 +173,7 @@
   }
 
   namespace Ray {
-<<<<<<< HEAD
-=======
     interface Any extends AnyRay {}
->>>>>>> b363ad05
     type AnyConstructor = typeof AnyRay;
   }
 }
