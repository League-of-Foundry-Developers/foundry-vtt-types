<<<<<<< HEAD
import type { Brand, Coalesce, Identity, InexactPartial, NullishProps } from "fvtt-types/utils";
import type PointEffectSourceMixin from "#client-esm/canvas/sources/point-effect-source.d.mts";
=======
import type { Brand, Coalesce, Identity, InexactPartial, NullishProps } from "#utils";
import type PointEffectSourceMixin from "../../../../client-esm/canvas/sources/point-effect-source.d.mts";
>>>>>>> 241f1ea3

declare global {
  /**
   * An extension of the default PIXI.Polygon which is used to represent the line of sight for a point source.
   */
  abstract class PointSourcePolygon extends PIXI.Polygon {
    /**
     * @remarks This is protected because `new PointSourcePolygon` does not sufficiently initialize the class; Use the static `create` method instead.
     */
    protected constructor(...args: ConstructorParameters<typeof PIXI.Polygon>);

    /**
     * Customize how wall direction of one-way walls is applied
     */
    static WALL_DIRECTION_MODES: PointSourcePolygon.WallDirectionModes;

    /**
     * The rectangular bounds of this polygon
     * @defaultValue `new PIXI.Rectangle(0, 0, 0, 0)`
     */
    bounds: PIXI.Rectangle;

    /**
     * The origin point of the source polygon.
     * @remarks Not initialized to any value, but immediately set by `PointSourcePolygon#initialize`
     */
    origin: Canvas.Point;

    /**
     * The configuration of this polygon.
     * @remarks Initialized as `{}` but immediately filled by `PointSourcePolygon#initialize`
     */
    config: PointSourcePolygon.StoredConfig;

    /**
     * An indicator for whether this polygon is constrained by some boundary shape?
     */
    get isConstrained(): boolean;

    /**
     * Benchmark the performance of polygon computation for this source
     * @param iterations - The number of test iterations to perform
     * @param origin     - The origin point to benchmark
     * @param config     - The polygon configuration to benchmark
     */
    static benchmark(iterations: number, origin: Canvas.Point, config: PointSourcePolygon.Config): Promise<void>;

    /**
     * Compute the polygon given a point origin and radius
     * @param origin - The origin source point
     * @param config - Configuration options which customize the polygon computation
     * @returns The computed polygon instance
     * @remarks Subclasses must implement a `.create` override to accurately type the return.
     *
     * Despite being a `={}` parameter, a `config` object with a valid `type` property must be passed
     */
    static create(origin: Canvas.Point, config: PointSourcePolygon.Config): unknown;

    /**
     * Create a clone of this polygon.
     * This overrides the default PIXI.Polygon#clone behavior.
     * @returns A cloned instance
     */
    override clone(): this;

    /**
     * Compute the polygon using the origin and configuration options.
     * @returns The computed polygon
     */
    compute(): this;

    /**
     * Perform the implementation-specific computation
     */
    protected abstract _compute(): void;

    /**
     * Customize the provided configuration object for this polygon type.
     * @param origin - The provided polygon origin
     * @param config - The provided configuration object
     */
    initialize(origin: Canvas.Point, config: PointSourcePolygon.Config): void;

    /**
     * Apply a constraining boundary shape to an existing PointSourcePolygon.
     * Return a new instance of the polygon with the constraint applied.
     * The new instance is only a "shallow clone", as it shares references to component properties with the original.
     * @param constraint          - The constraining boundary shape
     * @param intersectionOptions - Options passed to the shape intersection method
     * @returns A new constrained polygon
     */
    applyConstraint(
      constraint: PIXI.Polygon,
      intersectionOptions?: PIXI.Polygon.IntersectPolygonOptions, // not:null (property set on it via `??=`)
    ): this;
    applyConstraint(constraint: PIXI.Circle, intersectionOptions?: PIXI.Circle.WACIntersectPolygonOptions): this;
    applyConstraint(constraint: PIXI.Circle, intersectionOptions?: PIXI.Circle.ClipperLibIntersectPolygonOptions): this;
    applyConstraint(constraint: PIXI.Rectangle, intersectionOptions?: PIXI.Rectangle.WACIntersectPolygonOptions): this;
    applyConstraint(
      constraint: PIXI.Rectangle,
      intersectionOptions?: PIXI.Rectangle.ClipperLibIntersectPolygonOptions,
    ): this;

    override contains(x: number, y: number): boolean;

    /**
     * Constrain polygon points by applying boundary shapes.
     */
    protected _constrainBoundaryShapes(): void;

    /**
     * Test whether a Ray between the origin and destination points would collide with a boundary of this Polygon.
     * A valid wall restriction type is compulsory and must be passed into the config options.
     * @param origin      - An origin point
     * @param destination - A destination point
     * @param config      - The configuration that defines a certain Polygon type
     * @param mode        - The collision mode to test: "any", "all", or "closest"
     *                      (default: "all")
     * @returns The collision result depends on the mode of the test:
     *          - any: returns a boolean for whether any collision occurred
     *          - all: returns a sorted array of PolygonVertex instances
     *          - closest: returns a PolygonVertex instance or null
     * @remarks Despite being an `={}` parameter, `options` is required as it must be a valid
     * `PointSourcePolygon.Config`, which has a required property (`type`)
     */
    static testCollision<Mode extends PointSourcePolygon.CollisionModes | undefined = undefined>(
      origin: Canvas.Point,
      destination: Canvas.Point,
      { mode, ...config }: PointSourcePolygon.TestCollisionConfig<Mode>,
    ): PointSourcePolygon.TestCollision<Coalesce<Mode, "all">>;

    /**
     * Determine the set of collisions which occurs for a Ray.
     * @param ray  - The Ray to test
     * @param mode - The collision mode being tested
     * @returns The collision test result
     */
    protected abstract _testCollision<Mode extends PointSourcePolygon.CollisionModes>(
      ray: Ray,
      mode: Mode,
    ): PointSourcePolygon.TestCollision<Mode>;

    /**
     * Visualize the polygon, displaying its computed area, rays, and collision points
     * @returns The rendered debugging shape
     */
    visualize(): PIXI.Graphics | undefined;

    /**
     * Determine if the shape is a complete circle.
     * The config object must have an angle and a radius properties.
     */
    isCompleteCircle(): boolean;

    /**
     * Augment a PointSourcePolygon by adding additional coverage for shapes permitted by threshold walls.
     * @param polygon - The computed polygon
     * @returns The augmented polygon
     * @remarks Mutates and returns the same reference it's passed, not a new polygon
     */
    static applyThresholdAttenuation<PolyType extends PointSourcePolygon>(polygon: PolyType): PolyType;

    /**
     * @deprecated since v11, will be removed in v13
     * @remarks You are referencing PointSourcePolygon#rays which is no longer a required property of that interface.
     *          If your subclass uses the rays property it should be explicitly defined by the subclass which requires it.
     */
    get rays(): Ray[];

    set rays(rays);
  }

  namespace PointSourcePolygon {
    interface Any extends AnyPointSourcePolygon {}
    interface AnyConstructor extends Identity<typeof AnyPointSourcePolygon> {}

    type WALL_DIRECTION_MODES = Brand<number, "PointSourcePolygon.WALL_DIRECTION_MODES">;

    interface WallDirectionModes {
      readonly NORMAL: 0 & WALL_DIRECTION_MODES;
      readonly REVERSED: 1 & WALL_DIRECTION_MODES;
      readonly BOTH: 2 & WALL_DIRECTION_MODES;
    }

    /** @internal */
    type _TestCollisionConfig<Mode> = InexactPartial<{
      /**
       * The collision mode to test: "any", "all", or "closest"
       * @defaultValue `"all"`
       * @remarks Can't be `null` as it only has a parameter default
       */
      mode: Mode;
    }>;

    interface TestCollisionConfig<Mode> extends _TestCollisionConfig<Mode>, Config {}

    /**
     * @internal
     * @privateRemarks Properties of the config that get set in `#initialize` or elsewhere with no respect to their passed value
     */
    interface _ComputedConfig {
      /**
       * Does this polygon have a limited radius?
       * @remarks `true` if `(cfg.radius > 0) && (cfg.radius < canvas.dimensions.maxR)`
       */
      hasLimitedRadius: boolean;

      /**
       * Does this polygon have a limited angle?
       * @remarks `true` if `cfg.angle !== 360`
       */
      hasLimitedAngle: boolean;
    }

    /**
     * @internal
     * @privateRemarks Properties of the config that might be omitted but can't be explicitly `undefined`
     */
    interface _OptionalOnlyConfig {
      /**
       * The object (if any) that spawned this polygon.
       * @remarks Not guaranteed by `PointSourcePolygon#initialize` but will exist in all configs created by `PointEffectSourceMixin` subclasses. No default provided
       * @privateRemarks Foundry types this as `PointSource` which is neither a typedef nor a class, not even a mixin class name. The type here matches usage and tracks with what they probably meant.
       */
      source?: PointEffectSourceMixin.AnyMixed;

      /**
       * The external radius of the source
       * @remarks Can't be `undefined` or `null` or its use in math would produce `NaN`s.
       *
       * Not guaranteed by `PointSourcePolygon#initialize` but will exist in all configs created by `PointEffectSourceMixin` subclasses.
       */
      externalRadius?: number;
    }

    /**
     * @internal
     * @privateRemarks Properties of the config that have defaults for nullish values in `#initialize`, and thus are guaranteed in the stored config
     */
    interface _BaseConfig {
      /**
       * A limited radius of the resulting polygon
       * @defaultValue `canvas.dimensions.maxR`
       */
      radius: number;

      /**
       * The desired density of padding rays, a number per PI
       * @defaultValue `PIXI.Circle.approximateVertexDensity(cfg.radius)`
       */
      density: number;

      /**
       * The angle of emission, if limited
       * @defaultValue `360`
       */
      angle: number;

      /**
       * The direction of facing, required if the angle is limited
       * @defaultValue `0`
       */
      rotation: number;

      /**
       * Does this polygon use the Scene inner or outer bounding rectangle
       * @defaultValue `true` if `type === "sight"` and the origin point is inside `canvas.dimensions.sceneRect` else `false`
       * @remarks Computed if not provided or passed nullish.
       */
      useInnerBounds: boolean;

      /**
       * Customize how wall direction of one-way walls is applied
       * @defaultValue `PointSourcePolygon.WALL_DIRECTION_MODES.NORMAL`
       */
      wallDirectionMode: PointSourcePolygon.WALL_DIRECTION_MODES;

      /**
       * Compute the polygon with threshold wall constraints applied
       * @defaultValue `false`
       */
      useThreshold: boolean;

      /**
       * Include edges coming from darkness sources
       * @defaultValue `false`
       */
      includeDarkness: boolean;

      /**
       * Limiting polygon boundary shapes
       * @defaultValue `[]`
       * @remarks Never passed in Foundry practice
       */
      boundaryShapes: Array<BoundaryShapes>;

      /**
       * Display debugging visualization and logging for the polygon
       * @remarks Overridden `true` if `CONFIG.debug.polygons` is truthy
       */
      debug?: boolean;

      /**
       * Priority when it comes to ignore edges from darkness sources
       * @remarks This is listed in the typedef, but is not in use by Foundry in 12.331
       */
      priority?: number;
    }

    /**
     * @internal
     * @privateRemarks The only property required in all configs
     */
    interface _RequiredConfig {
      /** The type of polygon being computed */
      type: PolygonType;
    }

    interface StoredConfig extends _RequiredConfig, _BaseConfig, _OptionalOnlyConfig, _ComputedConfig {}

    interface Config extends _RequiredConfig, NullishProps<_BaseConfig>, _OptionalOnlyConfig {}

    type BoundaryShapes = PIXI.Rectangle | PIXI.Circle | PIXI.Polygon;

    type PolygonType = "light" | "sight" | "sound" | "move" | "universal";

    type CollisionModes = "any" | "all" | "closest";

    /** @internal */
    interface _CollisionTypesReturnMap {
      any: boolean;
      closest: foundry.canvas.edges.PolygonVertex | null;
      all: foundry.canvas.edges.PolygonVertex[];
    }

    type TestCollision<Mode extends CollisionModes> = _CollisionTypesReturnMap[Mode];
  }
}

declare abstract class AnyPointSourcePolygon extends PointSourcePolygon {
  constructor(...args: never);
}<|MERGE_RESOLUTION|>--- conflicted
+++ resolved
@@ -1,10 +1,5 @@
-<<<<<<< HEAD
-import type { Brand, Coalesce, Identity, InexactPartial, NullishProps } from "fvtt-types/utils";
+import type { Brand, Coalesce, Identity, InexactPartial, NullishProps } from "#utils";
 import type PointEffectSourceMixin from "#client-esm/canvas/sources/point-effect-source.d.mts";
-=======
-import type { Brand, Coalesce, Identity, InexactPartial, NullishProps } from "#utils";
-import type PointEffectSourceMixin from "../../../../client-esm/canvas/sources/point-effect-source.d.mts";
->>>>>>> 241f1ea3
 
 declare global {
   /**
