import type { ConstructorOf } from "../../../../../types/utils.d.mts";

export {};

declare global {
  interface PointSourcePolygonConfig {
    /** The type of polygon being computed */
    type?: foundry.CONST.WALL_RESTRICTION_TYPES;

    /** The angle of emission, if limited */
    angle?: number;

    /** The desired density of padding rays, a number per PI */
    density?: number;

    /** A limited radius of the resulting polygon */
    radius?: number;

    /** The direction of facing, required if the angle is limited */
    rotation?: number;

    /** Customize how wall direction of one-way walls is applied */
    wallDirectionMode?: number;

    /** Compute the polygon with threshold wall constraints applied */
    useThreshold?: boolean;

    /** Display debugging visualization and logging for the polygon */
    debug?: boolean;

    /** The object (if any) that spawned this polygon. */
    source?: PointSource;

    /** Limiting polygon boundary shapes */
    boundaryShapes?: Array<PIXI.Rectangle | PIXI.Circle | PIXI.Polygon>;

    /** Does this polygon use the Scene inner or outer bounding rectangle */
    readonly useInnerBounds?: boolean;

    /** Does this polygon have a limited radius? */
    readonly hasLimitedRadius?: boolean;

    /** Does this polygon have a limited angle? */
    readonly hasLimitedAngle?: boolean;

    /** The computed bounding box for the polygon */
    readonly boundingBox?: PIXI.Rectangle;
  }

  /**
   * An extension of the default PIXI.Polygon which is used to represent the line of sight for a point source.
   */
  abstract class PointSourcePolygon extends PIXI.Polygon {
    /**
     * Customize how wall direction of one-way walls is applied
     */
    static readonly WALL_DIRECTION_MODES: Readonly<{
      NORMAL: 0;
      REVERSED: 1;
      BOTH: 2;
    }>;

    /**
     * The rectangular bounds of this polygon
     * @defaultValue `new PIXI.Rectangle(0, 0, 0, 0)`
     */
    bounds: PIXI.Rectangle;

    /**
     * The origin point of the source polygon.
     */
    origin: Point;

    /**
     * The configuration of this polygon.
     * @defaultValue `{}`
     */
    config: PointSourcePolygonConfig;

    /**
     * An indicator for whether this polygon is constrained by some boundary shape?
     */
    get isConstrained(): boolean;

    /**
     * Benchmark the performance of polygon computation for this source
     * @param iterations - The number of test iterations to perform
     * @param origin     - The origin point to benchmark
     * @param config     - The polygon configuration to benchmark
     */
    static benchmark(iterations: number, origin: Point, config: PointSourcePolygonConfig): Promise<void>;

    /**
     * Compute the polygon given a point origin and radius
     * @param origin - The origin source point
     * @param config - Configuration options which customize the polygon computation
     *                 (default: `{}`)
     * @returns The computed polygon instance
     */
    static create<T extends ConstructorOf<PointSourcePolygon>>(
      this: T,
      origin: Point,
      config?: Parameters<InstanceType<T>["initialize"]>[1],
    ): InstanceType<T>;

    /**
     * Create a clone of this polygon.
     * This overrides the default PIXI.Polygon#clone behavior.
     * @returns A cloned instance
     */
    override clone(): this;

    /**
     * Compute the polygon using the origin and configuration options.
     * @returns The computed polygon
     */
    compute(): this;

    /**
     * Perform the implementation-specific computation
     */
    protected abstract _compute(): void;

    /**
     * Customize the provided configuration object for this polygon type.
     * @param origin - The provided polygon origin
     * @param config - The provided configuration object
     */
    initialize(origin: Point, config: PointSourcePolygonConfig): void;

    /**
     * Get the super-set of walls which could potentially apply to this polygon.
     * Define a custom collision test used by the Quadtree to obtain candidate Walls.
     */
    protected _getWalls(): Set<Wall>;

    /**
     * Test whether a wall should be included in the computed polygon for a given origin and type
     * @param wall    - The Wall being considered
     * @param bounds  - The overall bounding box
     * @returns Should the wall be included?
     */
    protected _testWallInclusion(wall: Wall, bounds: PIXI.Rectangle): boolean;

    /**
     * Compute the aggregate bounding box which is the intersection of all boundary shapes.
     * Round and pad the resulting rectangle by 1 pixel to ensure it always contains the origin.
     */
    protected _defineBoundingBox(): PIXI.Rectangle;

    /**
     * Apply a constraining boundary shape to an existing PointSourcePolygon.
     * Return a new instance of the polygon with the constraint applied.
     * The new instance is only a "shallow clone", as it shares references to component properties with the original.
     * @param constraint          - The constraining boundary shape
     * @param intersectionOptions - Options passed to the shape intersection method
     * @returns A new constrained polygon
     */
    applyConstraint(
      constraint: PIXI.Circle | PIXI.Rectangle | PIXI.Polygon,
      intersectionOptions?: Record<string, unknown>,
    ): PointSourcePolygon;

    contains(x: number, y: number): boolean;

    /**
     * Constrain polygon points by applying boundary shapes.
     */
    protected _constrainBoundaryShapes(): void;

    /**
     * Test whether a Ray between the origin and destination points would collide with a boundary of this Polygon.
     * A valid wall restriction type is compulsory and must be passed into the config options.
     * @param origin      - An origin point
     * @param destination - A destination point
     * @param config      - The configuration that defines a certain Polygon type
     * @param mode        - The collision mode to test: "any", "all", or "closest"
     *                      (default: "all")
     * @returns The collision result depends on the mode of the test:
     *          * any: returns a boolean for whether any collision occurred
     *          * all: returns a sorted array of PolygonVertex instances
     *          * closest: returns a PolygonVertex instance or null
     */
    static testCollision<Mode extends PointSourcePolygon.CollisionModes>(
      origin: Point,
      destination: Point,
      {
        mode,
        ...config
      }: {
        /**
         * The collision mode to test: "any", "all", or "closest"
         * (default: "all")
         */
        mode?: Mode;

        /** The configuration that defines a certain Polygon type */
        config?: PointSourcePolygonConfig;
      },
    ): PointSourcePolygon.TestCollision<Mode>;

    /**
     * Determine the set of collisions which occurs for a Ray.
     * @param ray  - The Ray to test
     * @param mode - The collision mode being tested
     * @returns The collision test result
     */
    protected abstract _testCollision<Mode extends PointSourcePolygon.CollisionModes>(
      ray: Ray,
      mode: Mode,
    ): PointSourcePolygon.TestCollision<Mode>;

    /**
     * Visualize the polygon, displaying its computed area, rays, and collision points
     * @returns The rendered debugging shape
     */
    visualize(): PIXI.Graphics | undefined;

    /**
     * Determine if the shape is a complete circle.
     * The config object must have an angle and a radius properties.
     */
    isCompleteCircle(): boolean;

    /**
     * Augment a PointSourcePolygon by adding additional coverage for shapes permitted by threshold walls.
     * @param polygon - The computed polygon
     * @returns The augmented polygon
     */
    static applyThresholdAttenuation(polygon: PointSourcePolygon): PointSourcePolygon;

    /**
     * @deprecated since v11, will be removed in v13
     * @remarks You are referencing PointSourcePolygon#rays which is no longer a required property of that interface.
     *          If your subclass uses the rays property it should be explicitly defined by the subclass which requires it.
     */
    get rays(): Ray[];

    set rays(rays);
  }

  namespace PointSourcePolygon {
    type CollisionModes = "any" | "all" | "closest";

    interface CollisionTypes {
      any: boolean;
<<<<<<< HEAD
      closest: foundry.canvas.edges.PolygonVertex;
      all: foundry.canvas.edges.PolygonVertex[] | null;
    };
=======
      closest: PolygonVertex;
      all: PolygonVertex[] | null;
    }
>>>>>>> 44dd5021

    type TestCollision<Mode extends CollisionModes> = CollisionTypes[Mode];
  }
}<|MERGE_RESOLUTION|>--- conflicted
+++ resolved
@@ -244,15 +244,9 @@
 
     interface CollisionTypes {
       any: boolean;
-<<<<<<< HEAD
       closest: foundry.canvas.edges.PolygonVertex;
       all: foundry.canvas.edges.PolygonVertex[] | null;
-    };
-=======
-      closest: PolygonVertex;
-      all: PolygonVertex[] | null;
     }
->>>>>>> 44dd5021
 
     type TestCollision<Mode extends CollisionModes> = CollisionTypes[Mode];
   }
