--- conflicted
+++ resolved
@@ -78,14 +78,7 @@
   rays: PolygonRay[];
 
   /**
-<<<<<<< HEAD
-   * Compute the rectangular bounds for the Polygon.
-   * @param points - The initially provided array of coordinates
-   * @returns The computed Rectangular bounds
-   * @internal
-=======
    * An indicator for whether this polygon is constrained by some boundary shape?
->>>>>>> 95fffacd
    */
   get isConstrained(): boolean;
 
@@ -124,7 +117,6 @@
 
   /**
    * Perform the implementation-specific computation
-   * @internal
    */
   protected abstract _compute(): void;
 
