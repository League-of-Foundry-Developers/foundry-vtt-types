--- conflicted
+++ resolved
@@ -1,9 +1,5 @@
-<<<<<<< HEAD
-import type { InexactPartial, NullishProps } from "../../../../utils/index.d.mts";
+import type { InexactPartial, NullishProps } from "fvtt-types/utils";
 import type { TranscoderWorker } from "@pixi/basis";
-=======
-import type { AnyObject } from "fvtt-types/utils";
->>>>>>> d273747d
 
 declare global {
   /**
