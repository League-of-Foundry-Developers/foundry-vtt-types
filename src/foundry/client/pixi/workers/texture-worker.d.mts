import type { NullishProps } from "../../../../utils/index.d.mts";
import type {
  _ProcessBufferToBase64Options,
  Debug,
  ProcessBufferRedToBufferRGBAReturn,
  ProcessBufferRGBAToBufferREDReturn,
  ProcessBufferToBase64Return,
<<<<<<< HEAD
} from "../../../../types/workers/image-compressor";
=======
} from "../../../../types/workers/image-compressor.d.mts";
>>>>>>> f84ee73b

declare global {
  /**
   * Wrapper for a web worker meant to convert a pixel buffer to the specified image format
   * and quality and return a base64 image
   */
  class TextureCompressor extends AsyncWorker {
    /**
     * @param name   - The worker name to be initialized
     *                 (default: `"Texture Compressor"`)
     * @param config - Worker initialization options
     */
    constructor(name?: string, config?: TextureCompressor.ConstructorOptions);

    /**
     * Process the non-blocking image compression to a base64 string.
     * @param buffer - Buffer used to create the image data.
     * @param width  - Buffered image width.
     * @param height - Buffered image height.
     */
    compressBufferBase64(
      buffer: Uint8ClampedArray,
      width: number,
      height: number,
      options?: TextureCompressor.CompressBase64Options,
    ): Promise<ProcessBufferToBase64Return>;

    /**
     * Expand a buffer in RED format to a buffer in RGBA format.
     * @param buffer - Buffer used to create the image data.
     * @param width  - Buffered image width.
     * @param height - Buffered image height.
     */
    expandBufferRedToBufferRGBA(
      buffer: Uint8ClampedArray,
      width: number,
      height: number,
      options?: TextureCompressor.ExpandOrReduceBufferOptions,
    ): Promise<ProcessBufferRedToBufferRGBAReturn>;

    /**
     * Expand a buffer in RED format to a buffer in RGBA format.
     * @param buffer - Buffer used to create the image data.
     * @param width  - Buffered image width.
     * @param height - Buffered image height.
     */
    reduceBufferRGBAToBufferRED(
      buffer: Uint8ClampedArray,
      width: number,
      height: number,
      options?: TextureCompressor.ExpandOrReduceBufferOptions,
    ): Promise<ProcessBufferRGBAToBufferREDReturn>;
  }

  namespace TextureCompressor {
    type Any = AnyTextureCompressor;
    type AnyConstructor = typeof AnyTextureCompressor;

    /** @internal */
    type _ConstructorOptions = NullishProps<{
      /**
       * Should the worker run in debug mode?
       * @defaultValue `false`
       */
      debug: boolean;

      /**
       * @defaultValue `["./workers/image-compressor.js", "./spark-md5.min.js"]`
       * @remarks Undocumented by Foundry
       */
      scripts: string[];

      /**
       * @defaultValue `false`
       * @remarks Undocumented by Foundry
       */
      loadPrimitives: boolean;

      /**
       * Do we need to control the hash?
       * @defaultValue `false`
       */
      controlHash?: boolean;
    }>;

    /** Options for the {@link TextureCompressor} constructor */
    interface ConstructorOptions extends _ConstructorOptions {}

    interface CompressBase64Options extends _ProcessBufferToBase64Options, Debug {}

    interface ExpandOrReduceBufferOptions extends Pick<_ProcessBufferToBase64Options, "hash">, Debug {}
  }
}

declare abstract class AnyTextureCompressor extends TextureCompressor {
  constructor(arg0: never, ...args: never[]);
}<|MERGE_RESOLUTION|>--- conflicted
+++ resolved
@@ -1,15 +1,11 @@
-import type { NullishProps } from "../../../../utils/index.d.mts";
+import type { NullishProps } from "fvtt-types/utils";
 import type {
   _ProcessBufferToBase64Options,
   Debug,
   ProcessBufferRedToBufferRGBAReturn,
   ProcessBufferRGBAToBufferREDReturn,
   ProcessBufferToBase64Return,
-<<<<<<< HEAD
-} from "../../../../types/workers/image-compressor";
-=======
 } from "../../../../types/workers/image-compressor.d.mts";
->>>>>>> f84ee73b
 
 declare global {
   /**
