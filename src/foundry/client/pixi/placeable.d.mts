import type {
  Identity,
  InterfaceToObject,
  HandleEmptyObject,
  InexactPartial,
  MakeConform,
  NullishProps,
  Titlecase,
  GetKey,
<<<<<<< HEAD
} from "fvtt-types/utils";
import type { Document } from "#common/abstract/_module.d.mts";
=======
} from "#utils";
import type { Document } from "../../common/abstract/module.d.mts";
>>>>>>> 241f1ea3
import type {
  DatabaseCreateOperation,
  DatabaseDeleteOperation,
  DatabaseUpdateOperation,
} from "#common/abstract/_types.d.mts";

// Gets a key with a required shape to conform to which is also used as a fallback when the key doesn't exist.
type GetKeyWithShape<T, K extends PropertyKey, S> = MakeConform<GetKey<T, K>, S>;

declare global {
  /**
   * An Abstract Base Class which defines a Placeable Object which represents a Document placed on the Canvas
   */
  abstract class PlaceableObject<
    CanvasDocument extends PlaceableObject.AnyCanvasDocument = PlaceableObject.AnyCanvasDocument,
    // Note(LukeAbby): The generic parameter being required to be provided is due to
    // https://github.com/microsoft/TypeScript/issues/61633
  > extends RenderFlagsMixin<typeof PIXI.Container>(PIXI.Container) {
    /**
     * @param document - The Document instance which is represented by this object
     */
    constructor(document: CanvasDocument);

    /**
     * Retain a reference to the Scene within which this Placeable Object resides
     * @privateRemarks Not defined in the class body, set during construction
     */
    scene: Scene.Implementation;

    /**
     * A reference to the Scene embedded Document instance which this object represents
     * @privateRemarks Not defined in the class body, set during construction
     */
    document: CanvasDocument;

    /**
     * A control icon for interacting with the object
     * @defaultValue `null`
     * @remarks Set to `null` in {@link PlaceableObject | `PlaceableObject#constructor`} and {@link AmbientSound.clear | `AmbientSound#clear`}.
     *
     * In placeables which render an icon ({@linkcode AmbientLight}, {@linkcode AmbientSound},
     * {@linkcode Note}, and {@linkcode MeasuredTemplate}), it's only `null` prior to first draw; In all others, it is never set to other than `null`
     *
     * @privateRemarks Not defined in the class body, set during construction
     */
    controlIcon: ControlIcon | null;

    /**
     * A mouse interaction manager instance which handles mouse workflows related to this object.
     * @defaultValue `null`
     * @privateRemarks Not defined in the class body, set during construction
     */
    mouseInteractionManager: MouseInteractionManager<this> | null;

    /**
     * Allow objects to be culled when off-screen
     * @defaultValue `false`
     * @privateRemarks Override of `PIXI.Container` property in the constructor, only typed here for the defaultValue
     */
    override cullable: boolean;

    /**
     * Identify the official Document name for this PlaceableObject class
     * @remarks This is abstract in {@linkcode PlaceableObject}.
     */
    static embeddedName: string;

    /**
     * The flags declared here are required for all PlaceableObject subclasses to also support.
     * @privateRemarks `InterfaceToObject` is required here, but not in the subclasses, to bridge the assignability gap
     * between interfaces (subclasses) and an index signature (super)
     */
    static override RENDER_FLAGS: InterfaceToObject<PlaceableObject.RENDER_FLAGS>;

    // Note: This isn't a "real" override but `renderFlags` is set corresponding to the
    // `RENDER_FLAGS` and so it has to be adjusted here.
    renderFlags: RenderFlags<PlaceableObject.RENDER_FLAGS>;

    /**
     * The object that this object is a preview of if this object is a preview
     */
    get _original(): this | undefined;

    /**
     * A convenient reference for whether the current User has full control over the document.
     */
    get isOwner(): boolean;

    /**
     * The mouse interaction state of this placeable.
     */
    get interactionState(): MouseInteractionManager.INTERACTION_STATES | undefined;

    /**
     * The bounding box for this PlaceableObject.
     * This is required if the layer uses a Quadtree, otherwise it is optional
     */
    abstract get bounds(): PIXI.Rectangle;

    /**
     * The central coordinate pair of the placeable object based on it's own width and height
     */
    get center(): PIXI.Point;

    /**
     * The id of the corresponding Document which this PlaceableObject represents.
     */
    get id(): string;

    /**
     * A unique identifier which is used to uniquely identify elements on the canvas related to this object.
     */
    get objectId(): string;

    /**
     * The named identified for the source object associated with this PlaceableObject.
     * This differs from the objectId because the sourceId is the same for preview objects as for the original.
     */
    get sourceId(): string;

    /**
     * Is this placeable object a temporary preview?
     */
    get isPreview(): boolean;

    /**
     * Does there exist a temporary preview of this placeable object?
     */
    get hasPreview(): boolean;

    /**
     * Provide a reference to the CanvasLayer which contains this PlaceableObject.
     */
    get layer(): PlaceableObject.Layer<CanvasDocument>;

    /**
     * A Form Application which is used to configure the properties of this Placeable Object or the Document it
     * represents.
     */
    get sheet(): PlaceableObject.Sheet<CanvasDocument>;

    /**
     * An indicator for whether the object is currently controlled
     */
    get controlled(): boolean;

    /**
     * An indicator for whether the object is currently a hover target
     * @remarks In JS the setter treats all non-boolean values as `false`
     */
    get hover(): boolean;

    set hover(state);

    /**
     * Is the HUD display active for this Placeable?
     */
    get hasActiveHUD(): boolean;

    /**
     * Get the snapped position for a given position or the current position
     * @param position - The position to be used instead of the current position
     * @returns The snapped position
     * @remarks Calls `this#layer#getSnappedPoint`. If `position` is not provided or nullish, the document's values are used
     */
    getSnappedPosition(position?: Canvas.Point | null): Canvas.Point;

    override applyRenderFlags(): void;

    /**
     * Apply render flags before a render occurs.
     * @param flags - The render flags which must be applied
     */
    protected _applyRenderFlags(flags: PlaceableObject.RenderFlags): void;

    /**
     * Clear the display of the existing object
     * @returns The cleared object
     * @remarks {@link Tile.clear | `Tile`} and {@link Token.clear | `Token`} return void
     */
    clear(): this | void;

    // options: not null (PIXI signature)
    override destroy(options?: PIXI.IDestroyOptions | boolean): void;

    /**
     * The inner _destroy method which may optionally be defined by each PlaceableObject subclass.
     * @param options - Options passed to the initial destroy call
     * @remarks The options passed to {@link PlaceableObject.destroy | `PlaceableObject#destroy`} get forwarded here.
     * `| undefined` since `destroy` has no `={}` for its `options`
     */
    protected _destroy(options: PIXI.IDestroyOptions | boolean | undefined): void;

    /**
     * Draw the placeable object into its parent container
     * @returns The drawn object
     */
    // options: not null (will likely be destructured if any options ever materialize, parameter default)
    draw(options?: HandleEmptyObject<PlaceableObject.DrawOptions>): Promise<this>;

    /**
     * The inner _draw method which must be defined by each PlaceableObject subclass.
     * @param options - Options which may modify the draw workflow
     * @remarks The options passed to {@link PlaceableObject.draw | `PlaceableObject#draw`} get forwarded here
     */
    protected abstract _draw(options: HandleEmptyObject<PlaceableObject.DrawOptions>): Promise<void>;

    /**
     * Execute a partial draw.
     * @param fn - The draw function
     * @returns The drawn object
     */
    protected _partialDraw(fn: () => Promise<void>): Promise<this>;

    /**
     * Refresh all incremental render flags for the PlaceableObject.
     * This method is no longer used by the core software but provided for backwards compatibility.
     * @param options - Options which may modify the refresh workflow
     * @returns The refreshed object
     */
    refresh(options?: HandleEmptyObject<PlaceableObject.RefreshOptions>): this;

    /**
     * Update the quadtree.
     * @remarks Foundry marked `@internal`
     */
    protected _updateQuadtree(): void;

    /* -------------------------------------------- */

    /**
     * Is this PlaceableObject within the selection rectangle?
     * @param rectangle - The selection rectangle
     * @remarks Foundry marked `@internal`
     */
    protected _overlapsSelection(rectangle: PIXI.Rectangle): boolean;

    /**
     * Get the target opacity that should be used for a Placeable Object depending on its preview state.
     */
    protected _getTargetAlpha(): number;

    /**
     * Register pending canvas operations which should occur after a new PlaceableObject of this type is created
     */
    // TODO: should be `MaybePromise<void>` to allow async subclassing?
    protected _onCreate(
      data: foundry.data.fields.SchemaField.CreateData<CanvasDocument["schema"]["fields"]>,
      options: Document.Database.CreateOptions<DatabaseCreateOperation>,
      userId: string,
    ): void;

    /**
     * Define additional steps taken when an existing placeable object of this type is updated with new data
     */
    protected _onUpdate(
      changed: foundry.data.fields.SchemaField.UpdateData<CanvasDocument["schema"]["fields"]>,
      options: Document.Database.UpdateOptions<DatabaseUpdateOperation>,
      userId: string,
    ): void;

    /**
     * Define additional steps taken when an existing placeable object of this type is deleted
     */
    protected _onDelete(options: Document.Database.DeleteOptions<DatabaseDeleteOperation>, userId: string): void;

    /**
     * Assume control over a PlaceableObject, flagging it as controlled and enabling downstream behaviors
     * @param options - Additional options which modify the control request
     *                  (default: `{}`)
     * @returns A flag denoting whether control was successful
     */
    // options: not null (property access with only a parameter default)
    control(options?: PlaceableObject.ControlOptions): boolean;

    /**
     * Additional events which trigger once control of the object is established
     * @param options - Optional parameters which apply for specific implementations
     * @remarks The options passed to {@link PlaceableObject.control | `PlaceableObject#control`} get forwarded here
     */
    protected _onControl(options: PlaceableObject.ControlOptions): void;

    /**
     * Release control over a PlaceableObject, removing it from the controlled set
     * @param options - Options which modify the releasing workflow
     *                  (default: `{}`)
     * @returns A Boolean flag confirming the object was released.
     */
    // options: not null (parameter default only, forwarded to `_onRelease`)
    release(options?: HandleEmptyObject<PlaceableObject.ReleaseOptions>): boolean;

    /**
     * Additional events which trigger once control of the object is released
     * @param options - Options which modify the releasing workflow
     * @remarks The options passed to {@link PlaceableObject.release | `PlaceableObject#release`} get forwarded here
     */
    protected _onRelease(options: HandleEmptyObject<PlaceableObject.ReleaseOptions>): void;

    /**
     * Clone the placeable object, returning a new object with identical attributes.
     * The returned object is non-interactive, and has no assigned ID.
     * If you plan to use it permanently you should call the create method.
     * @returns A new object with identical data
     */
    clone(): this;

    /**
     * Rotate the PlaceableObject to a certain angle of facing
     * @param angle - The desired angle of rotation
     * @param snap  - Snap the angle of rotation to a certain target degree increment
     * @returns A Promise which resolves once the rotation has completed
     */
    // snap: not null (forwarded to _updateRotation with only a parameter default)
    rotate(angle: number, snap?: number): Promise<this>;

    /**
     * Determine a new angle of rotation for a PlaceableObject either from an explicit angle or from a delta offset.
     * @param options - An object which defines the rotation update parameters
     * @returns The new rotation angle for the object
     */
    // options: not null (destructured)
    protected _updateRotation(options?: PlaceableObject.UpdateRotationOptions): number;

    /**
     * Obtain a shifted position for the Placeable Object
     * @param dx - The number of grid units to shift along the X-axis
     * @param dy - The number of grid units to shift along the Y-axis
     * @returns The shifted target coordinates
     * @remarks Despite the parameter descriptions saying 'number of grid units', they're only checked for sign.
     * @privateRemarks Foundry types this correctly, but describes it wrong, logged
     */
    protected _getShiftedPosition(dx: -1 | 0 | 1, dy: -1 | 0 | 1): Canvas.Point;

    /**
     * Activate interactivity for the Placeable Object
     */
    activateListeners(): void;

    /**
     * Create a standard MouseInteractionManager for the PlaceableObject
     */
    protected _createInteractionManager(): NonNullable<this["mouseInteractionManager"]>;

    /**
     * Test whether a user can perform a certain interaction regarding a Placeable Object
     * @param user   - The User performing the action
     * @param action - The named action being attempted
     * @returns Does the User have rights to perform the action?
     * @see {@linkcode PlaceableObject.Action}
     */
    can(user: User.Implementation, action: PlaceableObject.Action): boolean;

    /**
     * Can the User access the HUD for this Placeable Object?
     * @param user  - The User performing the action.
     * @param event - The event object.
     * @returns The returned status.
     */
    protected _canHUD(user: User.Implementation, event: PIXI.FederatedEvent): boolean;

    /**
     * Does the User have permission to configure the Placeable Object?
     * @param user  - The User performing the action.
     * @param event - The event object.
     * @returns The returned status.
     */
    protected _canConfigure(user: User.Implementation, event: PIXI.FederatedEvent): boolean;

    /**
     * Does the User have permission to control the Placeable Object?
     * @param user  - The User performing the action.
     * @param event - The event object.
     * @returns The returned status.
     */
    protected _canControl(user: User.Implementation, event: PIXI.FederatedEvent): boolean;

    /**
     * Does the User have permission to view details of the Placeable Object?
     * @param user  - The User performing the action.
     * @param event - The event object.
     * @returns The returned status.
     */
    protected _canView(user: User.Implementation, event: PIXI.FederatedEvent): boolean;

    /**
     * Does the User have permission to create the underlying Document?
     * @param user  - The User performing the action.
     * @param event - The event object.
     * @returns The returned status.
     */
    protected _canCreate(user: User.Implementation, event: PIXI.FederatedEvent): boolean;

    /**
     * Does the User have permission to drag this Placeable Object?
     * @param user  - The User performing the action.
     * @param event - The event object.
     * @returns The returned status.
     */
    protected _canDrag(user: User.Implementation, event: PIXI.FederatedEvent): boolean;

    /**
     * Does the User have permission to left-click drag this Placeable Object?
     * @param user  - The User performing the action.
     * @param event - The event object.
     * @returns The returned status
     */
    protected _canDragLeftStart(user: User.Implementation, event: DragEvent): boolean;

    /**
     * Does the User have permission to hover on this Placeable Object?
     * @param user  - The User performing the action.
     * @param event - The event object.
     * @returns The returned status.
     */
    protected _canHover(user: User.Implementation, event: PIXI.FederatedEvent): boolean;

    /**
     * Does the User have permission to update the underlying Document?
     * @param user  - The User performing the action.
     * @param event - The event object.
     * @returns The returned status.
     */
    protected _canUpdate(user: User.Implementation, event: PIXI.FederatedEvent): boolean;

    /**
     * Does the User have permission to delete the underlying Document?
     * @param user  - The User performing the action.
     * @param event - The event object.
     * @returns The returned status.
     */
    protected _canDelete(user: User.Implementation, event: PIXI.FederatedEvent): boolean;

    /**
     * Actions that should be taken for this Placeable Object when a mouseover event occurs.
     * Hover events on PlaceableObject instances allow event propagation by default.
     * @see `MouseInteractionManager##handlePointerOver`
     * @param event   - The triggering canvas interaction event
     * @param options - Options which customize event handling
     * @remarks {@link Wall._onHoverIn | `Wall#_onHoverIn`} can return `false`, otherwise this is always `void`
     */
    // options: not null (destructured)
    protected _onHoverIn(event: PIXI.FederatedEvent, options?: PlaceableObject.HoverInOptions): false | void;

    /**
     * Actions that should be taken for this Placeable Object when a mouseout event occurs
     * @see `MouseInteractionManager##handlePointerOut`
     * @param event - The triggering canvas interaction event
     */
    protected _onHoverOut(event: PIXI.FederatedEvent): void;

    /**
     * Should the placeable propagate left click downstream?
     * @remarks Unconditionally returns `false` in `PlaceableObject`
     */
    protected _propagateLeftClick(_event: PIXI.FederatedEvent): boolean;

    /**
     * Callback actions which occur on a single left-click event to assume control of the object
     * @see `MouseInteractionManager##handleClickLeft`
     * @param event - The triggering canvas interaction event
     */
    protected _onClickLeft(event: PIXI.FederatedEvent): void;

    /**
     * Callback actions which occur on a single left-unclick event to assume control of the object
     * @param event - The triggering canvas interaction event
     */
    protected _onUnclickLeft(event: PIXI.FederatedEvent): void;

    /**
     * Callback actions which occur on a double left-click event to activate
     * @see `MouseInteractionManager##handleClickLeft2`
     * @param event - The triggering canvas interaction event
     */
    protected _onClickLeft2(event: PIXI.FederatedEvent): void;

    /**
     * Should the placeable propagate right click downstream?
     * @remarks Unconditionally returns `false` in `PlaceableObject`
     */
    protected _propagateRightClick(_event: PIXI.FederatedEvent): boolean;

    /**
     * Callback actions which occur on a single right-click event to configure properties of the object
     * @see `MouseInteractionManager##handleClickRight`
     * @param event - The triggering canvas interaction event
     */
    protected _onClickRight(event: PIXI.FederatedEvent): void;

    /**
     * Callback actions which occur on a single right-unclick event
     * @param event - The triggering canvas interaction event
     */
    protected _onUnclickRight(event: PIXI.FederatedEvent): void;

    /**
     * Callback actions which occur on a double right-click event to configure properties of the object
     * @see `MouseInteractionManager##handleClickRight2`
     * @param event - The triggering canvas interaction event
     */
    protected _onClickRight2(event: PIXI.FederatedEvent): void;

    /**
     * Callback actions which occur when a mouse-drag action is first begun.
     * @see `MouseInteractionManager##handleDragStart`
     * @param event - The triggering canvas interaction event
     */
    protected _onDragLeftStart(event: PIXI.FederatedEvent): void;

    /**
     * Begin a drag operation from the perspective of the preview clone.
     * Modify the appearance of both the clone (this) and the original (_original) object.
     */
    protected _onDragStart(): void;

    /**
     * Conclude a drag operation from the perspective of the preview clone.
     * Modify the appearance of both the clone (this) and the original (_original) object.
     */
    protected _onDragEnd(): void;

    /**
     * Callback actions which occur on a mouse-move operation.
     * @see `MouseInteractionManager##handleDragMove`
     * @param event - The triggering canvas interaction event
     */
    protected _onDragLeftMove(event: PIXI.FederatedEvent): void;

    /**
     * Callback actions which occur on a mouse-move operation.
     * @see `MouseInteractionManager##handleDragDrop`
     * @param event - The triggering canvas interaction event
     */
    protected _onDragLeftDrop(event: PIXI.FederatedEvent): void;

    /**
     * Perform the database updates that should occur as the result of a drag-left-drop operation.
     * @param event - The triggering canvas interaction event
     * @returns An array of database updates to perform for documents in this collection
     * @remarks `| null` in the return because of the `Wall` override
     */
    protected _prepareDragLeftDropUpdates(event: PIXI.FederatedEvent): PlaceableObject.AnyDragLeftDropUpdate[] | null;

    /**
     * Callback actions which occur on a mouse-move operation.
     * @see `MouseInteractionManager##handleDragCancel`
     * @param event - The triggering mouse click event
     */
    protected _onDragLeftCancel(event: PIXI.FederatedEvent): void;

    /**
     * Callback actions which occur on a right mouse-drag operation.
     * @see `MouseInteractionManager##handleDragStart`
     * @param event - The triggering mouse click event
     */
    protected _onDragRightStart(event: PIXI.FederatedEvent): void;

    /**
     * Callback actions which occur on a right mouse-drag operation.
     * @see `MouseInteractionManager##handleDragMove`
     * @param event - The triggering canvas interaction event
     */
    protected _onDragRightMove(event: PIXI.FederatedEvent): void;

    /**
     * Callback actions which occur on a right mouse-drag operation.
     * @see `MouseInteractionManager##handleDragDrop`
     * @param event - The triggering canvas interaction event
     */
    protected _onDragRightDrop(event: PIXI.FederatedEvent): void;

    /**
     * Callback actions which occur on a right mouse-drag operation.
     * @see `MouseInteractionManager##handleDragDrop`
     * @param event - The triggering mouse click event
     */
    protected _onDragRightCancel(event: PIXI.FederatedEvent): void;

    /**
     * Callback action which occurs on a long press.
     * @see `MouseInteractionManager##handleLongPress`
     * @param event  - The triggering canvas interaction event
     * @param origin - The local canvas coordinates of the mousepress.
     */
    protected _onLongPress(event: PIXI.FederatedEvent, origin: PIXI.Point): void;
  }

  namespace PlaceableObject {
    interface Any extends AnyPlaceableObject {}
    interface AnyConstructor extends Identity<typeof AnyPlaceableObject> {}

    type AnyCanvasDocument = Scene.Embedded;

    type RenderFlags = RenderFlagsMixin.ToBooleanFlags<RENDER_FLAGS>;

    interface RENDER_FLAGS {
      /** @defaultValue `{ propagate: ["refresh"] }` */
      redraw: RenderFlag<this, "redraw">;

      /** @defaultValue `{ propagate: ["refreshState"], alias: true }` */
      refresh: RenderFlag<this, "refresh">;

      /** @defaultValue `{}` */
      refreshState: RenderFlag<this, "refreshState">;
    }

    // Note(LukeAbby): Switch back to `GetKeyWithShape` once `TilesLayer` etc. is assignable to `PlaceablesLayer.Any`.
    // There's no clear reason why it isn't but it's breaking this type.
    type Layer<CanvasDocument extends AnyCanvasDocument> = GetKey<
      CanvasDocument,
      "layer"
      // PlaceablesLayer.Any
    >;

    type Sheet<CanvasDocument extends AnyCanvasDocument> = GetKey<
      CanvasDocument,
      "sheet"
      // FormApplication.Any | ApplicationV2.Any | null
    >;

    // eslint-disable-next-line @typescript-eslint/no-empty-object-type
    interface DrawOptions {}

    // eslint-disable-next-line @typescript-eslint/no-empty-object-type
    interface RefreshOptions {}

    interface ControlOptions {
      /**
       * Release any other controlled objects first
       * @remarks Checked via `!== false`, so no nullish values allowed
       */
      releaseOthers?: boolean;
    }

    /**
     * @privateRemarks `PlaceableObject#_onDelete` is the only place in foundry code that calls `PlaceableObject#release` with any options at all,
     * where it passes `{trigger: false}`. This is passed on to `PlaceableObject#_onRelease`, which does not check for any options, including trigger.
     * `Drawing`, `Region`, and `Token` extend `_onRelease` and pass the options back to `super`, but do no further checks.
     *
     * As it is completely unused and has been removed in v13, it is not included in this interface
     */
    // eslint-disable-next-line @typescript-eslint/no-empty-object-type
    interface ReleaseOptions {}

    /** @internal */
    type __UpdateRotationOptions = NullishProps<{
      /**
       * An explicit angle, either this or delta must be provided
       * @defaultValue `undefined`
       * @remarks Checked before `delta`. If non-numeric, ignored in favour of `delta`.
       */
      angle: number;
    }> &
      InexactPartial<{
        /**
         * A relative angle delta, either this or the angle must be provided
         * @defaultValue `0`
         * @remarks Can't be `null` as it only has a parameter default.
         *
         * Only used if `angle` is non-numeric.
         */
        delta: number;

        /**
         * A precision (in degrees) to which the resulting angle should snap. Default is 0.
         * @defaultValue `0`
         * @remarks Can't be `null` as it only has a parameter default.
         *
         * @see {@link Number.toNearest | `Number#toNearest`}
         */
        snap: number;
      }>;
    interface UpdateRotationOptions extends __UpdateRotationOptions {}

    /** @internal */
    type _HoverInOptions = NullishProps<{
      /**
       * Trigger hover-out behavior on sibling objects
       * @defaultValue `false`
       */
      hoverOutOthers: boolean;
    }>;

    interface HoverInOptions extends _HoverInOptions {}

    /**
     * @remarks {@link PlaceableObject.can | `PlaceableObject#can`} calls `#titleCase()` on this
     * before prepending `"_can"`, rendering any actions with more than a single capital in their
     * name (e.g `"DragLeftStart"`), including `"HUD"` (as there's no `PlaceableObject#_canHud()`),
     * effectively inert, so they have been omitted here. This also means these are case
     * -insensitive at runtime, but TS doesn't have a good way to type that. Allowing lowercase or
     * title case is the best we can do.
     *
     * While in theory a custom action could be added through a custom `_can*` method method Atropos
     * has indicated that this is not intended to be user-extensible.
     */
    type BaseAction = "configure" | "control" | "view" | "create" | "drag" | "hover" | "update" | "delete";

    type Action = Titlecase<BaseAction> | BaseAction;

    /** @remarks Foundry does some unsound subclassing around {@link PlaceableObject._prepareDragLeftDropUpdates | `PlaceableObject#_prepareDragLeftDropUpdates`} */
    type AnyDragLeftDropUpdate = DragLeftDropUpdate | Token.DragLeftDropUpdate | Wall.DragLeftDropUpdate;

    /**
     * @remarks The type {@link PlaceableObject._prepareDragLeftDropUpdates | `PlaceableObject#_prepareDragLeftDropUpdates`}
     * returns if not overridden by the specific placeable
     */
    interface DragLeftDropUpdate {
      _id: string;
      x: number;
      y: number;

      /**
       * @remarks Possibly `undefined` as this is set to `clone.document.rotation` and not all canvas documents
       * have a `rotation` field.
       */
      rotation: number | undefined;
    }
  }
}

declare abstract class AnyPlaceableObject extends PlaceableObject<PlaceableObject.AnyCanvasDocument> {
  constructor(...args: never);
}<|MERGE_RESOLUTION|>--- conflicted
+++ resolved
@@ -7,13 +7,8 @@
   NullishProps,
   Titlecase,
   GetKey,
-<<<<<<< HEAD
-} from "fvtt-types/utils";
+} from "#utils";
 import type { Document } from "#common/abstract/_module.d.mts";
-=======
-} from "#utils";
-import type { Document } from "../../common/abstract/module.d.mts";
->>>>>>> 241f1ea3
 import type {
   DatabaseCreateOperation,
   DatabaseDeleteOperation,
