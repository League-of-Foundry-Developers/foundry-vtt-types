import type {
  Identity,
  InterfaceToObject,
  HandleEmptyObject,
  InexactPartial,
  MakeConform,
  NullishProps,
} from "fvtt-types/utils";
import type ApplicationV2 from "../../client-esm/applications/api/application.d.mts";
import type { Document } from "../../common/abstract/module.d.mts";
import type {
  DatabaseCreateOperation,
  DatabaseDeleteOperation,
  DatabaseUpdateOperation,
} from "../../common/abstract/_types.d.mts";

// Gets a key with a required shape to conform to which is also used as a fallback when the key doesn't exist.
type GetKeyWithShape<T, K, S> = K extends keyof T ? MakeConform<T[K], S> : S;

declare global {
  /**
   * An Abstract Base Class which defines a Placeable Object which represents a Document placed on the Canvas
   */
  abstract class PlaceableObject<
    CanvasDocument extends PlaceableObject.AnyCanvasDocument = PlaceableObject.AnyCanvasDocument,
  > extends RenderFlagsMixin(PIXI.Container) {
    /**
     * @param document - The Document instance which is represented by this object
     */
    constructor(document: CanvasDocument);

    /**
     * Retain a reference to the Scene within which this Placeable Object resides
     * @privateRemarks Not defined in the class body, set during construction
     */
    scene: Scene.Implementation;

    /**
     * A reference to the Scene embedded Document instance which this object represents
     * @privateRemarks Not defined in the class body, set during construction
     */
    document: CanvasDocument;

    /**
     * A control icon for interacting with the object
     * @defaultValue `null`
     * @remarks Set `null` in {@link PlaceableObject | `PlaceableObject#constructor`} and {@link AmbientSound.clear | `AmbientSound#clear`}.
     *
     * In placeables which use one ({@link AmbientLight | `AmbientLight`}, {@link AmbientSound | `AmbientSound`},
     * {@link Note | `Note`}, and {@link MeasuredTemplate | `MeasuredTemplate`}), it's only `null` prior to first draw.
     *
     * @privateRemarks Not defined in the class body, set during construction
     */
    controlIcon: ControlIcon | null;

    /**
     * A mouse interaction manager instance which handles mouse workflows related to this object.
     * @defaultValue `null`
     * @privateRemarks Not defined in the class body, set during construction
     */
    mouseInteractionManager: MouseInteractionManager<this> | null;

    /**
     * Allow objects to be culled when off-screen
     * @defaultValue `false`
     * @privateRemarks Override of `PIXI.Container` property in the constructor, only typed here for the defaultValue
     */
    override cullable: boolean;

    /**
     * Identify the official Document name for this PlaceableObject class
     * @remarks This is abstract in {@link PlaceableObject | `PlaceableObject`}.
     */
    static embeddedName: string;

    /**
     * The flags declared here are required for all PlaceableObject subclasses to also support.
     */
    static override RENDER_FLAGS: InterfaceToObject<PlaceableObject.RENDER_FLAGS>;

    /**
     * The object that this object is a preview of if this object is a preview
     */
    get _original(): this | undefined;

    /**
     * A convenient reference for whether the current User has full control over the document.
     */
    get isOwner(): boolean;

    /**
     * The mouse interaction state of this placeable.
     */
    get interactionState(): MouseInteractionManager.INTERACTION_STATES | undefined;

    /**
     * The bounding box for this PlaceableObject.
     * This is required if the layer uses a Quadtree, otherwise it is optional
     */
    abstract get bounds(): PIXI.Rectangle;

    /**
     * The central coordinate pair of the placeable object based on it's own width and height
     */
    get center(): PIXI.Point;

    /**
     * The id of the corresponding Document which this PlaceableObject represents.
     */
    get id(): string;

    /**
     * A unique identifier which is used to uniquely identify elements on the canvas related to this object.
     */
    get objectId(): string;

    /**
     * The named identified for the source object associated with this PlaceableObject.
     * This differs from the objectId because the sourceId is the same for preview objects as for the original.
     */
    get sourceId(): string;

    /**
     * Is this placeable object a temporary preview?
     */
    get isPreview(): boolean;

    /**
     * Does there exist a temporary preview of this placeable object?
     */
    get hasPreview(): boolean;

    /**
     * Provide a reference to the CanvasLayer which contains this PlaceableObject.
     */
    get layer(): PlaceableObject.Layer<CanvasDocument>;

    /**
     * A Form Application which is used to configure the properties of this Placeable Object or the Document it
     * represents.
     */
    get sheet(): PlaceableObject.Sheet<CanvasDocument>;

    /**
     * An indicator for whether the object is currently controlled
     */
    get controlled(): boolean;

    /**
     * An indicator for whether the object is currently a hover target
     * @remarks In JS the setter treats all non-boolean values as `false`
     */
    get hover(): boolean;

    set hover(state);

    /**
     * Is the HUD display active for this Placeable?
     */
    get hasActiveHUD(): boolean;

    /**
     * Get the snapped position for a given position or the current position
     * @param position - The position to be used instead of the current position
     * @returns The snapped position
     * @remarks Calls the titular method of `this.layer`. If `position` is not provided or nullish, passes `this.document` instead
     */
    getSnappedPosition(position?: Canvas.Point | null): Canvas.Point;

    override applyRenderFlags(): void;

    /**
     * Apply render flags before a render occurs.
     * @param flags - The render flags which must be applied
     */
    protected _applyRenderFlags(flags: PlaceableObject.RenderFlags): void;

    /**
     * Clear the display of the existing object
     * @returns The cleared object
     * @remarks {@link Tile.clear | `Tile`} and {@link Token.clear | `Token`} return void
     */
    clear(): this | void;

    // options: not null (PIXI signature)
    override destroy(options?: PIXI.IDestroyOptions | boolean): void;

    /**
     * The inner _destroy method which may optionally be defined by each PlaceableObject subclass.
     * @param options - Options passed to the initial destroy call
     * @remarks The options passed to {@link PlaceableObject.destroy | `PlaceableObject#destroy`} get forwarded here.
     * `| undefined` since `destroy` has no `={}` for its `options`
     */
    protected _destroy(options: PIXI.IDestroyOptions | boolean | undefined): void;

    /**
     * Draw the placeable object into its parent container
     * @returns The drawn object
     */
    // options: not null (will likely be destructured if any options ever materialize, parameter default)
    draw(options?: HandleEmptyObject<PlaceableObject.DrawOptions>): Promise<this>;

    /**
     * The inner _draw method which must be defined by each PlaceableObject subclass.
     * @param options - Options which may modify the draw workflow
     * @remarks The options passed to {@link PlaceableObject.draw | `PlaceableObject#draw`} get forwarded here
     */
    protected abstract _draw(options: HandleEmptyObject<PlaceableObject.DrawOptions>): Promise<void>;

    /**
     * Execute a partial draw.
     * @param fn - The draw function
     * @returns The drawn object
     */
    protected _partialDraw(fn: () => Promise<void>): Promise<this>;

    /**
     * Refresh all incremental render flags for the PlaceableObject.
     * This method is no longer used by the core software but provided for backwards compatibility.
     * @param options - Options which may modify the refresh workflow
     * @returns The refreshed object
     */
    refresh(options?: HandleEmptyObject<PlaceableObject.RefreshOptions>): this;

    /**
     * Update the quadtree.
     * @remarks Foundry marked `@internal`
     */
    protected _updateQuadtree(): void;

    /* -------------------------------------------- */

    /**
     * Is this PlaceableObject within the selection rectangle?
     * @param rectangle - The selection rectangle
     * @remarks Foundry marked `@internal`
     */
    protected _overlapsSelection(rectangle: PIXI.Rectangle): boolean;

    /**
     * Get the target opacity that should be used for a Placeable Object depending on its preview state.
     */
    protected _getTargetAlpha(): number;

    /**
     * Register pending canvas operations which should occur after a new PlaceableObject of this type is created
     */
    protected _onCreate(
      data: foundry.data.fields.SchemaField.CreateData<CanvasDocument["schema"]["fields"]>,
      options: Document.Database.CreateOptions<DatabaseCreateOperation>,
      userId: string,
    ): void;

    /**
     * Define additional steps taken when an existing placeable object of this type is updated with new data
     * @remarks Called without options and userId in `Drawing#_onUpdate`
     */
    protected _onUpdate(
      changed: foundry.data.fields.SchemaField.UpdateData<CanvasDocument["schema"]["fields"]>,
      options?: Document.Database.UpdateOptions<DatabaseUpdateOperation>,
      userId?: string,
    ): void;

    /**
     * Define additional steps taken when an existing placeable object of this type is deleted
     */
    protected _onDelete(options: Document.Database.DeleteOptions<DatabaseDeleteOperation>, userId: string): void;

    /**
     * Assume control over a PlaceableObject, flagging it as controlled and enabling downstream behaviors
     * @param options - Additional options which modify the control request
     *                  (default: `{}`)
     * @returns A flag denoting whether control was successful
     */
    // options: not null (property access with only a parameter default)
    control(options?: PlaceableObject.ControlOptions): boolean;

    /**
     * Additional events which trigger once control of the object is established
     * @param options - Optional parameters which apply for specific implementations
     * @remarks The options passed to {@link PlaceableObject.control | `PlaceableObject#control`} get forwarded here
     */
    protected _onControl(options: PlaceableObject.ControlOptions): void;

    /**
     * Release control over a PlaceableObject, removing it from the controlled set
     * @param options - Options which modify the releasing workflow
     *                  (default: `{}`)
     * @returns A Boolean flag confirming the object was released.
     */
    // options: not null (parameter default only, forwarded to `_onRelease`)
    release(options?: HandleEmptyObject<PlaceableObject.ReleaseOptions>): boolean;

    /**
     * Additional events which trigger once control of the object is released
     * @param options - Options which modify the releasing workflow
     * @remarks The options passed to {@link PlaceableObject.release | `PlaceableObject#release`} get forwarded here
     */
    protected _onRelease(options: HandleEmptyObject<PlaceableObject.ReleaseOptions>): void;

    /**
     * Clone the placeable object, returning a new object with identical attributes.
     * The returned object is non-interactive, and has no assigned ID.
     * If you plan to use it permanently you should call the create method.
     * @returns A new object with identical data
     */
    clone(): this;

    /**
     * Rotate the PlaceableObject to a certain angle of facing
     * @param angle - The desired angle of rotation
     * @param snap  - Snap the angle of rotation to a certain target degree increment
     * @returns A Promise which resolves once the rotation has completed
     */
    rotate(angle: number, snap: number): Promise<this>;

    /**
     * Determine a new angle of rotation for a PlaceableObject either from an explicit angle or from a delta offset.
     * @param options - An object which defines the rotation update parameters
     * @returns The new rotation angle for the object
     */
    // options: not null (destructured)
    protected _updateRotation(options?: PlaceableObject.UpdateRotationOptions): number;

    /**
     * Obtain a shifted position for the Placeable Object
     * @param dx - The number of grid units to shift along the X-axis
     * @param dy - The number of grid units to shift along the Y-axis
     * @returns The shifted target coordinates
     * @remarks Despite the parameter descriptions saying 'number of grid units', they're only checked for sign.
     * @privateRemarks Foundry types this correctly and describes it wrong, logged
     */
    protected _getShiftedPosition(dx: -1 | 0 | 1, dy: -1 | 0 | 1): Canvas.Point;

    /**
     * Activate interactivity for the Placeable Object
     */
    activateListeners(): void;

    /**
     * Create a standard MouseInteractionManager for the PlaceableObject
     */
    protected _createInteractionManager(): NonNullable<this["mouseInteractionManager"]>;

    /**
     * Test whether a user can perform a certain interaction regarding a Placeable Object
     * @param user   - The User performing the action
     * @param action - The named action being attempted
     * @returns Does the User have rights to perform the action?
     * @see {@link PlaceableObject.Action | `PlaceableObject.Action`}
     */
    can(user: User.Implementation, action: PlaceableObject.Action): boolean;

    /**
     * Can the User access the HUD for this Placeable Object?
     * @param user  - The User performing the action.
     * @param event - The event object.
     * @returns The returned status.
     */
    protected _canHUD(user: User.Implementation, event: PIXI.FederatedEvent): boolean;

    /**
     * Does the User have permission to configure the Placeable Object?
     * @param user  - The User performing the action.
     * @param event - The event object.
     * @returns The returned status.
     */
    protected _canConfigure(user: User.Implementation, event: PIXI.FederatedEvent): boolean;

    /**
     * Does the User have permission to control the Placeable Object?
     * @param user  - The User performing the action.
     * @param event - The event object.
     * @returns The returned status.
     */
    protected _canControl(user: User.Implementation, event: PIXI.FederatedEvent): boolean;

    /**
     * Does the User have permission to view details of the Placeable Object?
     * @param user  - The User performing the action.
     * @param event - The event object.
     * @returns The returned status.
     */
    protected _canView(user: User.Implementation, event: PIXI.FederatedEvent): boolean;

    /**
     * Does the User have permission to create the underlying Document?
     * @param user  - The User performing the action.
     * @param event - The event object.
     * @returns The returned status.
     */
    protected _canCreate(user: User.Implementation, event: PIXI.FederatedEvent): boolean;

    /**
     * Does the User have permission to drag this Placeable Object?
     * @param user  - The User performing the action.
     * @param event - The event object.
     * @returns The returned status.
     */
    protected _canDrag(user: User.Implementation, event: PIXI.FederatedEvent): boolean;

    /**
     * Does the User have permission to left-click drag this Placeable Object?
     * @param user  - The User performing the action.
     * @param event - The event object.
     * @returns The returned status
     */
    protected _canDragLeftStart(user: User.Implementation, event: DragEvent): boolean;

    /**
     * Does the User have permission to hover on this Placeable Object?
     * @param user  - The User performing the action.
     * @param event - The event object.
     * @returns The returned status.
     */
    protected _canHover(user: User.Implementation, event: PIXI.FederatedEvent): boolean;

    /**
     * Does the User have permission to update the underlying Document?
     * @param user  - The User performing the action.
     * @param event - The event object.
     * @returns The returned status.
     */
    protected _canUpdate(user: User.Implementation, event: PIXI.FederatedEvent): boolean;

    /**
     * Does the User have permission to delete the underlying Document?
     * @param user  - The User performing the action.
     * @param event - The event object.
     * @returns The returned status.
     */
    protected _canDelete(user: User.Implementation, event: PIXI.FederatedEvent): boolean;

    /**
     * Actions that should be taken for this Placeable Object when a mouseover event occurs.
     * Hover events on PlaceableObject instances allow event propagation by default.
     * @see `MouseInteractionManager##handlePointerOver`
     * @param event   - The triggering canvas interaction event
     * @param options - Options which customize event handling
     * @remarks {@link Wall._onHoverIn | `Wall#_onHoverIn`} can return `false`, otherwise this is always `void`
     */
    //options: not null (destructured)
    protected _onHoverIn(event: PIXI.FederatedEvent, options?: PlaceableObject.HoverInOptions): false | void;

    /**
     * Actions that should be taken for this Placeable Object when a mouseout event occurs
     * @see `MouseInteractionManager##handlePointerOut`
     * @param event - The triggering canvas interaction event
     */
    protected _onHoverOut(event: PIXI.FederatedEvent): void;

    /**
     * Should the placeable propagate left click downstream?
     * @remarks Unconditionally returns `false` in `PlaceableObject`
     */
    protected _propagateLeftClick(_event: PIXI.FederatedEvent): boolean;

    /**
     * Callback actions which occur on a single left-click event to assume control of the object
     * @see `MouseInteractionManager##handleClickLeft`
     * @param event - The triggering canvas interaction event
     */
    protected _onClickLeft(event: PIXI.FederatedEvent): void;

    /**
     * Callback actions which occur on a single left-unclick event to assume control of the object
     * @param event - The triggering canvas interaction event
     */
    protected _onUnclickLeft(event: PIXI.FederatedEvent): void;

    /**
     * Callback actions which occur on a double left-click event to activate
     * @see `MouseInteractionManager##handleClickLeft2`
     * @param event - The triggering canvas interaction event
     */
    protected _onClickLeft2(event: PIXI.FederatedEvent): void;

    /**
     * Should the placeable propagate right click downstream?
     * @remarks Unconditionally returns `false` in `PlaceableObject`
     */
    protected _propagateRightClick(_event: PIXI.FederatedEvent): boolean;

    /**
     * Callback actions which occur on a single right-click event to configure properties of the object
     * @see `MouseInteractionManager##handleClickRight`
     * @param event - The triggering canvas interaction event
     */
    protected _onClickRight(event: PIXI.FederatedEvent): void;

    /**
     * Callback actions which occur on a single right-unclick event
     * @param event - The triggering canvas interaction event
     */
    protected _onUnclickRight(event: PIXI.FederatedEvent): void;

    /**
     * Callback actions which occur on a double right-click event to configure properties of the object
     * @see `MouseInteractionManager##handleClickRight2`
     * @param event - The triggering canvas interaction event
     */
    protected _onClickRight2(event: PIXI.FederatedEvent): void;

    /**
     * Callback actions which occur when a mouse-drag action is first begun.
     * @see `MouseInteractionManager##handleDragStart`
     * @param event - The triggering canvas interaction event
     */
    protected _onDragLeftStart(event: PIXI.FederatedEvent): void;

    /**
     * Begin a drag operation from the perspective of the preview clone.
     * Modify the appearance of both the clone (this) and the original (_original) object.
     */
    protected _onDragStart(): void;

    /**
     * Conclude a drag operation from the perspective of the preview clone.
     * Modify the appearance of both the clone (this) and the original (_original) object.
     */
    protected _onDragEnd(): void;

    /**
     * Callback actions which occur on a mouse-move operation.
     * @see `MouseInteractionManager##handleDragMove`
     * @param event - The triggering canvas interaction event
     */
    protected _onDragLeftMove(event: PIXI.FederatedEvent): void;

    /**
     * Callback actions which occur on a mouse-move operation.
     * @see `MouseInteractionManager##handleDragDrop`
     * @param event - The triggering canvas interaction event
     */
    protected _onDragLeftDrop(event: PIXI.FederatedEvent): void;

    /**
     * Perform the database updates that should occur as the result of a drag-left-drop operation.
     * @param event - The triggering canvas interaction event
     * @returns An array of database updates to perform for documents in this collection
     * @remarks `| null` in the return because of the `Wall` override
     */
    protected _prepareDragLeftDropUpdates(event: PIXI.FederatedEvent): PlaceableObject.AnyDragLeftDropUpdate[] | null;

    /**
     * Callback actions which occur on a mouse-move operation.
     * @see `MouseInteractionManager##handleDragCancel`
     * @param event - The triggering mouse click event
     */
    protected _onDragLeftCancel(event: PIXI.FederatedEvent): void;

    /**
     * Callback actions which occur on a right mouse-drag operation.
     * @see `MouseInteractionManager##handleDragStart`
     * @param event - The triggering mouse click event
     */
    protected _onDragRightStart(event: PIXI.FederatedEvent): void;

    /**
     * Callback actions which occur on a right mouse-drag operation.
     * @see `MouseInteractionManager##handleDragMove`
     * @param event - The triggering canvas interaction event
     */
    protected _onDragRightMove(event: PIXI.FederatedEvent): void;

    /**
     * Callback actions which occur on a right mouse-drag operation.
     * @see `MouseInteractionManager##handleDragDrop`
     * @param event - The triggering canvas interaction event
     */
    protected _onDragRightDrop(event: PIXI.FederatedEvent): void;

    /**
     * Callback actions which occur on a right mouse-drag operation.
     * @see `MouseInteractionManager##handleDragDrop`
     * @param event - The triggering mouse click event
     */
    protected _onDragRightCancel(event: PIXI.FederatedEvent): void;

    /**
     * Callback action which occurs on a long press.
     * @see `MouseInteractionManager##handleLongPress`
     * @param event  - The triggering canvas interaction event
     * @param origin - The local canvas coordinates of the mousepress.
     */
    protected _onLongPress(event: PIXI.FederatedEvent, origin: PIXI.Point): void;
  }

  namespace PlaceableObject {
    interface Any extends AnyPlaceableObject {}
    interface AnyConstructor extends Identity<typeof AnyPlaceableObject> {}

    // TODO: Should maybe be Scene.Embedded once the document template is finished propagating?
    type AnyCanvasDocument = Document.ImplementationFor<Document.PlaceableType>;

    type RenderFlags = RenderFlagsMixin.ToBooleanFlags<RENDER_FLAGS>;

    interface RENDER_FLAGS {
      /** @defaultValue `{ propagate: ["refresh"] }` */
      redraw: RenderFlag<this>;

      /** @defaultValue `{ propagate: ["refreshState"], alias: true }` */
      refresh: RenderFlag<this>;

      /** @defaultValue `{}` */
      refreshState: RenderFlag<this>;
    }

    type Layer<CanvasDocument extends AnyCanvasDocument> = GetKeyWithShape<
      CanvasDocument,
      "layer",
      PlaceablesLayer.Any
    >;

    type Sheet<CanvasDocument extends AnyCanvasDocument> = GetKeyWithShape<
      CanvasDocument,
      "sheet",
      FormApplication.Any | ApplicationV2.Any | null
    >;

    // eslint-disable-next-line @typescript-eslint/no-empty-object-type
    interface DrawOptions {}

    // eslint-disable-next-line @typescript-eslint/no-empty-object-type
    interface RefreshOptions {}

    interface ControlOptions {
      /**
       * Release any other controlled objects first
       * @remarks Checked via `!== false`, so no nullish values allowed
       */
      releaseOthers?: boolean;
    }

    /**
     * @privateRemarks `PlaceableObject#_onDelete` is the only place in foundry code that calls `PlaceableObject#release` with any options at all,
     * where it passes `{trigger: false}`. This is passed on to `PlaceableObject#_onRelease`, which does not check for any options, including trigger.
     * `Drawing`, `Region`, and `Token` extend `_onRelease` and pass the options back to `super`, but do no further checks.
     *
     * As it is completely unused and has been removed in v13, it is not included in this interface
     * */
    // eslint-disable-next-line @typescript-eslint/no-empty-object-type
    interface ReleaseOptions {}

    /** @internal */
    type __UpdateRotationOptions = NullishProps<{
      /**
       * An explicit angle, either this or delta must be provided
       * @defaultValue `undefined`
       * @remarks Checked before `delta`. If non-numeric, ignored in favour of `delta`.
       */
      angle: number;
    }> &
      InexactPartial<{
        /**
         * A relative angle delta, either this or the angle must be provided
         * @defaultValue `0`
         * @remarks Can't be `null` as it only has a parameter default.
         *
         * Only used if `angle` is non-numeric.
         */
        delta: number;

        /**
         * A precision (in degrees) to which the resulting angle should snap. Default is 0.
         * @defaultValue `0`
         * @remarks Can't be `null` as it only has a parameter default.
         *
         * @see {@link Number.toNearest | `Number#toNearest`}
         */
        snap: number;
      }>;
    interface UpdateRotationOptions extends __UpdateRotationOptions {}

    /** @internal */
    type _HoverInOptions = InexactPartial<{
      /**
       * Trigger hover-out behavior on sibling objects
       * @defaultValue `false`
       * @remarks Can't be `null` as it only has a parameter default
       */
      hoverOutOthers: boolean;
    }>;

    interface HoverInOptions extends _HoverInOptions {}

    /**
     * @remarks {@link PlaceableObject.can | `PlaceableObject#can`} calls `#titleCase()` on this
     * before prepending `"_can"`, rendering any actions with more than a single capital in their
     * name (e.g `"DragLeftStart"`), including `"HUD"` (as there's no `PlaceableObject#_canHud()`),
     * effectively inert, so they have been omitted here. This also means these are case
     * -insensitive at runtime, but TS doesn't have a good way to type that.
     */
    type Action = "configure" | "control" | "view" | "create" | "drag" | "hover" | "update" | "delete" | (string & {});

    /** @remarks Foundry does some unsound subclassing around {@link PlaceableObject._prepareDragLeftDropUpdates | `PlaceableObject#_prepareDragLeftDropUpdates`} */
    type AnyDragLeftDropUpdate = DragLeftDropUpdate | Token.DragLeftDropUpdate | Wall.DragLeftDropUpdate;

    /**
     * @remarks The type {@link PlaceableObject._prepareDragLeftDropUpdates | `PlaceableObject#_prepareDragLeftDropUpdates`}
     * returns if not overridden by the specific placeable
     */
    interface DragLeftDropUpdate {
      _id: string;
      x: number;
      y: number;

      /**
       * @remarks Possibly `undefined` as this is set to `clone.document.rotation` and not all canvas documents
       * have a `rotation` field.
       */
      rotation: number | undefined;
    }
  }
}

<<<<<<< HEAD
declare abstract class AnyPlaceableObject extends PlaceableObject<PlaceableObject.AnyCanvasDocument> {
  constructor(...args: never[]);
=======
declare abstract class AnyPlaceableObject extends PlaceableObject<any> {
  constructor(...args: never);
>>>>>>> 2d32df4c
}<|MERGE_RESOLUTION|>--- conflicted
+++ resolved
@@ -714,11 +714,6 @@
   }
 }
 
-<<<<<<< HEAD
 declare abstract class AnyPlaceableObject extends PlaceableObject<PlaceableObject.AnyCanvasDocument> {
-  constructor(...args: never[]);
-=======
-declare abstract class AnyPlaceableObject extends PlaceableObject<any> {
   constructor(...args: never);
->>>>>>> 2d32df4c
 }