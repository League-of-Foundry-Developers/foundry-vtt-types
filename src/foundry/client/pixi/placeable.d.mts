import type { Identity, InterfaceToObject, MakeConform, ValueOf } from "fvtt-types/utils";
import type ApplicationV2 from "../../client-esm/applications/api/application.d.mts";
import type { Document } from "../../common/abstract/module.d.mts";
import type {
  DatabaseCreateOperation,
  DatabaseDeleteOperation,
  DatabaseUpdateOperation,
} from "../../common/abstract/_types.d.mts";

// Gets a key with a required shape to conform to which is also used as a fallback when the key doesn't exist.
type GetKeyWithShape<T, K, S> = K extends keyof T ? MakeConform<T[K], S> : S;

declare global {
  /**
   * An Abstract Base Class which defines a Placeable Object which represents a Document placed on the Canvas
   */
  abstract class PlaceableObject<
    D extends Document.AnyChild<Scene.Implementation | null> = Document.AnyChild<Scene.Implementation | null>,
  > extends RenderFlagsMixin(PIXI.Container) {
    /**
     * @param document - The Document instance which is represented by this object
     */
    constructor(document: D);

    /**
     * Retain a reference to the Scene within which this Placeable Object resides
     */
    scene: Scene.Implementation;

    /**
     * A reference to the Scene embedded Document instance which this object represents
     */
    document: D;

    /**
     * A control icon for interacting with the object
     * @defaultValue `null`
     * @remarks `undefined` is returned by subclasses only
     */
    controlIcon: ControlIcon | null | undefined;

    /**
     * A mouse interaction manager instance which handles mouse workflows related to this object.
     * @defaultValue `null`
     */
    mouseInteractionManager: MouseInteractionManager<this> | null;

    /**
     * Allow objects to be culled when off-screen
     * @defaultValue `false`
     */
    cullable: boolean;

    /**
     * Identify the official Document name for this PlaceableObject class
     * @remarks This is abstract in {@link PlaceableObject | `PlaceableObject`}.
     */
    static embeddedName: string;

    /**
     * The flags declared here are required for all PlaceableObject subclasses to also support.
     */
    static override RENDER_FLAGS: InterfaceToObject<PlaceableObject.RENDER_FLAGS>;

    /**
     * The object that this object is a preview of if this object is a preview
     */
    get _original(): this | undefined;

    /**
     * A convenient reference for whether the current User has full control over the document.
     */
    get isOwner(): boolean;

    /**
     * The mouse interaction state of this placeable.
     */
    get interactionState(): ValueOf<typeof MouseInteractionManager.INTERACTION_STATES> | undefined;

    /**
     * The bounding box for this PlaceableObject.
     * This is required if the layer uses a Quadtree, otherwise it is optional
     */
    abstract get bounds(): PIXI.Rectangle;

    /**
     * The central coordinate pair of the placeable object based on it's own width and height
     * @remarks `{ x: number, y: number }` has been added because of `Token.center`
     */
    get center(): PIXI.Point | { x: number; y: number };

    /**
     * The id of the corresponding Document which this PlaceableObject represents.
     */
    get id(): string;

    /**
     * A unique identifier which is used to uniquely identify elements on the canvas related to this object.
     */
    get objectId(): string;

    /**
     * The named identified for the source object associated with this PlaceableObject.
     * This differs from the objectId because the sourceId is the same for preview objects as for the original.
     */
    get sourceId(): string;

    /**
     * Is this placeable object a temporary preview?
     */
    get isPreview(): boolean;

    /**
     * Does there exist a temporary preview of this placeable object?
     */
    get hasPreview(): boolean;

    /**
     * Provide a reference to the CanvasLayer which contains this PlaceableObject.
     */
    get layer(): GetKeyWithShape<D, "layer", PIXI.Container>;

    /**
     * A Form Application which is used to configure the properties of this Placeable Object or the Document it
     * represents.
     */
    get sheet(): GetKeyWithShape<D, "sheet", FormApplication | ApplicationV2.Any | null>;

    /**
     * An indicator for whether the object is currently controlled
     */
    get controlled(): boolean;

    /**
     * An indicator for whether the object is currently a hover target
     */
    get hover(): boolean;

    set hover(state);

    /**
     * Is the HUD display active for this Placeable?
     */
    get hasActiveHUD(): boolean;

    /**
     * Get the snapped position for a given position or the current position
     * @param position - The position to be used instead of the current position
     * @returns The snapped position
     */
    getSnappedPosition(position?: Canvas.Point): Canvas.Point;

    override applyRenderFlags(): void;

    /**
     * Apply render flags before a render occurs.
     * @param flags - The render flags which must be applied
     */
    protected _applyRenderFlags(flags: PlaceableObject.RenderFlags): void;

    /**
     * Clear the display of the existing object
     * @returns The cleared object
     * @remarks Some subclasses return void
     */
    clear(): this | void;

    override destroy(options?: Parameters<PIXI.Container["destroy"]>[0]): void;

    /**
     * The inner _destroy method which may optionally be defined by each PlaceableObject subclass.
     * @param options - Options passed to the initial destroy call
     */
    protected _destroy(options?: PIXI.IDestroyOptions | boolean): void;

    /**
     * Draw the placeable object into its parent container
     * @returns The drawn object
     */
    draw(options?: Record<string, unknown>): Promise<this>;

    /**
     * The inner _draw method which must be defined by each PlaceableObject subclass.
     * @param options - Options which may modify the draw workflow
     */
    protected abstract _draw(options?: Record<string, unknown>): Promise<void>;

    /**
     * Execute a partial draw.
     * @param fn - The draw function
     * @returns The drawn object
     */
    protected _partialDraw(fn: () => Promise<void>): Promise<this>;

    /**
     * Refresh all incremental render flags for the PlaceableObject.
     * This method is no longer used by the core software but provided for backwards compatibility.
     * @param options - Options which may modify the refresh workflow
     * @returns The refreshed object
     */
    refresh(options?: Record<string, unknown>): this;

    /**
     * Update the quadtree.
     */
    protected _updateQuadtree(): void;

    /* -------------------------------------------- */

    /**
     * Is this PlaceableObject within the selection rectangle?
     * @param rectangle - The selection rectangle
     */
    protected _overlapsSelection(rectangle: PIXI.Rectangle): boolean;

    /**
     * Get the target opacity that should be used for a Placeable Object depending on its preview state.
     */
    protected _getTargetAlpha(): number;

    /**
     * Register pending canvas operations which should occur after a new PlaceableObject of this type is created
     */
    protected _onCreate(
      data: foundry.data.fields.SchemaField.AssignmentData<D["schema"]["fields"]>,
      options: Document.Database.CreateOptions<DatabaseCreateOperation>,
      userId: string,
    ): void;

    /**
     * Define additional steps taken when an existing placeable object of this type is updated with new data
     * @remarks Called without options and userId in Drawing._onUpdate
     */
    protected _onUpdate(
      changed: foundry.data.fields.SchemaField.AssignmentData<D["schema"]["fields"]>,
      options?: Document.Database.UpdateOptions<DatabaseUpdateOperation>,
      userId?: string,
    ): void;

    /**
     * Define additional steps taken when an existing placeable object of this type is deleted
     */
    protected _onDelete(options: Document.Database.DeleteOptions<DatabaseDeleteOperation>, userId: string): void;

    /**
     * Assume control over a PlaceableObject, flagging it as controlled and enabling downstream behaviors
     * @param options - Additional options which modify the control request
     *                  (default: `{}`)
     * @returns A flag denoting whether control was successful
     */
    control(options?: PlaceableObject.ControlOptions): boolean;

    /**
     * Additional events which trigger once control of the object is established
     * @param options - Optional parameters which apply for specific implementations
     */
    protected _onControl(options?: PlaceableObject.ControlOptions): void;

    /**
     * Release control over a PlaceableObject, removing it from the controlled set
     * @param options - Options which modify the releasing workflow
     *                  (default: `{}`)
     * @returns A Boolean flag confirming the object was released.
     */
    release(options?: PlaceableObject.ReleaseOptions): boolean;

    /**
     * Additional events which trigger once control of the object is released
     * @param options - Options which modify the releasing workflow
     */
    protected _onRelease(options?: PlaceableObject.ReleaseOptions): void;

    /**
     * Clone the placeable object, returning a new object with identical attributes.
     * The returned object is non-interactive, and has no assigned ID.
     * If you plan to use it permanently you should call the create method.
     * @returns A new object with identical data
     */
    clone(): PlaceableObject;

    /**
     * Rotate the PlaceableObject to a certain angle of facing
     * @param angle - The desired angle of rotation
     * @param snap  - Snap the angle of rotation to a certain target degree increment
     * @returns A Promise which resolves once the rotation has completed
     */
    rotate(angle: number, snap: number): Promise<this>;

    /**
     * Determine a new angle of rotation for a PlaceableObject either from an explicit angle or from a delta offset.
     * @param options - An object which defines the rotation update parameters
     * @param angle - An explicit angle, either this or delta must be provided
     *                (default: `null`)
     * @param delta - A relative angle delta, either this or the angle must be provided
     *                (default: `0`)
     * @param snap  - A precision (in degrees) to which the resulting angle should snap.
     *                (default: `0`)
     * @returns The new rotation angle for the object
     */
    protected _updateRotation({
      angle,
      delta,
      snap,
    }?: {
      /**
       * An explicit angle, either this or delta must be provided
       * @defaultValue `undefined`
       */
      angle?: number;

      /**
       * A relative angle delta, either this or the angle must be provided
       * @defaultValue `0`
       */
      delta?: number;

      /**
       * A precision (in degrees) to which the resulting angle should snap. Default is 0.
       * @defaultValue `0`
       */
      snap?: number;
    }): number;

    /**
     * Obtain a shifted position for the Placeable Object
     * @param dx - The number of grid units to shift along the X-axis
     * @param dy - The number of grid units to shift along the Y-axis
     * @returns The shifted target coordinates
     */
    protected _getShiftedPosition(dx: -1 | 0 | 1, dy: -1 | 0 | 1): Canvas.Point;

    /**
     * Activate interactivity for the Placeable Object
     */
    activateListeners(): void;

    /**
     * Create a standard MouseInteractionManager for the PlaceableObject
     */
    protected _createInteractionManager(): NonNullable<this["mouseInteractionManager"]>;

    /**
     * Test whether a user can perform a certain interaction regarding a Placeable Object
     * @param user   - The User performing the action
     * @param action - The named action being attempted
     * @returns Does the User have rights to perform the action?
     */
    can(user: User.Implementation, action: PlaceableObject.Action): boolean;

    /**
     * Can the User access the HUD for this Placeable Object?
     * @param user  - The User performing the action.
     * @param event - The event object.
     * @returns The returned status.
     */
    protected _canHUD(user: User.Implementation, event?: PIXI.FederatedEvent): boolean;

    /**
     * Does the User have permission to configure the Placeable Object?
     * @param user  - The User performing the action.
     * @param event - The event object.
     * @returns The returned status.
     */
    protected _canConfigure(user: User.Implementation, event?: PIXI.FederatedEvent): boolean;

    /**
     * Does the User have permission to control the Placeable Object?
     * @param user  - The User performing the action.
     * @param event - The event object.
     * @returns The returned status.
     */
    protected _canControl(user: User.Implementation, event?: PIXI.FederatedEvent): boolean;

    /**
     * Does the User have permission to view details of the Placeable Object?
     * @param user  - The User performing the action.
     * @param event - The event object.
     * @returns The returned status.
     */
    protected _canView(user: User.Implementation, event?: PIXI.FederatedEvent): boolean;

    /**
     * Does the User have permission to create the underlying Document?
     * @param user  - The User performing the action.
     * @param event - The event object.
     * @returns The returned status.
     */
    protected _canCreate(user: User.Implementation, event?: PIXI.FederatedEvent): boolean;

    /**
     * Does the User have permission to drag this Placeable Object?
     * @param user  - The User performing the action.
     * @param event - The event object.
     * @returns The returned status.
     */
    protected _canDrag(user: User.Implementation, event?: PIXI.FederatedEvent): boolean;

    /**
     * Does the User have permission to left-click drag this Placeable Object?
     * @param user  - The User performing the action.
     * @param event - The event object.
     * @returns The returned status
     */
    protected _canDragLeftStart(user: User.Implementation, event: DragEvent): boolean;

    /**
     * Does the User have permission to hover on this Placeable Object?
     * @param user  - The User performing the action.
     * @param event - The event object.
     * @returns The returned status.
     */
    protected _canHover(user: User.Implementation, event?: PIXI.FederatedEvent): boolean;

    /**
     * Does the User have permission to update the underlying Document?
     * @param user  - The User performing the action.
     * @param event - The event object.
     * @returns The returned status.
     */
    protected _canUpdate(user: User.Implementation, event?: PIXI.FederatedEvent): boolean;

    /**
     * Does the User have permission to delete the underlying Document?
     * @param user  - The User performing the action.
     * @param event - The event object.
     * @returns The returned status.
     */
    protected _canDelete(user: User.Implementation, event?: PIXI.FederatedEvent): boolean;

    /**
     * Actions that should be taken for this Placeable Object when a mouseover event occurs.
     * Hover events on PlaceableObject instances allow event propagation by default.
     * @see {@link MouseInteractionManager.#handlePointerOver | `MouseInteractionManager##handlePointerOver`}
     * @param event   - The triggering canvas interaction event
     * @param options - Options which customize event handling
     *                  (default: `{}`)
     */
    protected _onHoverIn(event: PIXI.FederatedEvent, options?: PlaceableObject.HoverInOptions): false | void;

    /**
     * Actions that should be taken for this Placeable Object when a mouseout event occurs
     * @see {@link MouseInteractionManager.#handlePointerOut | `MouseInteractionManager##handlePointerOut`}
     * @param event - The triggering canvas interaction event
     * @returns True if the event was handled, otherwise false
     */
    protected _onHoverOut(event: PIXI.FederatedEvent): boolean | void;

    /**
     * Should the placeable propagate left click downstream?
     * @defaultValue `false`
     */
    protected _propagateLeftClick(event: PIXI.FederatedEvent): boolean;

    /**
     * Callback actions which occur on a single left-click event to assume control of the object
     * @see {@link MouseInteractionManager.#handleClickLeft | `MouseInteractionManager##handleClickLeft`}
     * @param event - The triggering canvas interaction event
     */
    protected _onClickLeft(event: PIXI.FederatedEvent): void;

    /**
     * Callback actions which occur on a double left-click event to activate
     * @see {@link MouseInteractionManager.#handleClickLeft2 | `MouseInteractionManager##handleClickLeft2`}
     * @param event - The triggering canvas interaction event
     */
    protected _onClickLeft2(event: PIXI.FederatedEvent): void;

    /**
     * Callback actions which occur on a single right-click event to configure properties of the object
     * @see {@link MouseInteractionManager.#handleClickRight | `MouseInteractionManager##handleClickRight`}
     * @param event - The triggering canvas interaction event
     */
    protected _onClickRight(event: PIXI.FederatedEvent): void;

    /**
     * Callback actions which occur on a double right-click event to configure properties of the object
     * @see {@link MouseInteractionManager.#handleClickRight2 | `MouseInteractionManager##handleClickRight2`}
     * @param event - The triggering canvas interaction event
     */
    protected _onClickRight2(event: PIXI.FederatedEvent): void;

    /**
     * Callback actions which occur when a mouse-drag action is first begun.
     * @see {@link MouseInteractionManager.#handleDragStart | `MouseInteractionManager##handleDragStart`}
     * @param event - The triggering canvas interaction event
     */
    protected _onDragLeftStart(event: PIXI.FederatedEvent): void;

    /**
     * Begin a drag operation from the perspective of the preview clone.
     * Modify the appearance of both the clone (this) and the original (_original) object.
     */
    protected _onDragStart(): void;

    /**
     * Conclude a drag operation from the perspective of the preview clone.
     * Modify the appearance of both the clone (this) and the original (_original) object.
     */
    protected _onDragEnd(): void;

    /**
     * Callback actions which occur on a mouse-move operation.
     * @see {@link MouseInteractionManager.#handleDragMove | `MouseInteractionManager##handleDragMove`}
     * @param event - The triggering canvas interaction event
     */
    protected _onDragLeftMove(event: PIXI.FederatedEvent): void;

    /**
     * Callback actions which occur on a mouse-move operation.
     * @see {@link MouseInteractionManager.#handleDragDrop | `MouseInteractionManager##handleDragDrop`}
     * @param event - The triggering canvas interaction event
     */
    protected _onDragLeftDrop(event: PIXI.FederatedEvent): void;

    /**
     * Perform the database updates that should occur as the result of a drag-left-drop operation.
     * @param event - The triggering canvas interaction event
     * @returns An array of database updates to perform for documents in this collection
     */
    _prepareDragLeftDropUpdates(
      event: PIXI.FederatedEvent,
    ): foundry.data.fields.SchemaField.AssignmentData<D["schema"]["fields"]>[] | null;

    /**
     * Callback actions which occur on a mouse-move operation.
     * @see {@link MouseInteractionManager.#handleDragCancel | `MouseInteractionManager##handleDragCancel`}
     * @param event - The triggering mouse click event
     */
    protected _onDragLeftCancel(event: PIXI.FederatedEvent): void;

    /**
     * Callback actions which occur on a right mouse-drag operation.
     * @see {@link MouseInteractionManager.#handleDragStart | `MouseInteractionManager##handleDragStart`}
     * @param event - The triggering mouse click event
     */
    protected _onDragRightStart(event: PIXI.FederatedEvent): void;

    /**
     * Callback actions which occur on a right mouse-drag operation.
     * @see {@link MouseInteractionManager.#handleDragMove | `MouseInteractionManager##handleDragMove`}
     * @param event - The triggering canvas interaction event
     */
    protected _onDragRightMove(event: PIXI.FederatedEvent): void;

    /**
     * Callback actions which occur on a right mouse-drag operation.
     * @see {@link MouseInteractionManager.#handleDragDrop | `MouseInteractionManager##handleDragDrop`}
     * @param event - The triggering canvas interaction event
     */
    protected _onDragRightDrop(event: PIXI.FederatedEvent): void;

    /**
     * Callback actions which occur on a right mouse-drag operation.
     * @see {@link MouseInteractionManager.#handleDragDrop | `MouseInteractionManager##handleDragDrop`}
     * @param event - The triggering mouse click event
     */
    protected _onDragRightCancel(event: PIXI.FederatedEvent): void;

    /**
     * Callback action which occurs on a long press.
     * @see {@link MouseInteractionManager.#handleLongPress | `MouseInteractionManager##handleLongPress`}
     * @param event  - The triggering canvas interaction event
     * @param origin - The local canvas coordinates of the mousepress.
     */
    protected _onLongPress(event: PIXI.FederatedEvent, origin: PIXI.Point): void;
  }

  namespace PlaceableObject {
<<<<<<< HEAD
    type Any = PlaceableObject<Document.AnyChild<Scene.Implementation | null>>;
=======
    interface Any extends PlaceableObject<any> {}
>>>>>>> c4aefa54

    interface AnyConstructor extends Identity<typeof AnyPlaceableObject> {}

    type RenderFlags = RenderFlagsMixin.ToBooleanFlags<RENDER_FLAGS>;

    interface RENDER_FLAGS {
      /** @defaultValue `{ propagate: ["refresh"] }` */
      redraw: RenderFlag<this>;

      /** @defaultValue `{ propagate: ["refreshState"], alias: true }` */
      refresh: RenderFlag<this>;

      /** @defaultValue `{}` */
      refreshState: RenderFlag<this>;
    }

    interface ControlOptions {
      /**
       * Release any other controlled objects first
       */
      releaseOthers?: boolean;
    }

    /**
     * @privateRemarks `PlaceableObject#_onDelete` is the only place in foundry code that calls `PlaceableObject#release` with any options at all,
     * where it passes `{trigger: false}`. This is passed on to `PlaceableObject#_onRelease`, which does not check for any options, including trigger.
     * `Drawing`, `Region`, and `Token` extend `_onRelease` and pass the options back to `super`, but do no further checks.
     * */
    interface ReleaseOptions {
      trigger?: boolean;
    }

    interface HoverInOptions {
      /**
       * Trigger hover-out behavior on sibling objects
       * @defaultValue `false`
       */
      hoverOutOthers: boolean;
    }

    type Action =
      | "HUD"
      | "configure"
      | "control"
      | "view"
      | "create"
      | "drag"
      | "hover"
      | "update"
      | "delete"
      | (string & {});
  }
}

interface Vision {
  /**
   * @privateRemarks Documentation says PIXI.Circle, but determined by Atropos to be out of date.
   * Likely to be removed in future version as it's no longer used generally.
   */
  fov?: PIXI.Polygon | undefined;

  /**
   * @remarks
   * This is required but has been set to optional because of PointSource
   */
  los?: PointSourcePolygon | undefined;
}

declare abstract class AnyPlaceableObject extends PlaceableObject<any> {
  constructor(arg0: never, ...args: never[]);
}<|MERGE_RESOLUTION|>--- conflicted
+++ resolved
@@ -566,12 +566,7 @@
   }
 
   namespace PlaceableObject {
-<<<<<<< HEAD
-    type Any = PlaceableObject<Document.AnyChild<Scene.Implementation | null>>;
-=======
-    interface Any extends PlaceableObject<any> {}
->>>>>>> c4aefa54
-
+    interface Any extends PlaceableObject<Document.AnyChild<Scene.Implementation | null>> {}
     interface AnyConstructor extends Identity<typeof AnyPlaceableObject> {}
 
     type RenderFlags = RenderFlagsMixin.ToBooleanFlags<RENDER_FLAGS>;
