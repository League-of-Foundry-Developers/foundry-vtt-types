export {};

declare global {
  /**
   * A container group which is not bound to the stage world transform.
   */
<<<<<<< HEAD
  class OverlayCanvasGroup<
    DrawOptions extends OverlayCanvasGroup.DrawOptions = OverlayCanvasGroup.DrawOptions,
    TearDownOptions extends OverlayCanvasGroup.TearDownOptions = OverlayCanvasGroup.TearDownOptions,
  > extends CanvasGroupMixin(UnboundContainer)<DrawOptions, TearDownOptions> {
    static override groupName: "overlay";

=======
  class OverlayCanvasGroup extends CanvasGroupMixin<typeof UnboundContainer, "overlay">(UnboundContainer) {
>>>>>>> 2c34228e
    /**
     * @defaultValue `false`
     */
    static override tearDownChildren: boolean;
  }

  namespace OverlayCanvasGroup {
<<<<<<< HEAD
    type AnyConstructor = typeof AnyOverlayCanvasGroup;

    interface DrawOptions extends CanvasGroupMixin.DrawOptions {}

    interface TearDownOptions extends CanvasGroupMixin.TearDownOptions {}
=======
    type Any = AnyOverlayCanvasGroup;
    type AnyConstructor = typeof AnyOverlayCanvasGroup;
>>>>>>> 2c34228e
  }
}

declare abstract class AnyOverlayCanvasGroup extends OverlayCanvasGroup {
  constructor(arg0: never, ...args: never[]);
}<|MERGE_RESOLUTION|>--- conflicted
+++ resolved
@@ -4,16 +4,10 @@
   /**
    * A container group which is not bound to the stage world transform.
    */
-<<<<<<< HEAD
   class OverlayCanvasGroup<
     DrawOptions extends OverlayCanvasGroup.DrawOptions = OverlayCanvasGroup.DrawOptions,
     TearDownOptions extends OverlayCanvasGroup.TearDownOptions = OverlayCanvasGroup.TearDownOptions,
-  > extends CanvasGroupMixin(UnboundContainer)<DrawOptions, TearDownOptions> {
-    static override groupName: "overlay";
-
-=======
-  class OverlayCanvasGroup extends CanvasGroupMixin<typeof UnboundContainer, "overlay">(UnboundContainer) {
->>>>>>> 2c34228e
+  > extends CanvasGroupMixin<typeof UnboundContainer, "overlay">(UnboundContainer)<DrawOptions, TearDownOptions> {
     /**
      * @defaultValue `false`
      */
@@ -21,16 +15,12 @@
   }
 
   namespace OverlayCanvasGroup {
-<<<<<<< HEAD
+    type Any = AnyOverlayCanvasGroup;
     type AnyConstructor = typeof AnyOverlayCanvasGroup;
 
     interface DrawOptions extends CanvasGroupMixin.DrawOptions {}
 
     interface TearDownOptions extends CanvasGroupMixin.TearDownOptions {}
-=======
-    type Any = AnyOverlayCanvasGroup;
-    type AnyConstructor = typeof AnyOverlayCanvasGroup;
->>>>>>> 2c34228e
   }
 }
 
