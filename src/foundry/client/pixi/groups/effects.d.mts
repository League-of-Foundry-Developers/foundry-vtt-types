--- conflicted
+++ resolved
@@ -193,8 +193,7 @@
          */
         duration?: number;
       },
-<<<<<<< HEAD
-    ): ReturnType<(typeof CanvasAnimation)["animate"]>;
+    ): ReturnType<typeof CanvasAnimation.animate>;
 
     /**
      * @deprecated since v12, until v14
@@ -213,22 +212,15 @@
      * @remarks "EffectsCanvasGroup#updateGlobalLightSource has been deprecated and is part of EnvironmentCanvasGroup#initialize workflow."
      */
     updateGlobalLightSource(): void;
-  }
-
-  namespace EffectsCanvasGroup {
-    type AnyConstructor = typeof AnyEffectsCanvasGroup;
-
-    interface DrawOptions extends CanvasGroupMixin.DrawOptions {}
-
-    interface TearDownOptions extends CanvasGroupMixin.TearDownOptions {}
-=======
-    ): ReturnType<typeof CanvasAnimation.animate>;
   }
 
   namespace EffectsCanvasGroup {
     type Any = AnyEffectsCanvasGroup;
     type AnyConstructor = typeof AnyEffectsCanvasGroup;
->>>>>>> 2c34228e
+
+    interface DrawOptions extends CanvasGroupMixin.DrawOptions {}
+
+    interface TearDownOptions extends CanvasGroupMixin.TearDownOptions {}
   }
 }
 
