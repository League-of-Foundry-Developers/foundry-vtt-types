--- conflicted
+++ resolved
@@ -1,8 +1,4 @@
-<<<<<<< HEAD
-import type { HandleEmptyObject, ValueOf } from "fvtt-types/utils";
-=======
 import type { HandleEmptyObject, NullishProps } from "fvtt-types/utils";
->>>>>>> b0f3b7a6
 
 declare global {
   /**
@@ -189,21 +185,8 @@
      */
     animateDarkness(
       target?: number,
-<<<<<<< HEAD
-      {
-        duration,
-      }?: {
-        /**
-         * The desired animation time in milliseconds. Default is 10 seconds
-         * @defaultValue 10000
-         */
-        duration?: number;
-      },
-    ): ReturnType<typeof CanvasAnimation.animate>;
-=======
       options?: EffectsCanvasGroup.AnimateDarknessOptions,
     ): CanvasAnimation.AnimateReturn;
->>>>>>> b0f3b7a6
 
     /**
      * @deprecated since v12, until v14
@@ -228,8 +211,6 @@
     interface Any extends AnyEffectsCanvasGroup {}
     type AnyConstructor = typeof AnyEffectsCanvasGroup;
 
-<<<<<<< HEAD
-=======
     /** @internal */
     type _AnimateDarknessOptions = NullishProps<{
       /**
@@ -242,7 +223,6 @@
 
     interface AnimateDarknessOptions extends _AnimateDarknessOptions {}
 
->>>>>>> b0f3b7a6
     interface DrawOptions extends CanvasGroupMixin.DrawOptions {}
 
     interface TearDownOptions extends CanvasGroupMixin.TearDownOptions {}
