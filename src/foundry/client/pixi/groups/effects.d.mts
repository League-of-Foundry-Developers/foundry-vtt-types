--- conflicted
+++ resolved
@@ -1,8 +1,4 @@
-<<<<<<< HEAD
-import type { HandleEmptyObject, ValueOf } from "../../../../utils/index.d.mts";
-=======
-import type { ValueOf } from "fvtt-types/utils";
->>>>>>> d273747d
+import type { HandleEmptyObject, ValueOf } from "fvtt-types/utils";
 
 declare global {
   /**
