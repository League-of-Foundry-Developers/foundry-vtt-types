import type { Renderer } from "pixi.js";
import type { HandleEmptyObject } from "../../../../types/utils.d.mts";

// Included to match Foundry's documented types
type PrimaryCanvasObject = ReturnType<typeof PrimaryCanvasObjectMixin>;

declare global {
  /**
   * The primary Canvas group which generally contains tangible physical objects which exist within the Scene.
   * This group is a {@link CachedContainer} which is rendered to the Scene as a {@link SpriteMesh}.
   * This allows the rendered result of the Primary Canvas Group to be affected by a {@link BaseSamplerShader}.
   */
<<<<<<< HEAD
  class PrimaryCanvasGroup<
    DrawOptions extends PrimaryCanvasGroup.DrawOptions = PrimaryCanvasGroup.DrawOptions,
    TearDownOptions extends PrimaryCanvasGroup.TearDownOptions = PrimaryCanvasGroup.TearDownOptions,
  > extends CanvasGroupMixin(CachedContainer)<DrawOptions, TearDownOptions> {
=======
  class PrimaryCanvasGroup extends CanvasGroupMixin<typeof CachedContainer, "primary">(CachedContainer) {
>>>>>>> 2c34228e
    /**
     * @param sprite - (default: `new SpriteMesh(undefined, BaseSamplerShader)`)
     */
    constructor(sprite?: SpriteMesh);

    /**
     * Sort order to break ties on the group/layer level.
     */
    static readonly SORT_LAYERS: PrimaryCanvasGroup.SORT_LAYERS;

<<<<<<< HEAD
    static override groupName: "primary";

=======
>>>>>>> 2c34228e
    static override textureConfiguration: {
      scaleMode: PIXI.SCALE_MODES;
      format: PIXI.FORMATS;
      multisample: PIXI.MSAA_QUALITY;
    };

    /**
     * @defaultValue `[0, 0, 0, 0]`
     * @remarks Actually an override of `CachedContainer#clearColor`
     */
    clearColor: [r: number, g: number, b: number, a: number];

    /**
     * The background color in RGB.
     */
    _backgroundColor: [red: number, green: number, blue: number] | undefined;

    /**
     * Track the set of HTMLVideoElements which are currently playing as part of this group.
     */
    videoMeshes: Set<SpriteMesh>;

    /**
     * Occludable objects above this elevation are faded on hover.
     * @defaultValue `0`
     */
    hoverFadeElevation: number;

    /**
     * Allow API users to override the default elevation of the background layer.
     * This is a temporary solution until more formal support for scene levels is added in a future release.
     */
    static BACKGROUND_ELEVATION: number;

    /**
     * The primary background image configured for the Scene, rendered as a SpriteMesh.
     */
    background: SpriteMesh | undefined;

    /**
     * The primary foreground image configured for the Scene, rendered as a SpriteMesh.
     */
    foreground: SpriteMesh | undefined;

    /**
     * A Quadtree which partitions and organizes primary canvas objects.
     */
    quadtree: CanvasQuadtree;

    /**
     * The collection of PrimaryDrawingContainer objects which are rendered in the Scene.
     * @privateRemarks Foundry types this as `Collection<PrimaryDrawingContainer>`, which doesn't exist. It's `PrimaryGraphics` in practice.
     */
    drawings: Collection<PrimaryGraphics>;

    /**
     * The collection of SpriteMesh objects which are rendered in the Scene.
     * @privateRemarks Foundry types this as `Collection<TokenMesh>`, which doesn't exist. In practice it's `PrimarySpriteMesh`
     */
    tokens: Collection<PrimarySpriteMesh>;

    /**
     * The collection of SpriteMesh objects which are rendered in the Scene.
     * @privateRemarks Foundry types this as `Collection<PrimarySpriteMesh|TileSprite>`, but `TileSprite` doens't exist. In practice it's all `PrimarySpriteMesh`.
     */
    tiles: Collection<PrimarySpriteMesh>;

    /**
     * The ambience filter which is applying post-processing effects.
     */
    _ambienceFilter: PrimaryCanvasGroupAmbienceFilter | undefined;

    /**
     * Return the base HTML image or video element which provides the background texture.
     * @privateRemarks Foundry does not indicate the possibility of a null return
     */
    get backgroundSource(): HTMLImageElement | HTMLVideoElement | null;

    /**
     * Return the base HTML image or video element which provides the foreground texture.
     * @privateRemarks Foundry does not indicate the possibility of a null return
     */
    get foregroundSource(): HTMLImageElement | HTMLVideoElement | null;

    /**
     * Refresh the primary mesh.
     */
    refreshPrimarySpriteMesh(): void;

    /**
     * Update this group. Calculates the canvas transform and bounds of all its children and updates the quadtree.
     */
    update(): void;

    protected override _draw(options: HandleEmptyObject<DrawOptions>): Promise<void>;

    /** @remarks Actually an override `PIXI.Container#_render` */
    protected _render(_renderer: Renderer): void;

    protected override _tearDown(options: HandleEmptyObject<TearDownOptions>): Promise<void>;

    /**
     * Draw the SpriteMesh for a specific Token object.
     * @param token - The Token being added
     * @returns The added PrimarySpriteMesh
     */
    addToken(token: Token.ConfiguredInstance): PrimarySpriteMesh;

    /**
     * Remove a TokenMesh from the group.
     * @param token - The Token being removed
     */
    removeToken(token: Token.ConfiguredInstance): void;

    /**
     * Draw the SpriteMesh for a specific Token object.
     * @param tile - The Tile being added
     * @returns The added PrimarySpriteMesh
     */
    addTile(tile: Tile.ConfiguredInstance): PrimarySpriteMesh;

    /**
     * Remove a TokenMesh from the group.
     * @param tile - The Tile being removed
     */
    removeTile(tile: Tile.ConfiguredInstance): void;

    /**
     * Add a PrimaryGraphics to the group.
     * @param drawing - The Drawing being added
     * @returns The created PrimaryGraphics instance
     */
    addDrawing(drawing: Drawing.ConfiguredInstance): PrimaryGraphics;

    /**
     * Remove a PrimaryGraphics from the group.
     * @param drawing - The Drawing being removed
     */
    removeDrawing(drawing: Drawing.ConfiguredInstance): void;

    /**
     * Override the default PIXI.Container behavior for how objects in this container are sorted.
     * @remarks Actually an override of `PIXI.Container#sortChildren`
     */
    sortChildren(): void;

    /**
     * Handle mousemove events on the primary group to update the hovered state of its children.
     * @remarks Public on purpose, called from `Canvas##onMouseMove`
     */
    _onMouseMove(): void;

    /**
     * @deprecated since v12, will be removed in v14
     * @remarks `"PrimaryCanvasGroup#mapElevationAlpha is deprecated. Use canvas.masks.depth.mapElevation(elevation) instead."`
     */
    mapElevationToDepth(elevation: number): number;

    /**
     * @deprecated since v11, will be removed in v13
     * @remarks "PrimaryCanvasGroup#mapElevationAlpha is deprecated in favor of PrimaryCanvasGroup#mapElevationToDepth"
     */
    mapElevationAlpha(elevation: number): number;
  }

  namespace PrimaryCanvasGroup {
<<<<<<< HEAD
    type AnyConstructor = typeof AnyPrimaryCanvasGroup;

    interface DrawOptions extends CanvasGroupMixin.DrawOptions {}

    interface TearDownOptions extends CanvasGroupMixin.TearDownOptions {}

    interface SORT_LAYERS {
      readonly SCENE: 0;
      readonly TILES: 500;
      readonly DRAWINGS: 600;
      readonly TOKENS: 700;
      readonly WEATHER: 1000;
    }
=======
    type Any = AnyPrimaryCanvasGroup;
    type AnyConstructor = typeof AnyPrimaryCanvasGroup;
>>>>>>> 2c34228e
  }
}

declare abstract class AnyPrimaryCanvasGroup extends PrimaryCanvasGroup {
  constructor(arg0: never, ...args: never[]);
}<|MERGE_RESOLUTION|>--- conflicted
+++ resolved
@@ -10,14 +10,10 @@
    * This group is a {@link CachedContainer} which is rendered to the Scene as a {@link SpriteMesh}.
    * This allows the rendered result of the Primary Canvas Group to be affected by a {@link BaseSamplerShader}.
    */
-<<<<<<< HEAD
   class PrimaryCanvasGroup<
     DrawOptions extends PrimaryCanvasGroup.DrawOptions = PrimaryCanvasGroup.DrawOptions,
     TearDownOptions extends PrimaryCanvasGroup.TearDownOptions = PrimaryCanvasGroup.TearDownOptions,
-  > extends CanvasGroupMixin(CachedContainer)<DrawOptions, TearDownOptions> {
-=======
-  class PrimaryCanvasGroup extends CanvasGroupMixin<typeof CachedContainer, "primary">(CachedContainer) {
->>>>>>> 2c34228e
+  > extends CanvasGroupMixin<typeof CachedContainer, "primary">(CachedContainer)<DrawOptions, TearDownOptions> {
     /**
      * @param sprite - (default: `new SpriteMesh(undefined, BaseSamplerShader)`)
      */
@@ -28,11 +24,6 @@
      */
     static readonly SORT_LAYERS: PrimaryCanvasGroup.SORT_LAYERS;
 
-<<<<<<< HEAD
-    static override groupName: "primary";
-
-=======
->>>>>>> 2c34228e
     static override textureConfiguration: {
       scaleMode: PIXI.SCALE_MODES;
       format: PIXI.FORMATS;
@@ -199,7 +190,7 @@
   }
 
   namespace PrimaryCanvasGroup {
-<<<<<<< HEAD
+    type Any = AnyPrimaryCanvasGroup;
     type AnyConstructor = typeof AnyPrimaryCanvasGroup;
 
     interface DrawOptions extends CanvasGroupMixin.DrawOptions {}
@@ -213,10 +204,6 @@
       readonly TOKENS: 700;
       readonly WEATHER: 1000;
     }
-=======
-    type Any = AnyPrimaryCanvasGroup;
-    type AnyConstructor = typeof AnyPrimaryCanvasGroup;
->>>>>>> 2c34228e
   }
 }
 
