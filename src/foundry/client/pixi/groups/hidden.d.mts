--- conflicted
+++ resolved
@@ -4,14 +4,10 @@
   /**
    * A specialized canvas group for rendering hidden containers before all others (like masks).
    */
-<<<<<<< HEAD
   class HiddenCanvasGroup<
     DrawOptions extends HiddenCanvasGroup.DrawOptions = HiddenCanvasGroup.DrawOptions,
     TearDownOptions extends HiddenCanvasGroup.TearDownOptions = HiddenCanvasGroup.TearDownOptions,
-  > extends CanvasGroupMixin(PIXI.Container)<DrawOptions, TearDownOptions> {
-=======
-  class HiddenCanvasGroup extends CanvasGroupMixin<typeof PIXI.Container, "hidden">(PIXI.Container) {
->>>>>>> 2c34228e
+  > extends CanvasGroupMixin<typeof PIXI.Container, "hidden">(PIXI.Container)<DrawOptions, TearDownOptions> {
     /**
      * @defaultValue `"none"`
      * @remarks Actually an override of `PIXI.Container#eventMode`
@@ -23,11 +19,6 @@
      */
     masks: PIXI.Container;
 
-<<<<<<< HEAD
-    static override groupName: "hidden";
-
-=======
->>>>>>> 2c34228e
     /**
      * Add a mask to this group.
      * @param name          - Name of the mask.
@@ -48,16 +39,12 @@
   }
 
   namespace HiddenCanvasGroup {
-<<<<<<< HEAD
+    type Any = AnyHiddenCanvasGroup;
     type AnyConstructor = typeof AnyHiddenCanvasGroup;
 
     interface DrawOptions extends CanvasGroupMixin.DrawOptions {}
 
     interface TearDownOptions extends CanvasGroupMixin.TearDownOptions {}
-=======
-    type Any = AnyHiddenCanvasGroup;
-    type AnyConstructor = typeof AnyHiddenCanvasGroup;
->>>>>>> 2c34228e
   }
 }
 
