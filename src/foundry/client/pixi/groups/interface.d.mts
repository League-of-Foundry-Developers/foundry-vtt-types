--- conflicted
+++ resolved
@@ -35,19 +35,6 @@
     createScrollingText(
       origin: Canvas.Point,
       content: string,
-<<<<<<< HEAD
-      options?: NullishProps<{
-        /**
-         * The duration of the scrolling effect in milliseconds
-         * @defaultValue `2000`
-         */
-        duration: number;
-
-        /**
-         * The distance in pixels that the scrolling text should travel
-         */
-        distance: number;
-=======
       options?: InterfaceCanvasGroup.CreateScrollingTextOptions,
     ): Promise<PreciseText | null>;
   }
@@ -55,7 +42,6 @@
   namespace InterfaceCanvasGroup {
     interface Any extends AnyInterfaceCanvasGroup {}
     type AnyConstructor = typeof AnyInterfaceCanvasGroup;
->>>>>>> b0f3b7a6
 
     /** @internal */
     type _CreateScrollingTextOptions = NullishProps<{
@@ -72,25 +58,6 @@
        */
       anchor: foundry.CONST.TEXT_ANCHOR_POINTS;
 
-<<<<<<< HEAD
-        /**
-         * An amount of randomization between [0, 1] applied to the initial position
-         * @defaultValue `0`
-         */
-        jitter: number;
-      }> &
-        /**
-         * Additional parameters of PIXI.TextStyle which are applied to the text
-         * @remarks Excess keys are collected as `{...textStyle}` and passed to `PreciseText.getTextStyle` which checks for `!== undefined`, so this can't be NullishProps
-         */
-        InexactPartial<PIXI.ITextStyle>,
-    ): Promise<PreciseText | null>;
-  }
-
-  namespace InterfaceCanvasGroup {
-    interface Any extends AnyInterfaceCanvasGroup {}
-    type AnyConstructor = typeof AnyInterfaceCanvasGroup;
-=======
       /**
        * The direction in which the text scrolls
        * @defaultValue `CONST.TEXT_ANCHOR_POINTS.TOP`
@@ -119,7 +86,6 @@
       InexactPartial<PIXI.ITextStyle>;
 
     interface CreateScrollingTextOptions extends _CreateScrollingTextOptions {}
->>>>>>> b0f3b7a6
 
     interface DrawOptions extends CanvasGroupMixin.DrawOptions {}
 
