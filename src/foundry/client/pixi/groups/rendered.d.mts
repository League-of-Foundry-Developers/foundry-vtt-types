--- conflicted
+++ resolved
@@ -4,16 +4,10 @@
   /**
    * A container group which contains the environment canvas group and the interface canvas group.
    */
-<<<<<<< HEAD
   class RenderedCanvasGroup<
     DrawOptions extends RenderedCanvasGroup.DrawOptions = RenderedCanvasGroup.DrawOptions,
     TearDownOptions extends RenderedCanvasGroup.TearDownOptions = RenderedCanvasGroup.TearDownOptions,
-  > extends CanvasGroupMixin(PIXI.Container)<DrawOptions, TearDownOptions> {
-    static override groupName: "rendered";
-
-=======
-  class RenderedCanvasGroup extends CanvasGroupMixin<typeof PIXI.Container, "rendered">(PIXI.Container) {
->>>>>>> 2c34228e
+  > extends CanvasGroupMixin<typeof PIXI.Container, "rendered">(PIXI.Container)<DrawOptions, TearDownOptions> {
     /**
      * @defaultValue `false`
      */
@@ -21,16 +15,12 @@
   }
 
   namespace RenderedCanvasGroup {
-<<<<<<< HEAD
+    type Any = AnyRenderedCanvasGroup;
     type AnyConstructor = typeof AnyRenderedCanvasGroup;
 
     interface DrawOptions extends CanvasGroupMixin.DrawOptions {}
 
     interface TearDownOptions extends CanvasGroupMixin.TearDownOptions {}
-=======
-    type Any = AnyRenderedCanvasGroup;
-    type AnyConstructor = typeof AnyRenderedCanvasGroup;
->>>>>>> 2c34228e
   }
 }
 
