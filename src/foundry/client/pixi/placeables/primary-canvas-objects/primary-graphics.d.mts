import type { NullishProps } from "fvtt-types/utils";

declare global {
  /**
   * A basic PCO which is handling drawings of any shape.
   */
  class PrimaryGraphics extends PrimaryCanvasObjectMixin(PIXI.Graphics) {
    /**
     * @param options - A config object
     */
    constructor(
<<<<<<< HEAD
      options?:
        | PIXI.GraphicsGeometry
        | NullishProps<{
            /** A geometry passed to the graphics. */
            geometry: PIXI.GraphicsGeometry;

            /** The name of the PCO. */
            name: string;

            /** Any object that owns this PCO. */
            object: PlaceableObject;
          }>,
=======
      /**
       * @remarks Passing `null`, or an object where the `geometry` property is either missing or nullish, will result in an effective default of `new PIXI.GraphicsGeometry()`
       */
      options?: PIXI.GraphicsGeometry | PrimaryGraphics.ConstructorOptions | null,
>>>>>>> a0011bfc
    );

    override _calculateCanvasBounds(): void;

    override updateCanvasTransform(): void;

    override containsCanvasPoint(point: PIXI.IPointData): boolean;
  }

  namespace PrimaryGraphics {
<<<<<<< HEAD
    type AnyConstructor = typeof AnyPrimaryGraphics;
=======
    interface Any extends AnyPrimaryGraphics {}
    type AnyConstructor = typeof AnyPrimaryGraphics;

    /** @internal */
    type _ConstructorOptions = NullishProps<{
      /**
       * A geometry passed to the graphics.
       * @defaultValue `new PIXI.GraphicsGeometry()`
       * @remarks Default via calling `super(geometry)` with a falsey value
       */
      geometry: PIXI.GraphicsGeometry;

      /**
       * The name of the PCO.
       * @defaultValue `null`
       * @remarks Default via `?? null` in function body
       * */
      name: string;

      /**
       * Any object that owns this PCO.
       * @defaultValue `null`
       * @remarks Default via `?? null` in function body
       * @privateRemarks Foundry types as `*`, but the only place they use this class is for `Drawing`s
       */
      object: PlaceableObject.Any;
    }>;

    interface ConstructorOptions extends _ConstructorOptions {}
>>>>>>> a0011bfc
  }
}

declare abstract class AnyPrimaryGraphics extends PrimaryGraphics {
  constructor(arg0: never, ...args: never[]);
}<|MERGE_RESOLUTION|>--- conflicted
+++ resolved
@@ -9,25 +9,10 @@
      * @param options - A config object
      */
     constructor(
-<<<<<<< HEAD
-      options?:
-        | PIXI.GraphicsGeometry
-        | NullishProps<{
-            /** A geometry passed to the graphics. */
-            geometry: PIXI.GraphicsGeometry;
-
-            /** The name of the PCO. */
-            name: string;
-
-            /** Any object that owns this PCO. */
-            object: PlaceableObject;
-          }>,
-=======
       /**
        * @remarks Passing `null`, or an object where the `geometry` property is either missing or nullish, will result in an effective default of `new PIXI.GraphicsGeometry()`
        */
       options?: PIXI.GraphicsGeometry | PrimaryGraphics.ConstructorOptions | null,
->>>>>>> a0011bfc
     );
 
     override _calculateCanvasBounds(): void;
@@ -38,9 +23,6 @@
   }
 
   namespace PrimaryGraphics {
-<<<<<<< HEAD
-    type AnyConstructor = typeof AnyPrimaryGraphics;
-=======
     interface Any extends AnyPrimaryGraphics {}
     type AnyConstructor = typeof AnyPrimaryGraphics;
 
@@ -70,7 +52,6 @@
     }>;
 
     interface ConstructorOptions extends _ConstructorOptions {}
->>>>>>> a0011bfc
   }
 }
 
