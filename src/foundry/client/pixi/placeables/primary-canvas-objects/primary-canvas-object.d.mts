--- conflicted
+++ resolved
@@ -6,13 +6,8 @@
   constructor(...args: any[]);
 
   /**
-<<<<<<< HEAD
-   * @remarks Undocumented property set during construction
-   * @defaultValue `true`
-=======
    * @defaultValue `true`
    * @privateRemarks Actually an override of the property on `PIXI.DisplayObject`
->>>>>>> a0011bfc
    */
   cullable: boolean;
 
@@ -24,12 +19,8 @@
    * @privateRemarks Foundry types as `*`, but in practice, it will only ever be a `Drawing` (via `PrimaryGraphics`),
    * or a `Token`, `Tile`, or the `PrimaryCanvasGroup` (via `PrimarySpriteMesh`), or its default value `null`
    */
-<<<<<<< HEAD
-  object: PlaceableObject | PrimaryCanvasGroup | null;
-=======
   //TODO: (esheyw) Revisit the "any canvas group" type when groups are done
   object: PlaceableObject.Any | CanvasGroupMixin.Any | null;
->>>>>>> a0011bfc
 
   /**
    * The elevation of this object.
