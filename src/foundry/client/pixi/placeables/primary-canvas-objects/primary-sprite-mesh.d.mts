<<<<<<< HEAD
import type { InexactPartial, NullishProps } from "../../../../../utils/index.d.mts";
=======
import type { InexactPartial } from "fvtt-types/utils";

// TODO: Remove when #2570 is completed
declare const PrimaryBaseSamplerShader: BaseSamplerShader;

declare namespace PrimaryBaseSamplerShader {
  type AnyConstructor = unknown;
}
>>>>>>> d273747d

declare global {
  /**
   * A basic PCO sprite mesh which is handling occlusion and depth.
   */
  class PrimarySpriteMesh extends PrimaryOccludableObjectMixin(SpriteMesh) {
    constructor(
      options?:
        | NullishProps<{
            /** Texture passed to the SpriteMesh. */
            texture: PIXI.Texture;

            /** The shader class used to render this sprite. */
            shaderClass: PrimaryBaseSamplerShader.AnyConstructor;

            /** The name of this sprite. */
            name: string;
          }>
        | PIXI.Texture,
      shaderClass?: PrimaryBaseSamplerShader.AnyConstructor,
    );

    /**
     * The texture alpha data.
     */
    protected _textureAlphaData: TextureLoader.TextureAlphaData | null;

    /**
     * The texture alpha threshold used for point containment tests.
     * If set to a value larger than 0, the texture alpha data is
     * extracted from the texture at 25% resolution.
     */
    textureAlphaThreshold: number;

    override _onTextureUpdate(): void;

    override setShaderClass(shaderClass: PrimaryBaseSamplerShader.AnyConstructor): void;

    /**
     * An all-in-one helper method: Resizing the PCO according to desired dimensions and options.
     * This helper computes the width and height based on the following factors:
     *
     * - The ratio of texture width and base width.
     * - The ratio of texture height and base height.
     *
     * Additionally, It takes into account the desired fit options:
     *
     * - (default) "fill" computes the exact width and height ratio.
     * - "cover" takes the maximum ratio of width and height and applies it to both.
     * - "contain" takes the minimum ratio of width and height and applies it to both.
     * - "width" applies the width ratio to both width and height.
     * - "height" applies the height ratio to both width and height.
     *
     * You can also apply optional scaleX and scaleY options to both width and height. The scale is applied after fitting.
     *
     * **Important**: By using this helper, you don't need to set the height, width, and scale properties of the DisplayObject.
     *
     * **Note**: This is a helper method. Alternatively, you could assign properties as you would with a PIXI DisplayObject.
     * @param baseWidth  - The base width used for computations.
     * @param baseHeight - The base height used for computations.
     * @param options    - The options.
     * @throws If either `baseWidth` or `baseHeight` are less than 0, or if `options.fit` is not a FitType
     */
    resize(
      baseWidth: number,
      baseHeight: number,
      /**
       * @remarks Can't be NullishProps because `fit` is only provided a default via `{fit="fill"}`
       * and the method throws if it's not a valid FitType
       */
      options?: InexactPartial<{
        /**
         * The fit type.
         * @defaultValue `"fill"`
         * */
        fit: PrimarySpriteMesh.FitType;

        /**
         * The scale on X axis.
         * @defaultValue `1`
         */
        scaleX: number;

        /**
         * The scale on Y axis.
         * @defaultValue `1`
         */
        scaleY: number;
      }>,
    ): void;

    protected override _updateBatchData(): void;

    protected override _calculateCanvasBounds(): void;

    /**
     * Is the given point in canvas space contained in this object?
     * @param point                 - The point in canvas space
     * @param textureAlphaThreshold - The minimum texture alpha required for containment
     */
    containsCanvasPoint(point: PIXI.IPointData, textureAlphaThreshold?: number): boolean;

    /**
     * Is the given point in world space contained in this object?
     * @param point                 - The point in world space
     * @param textureAlphaThreshold - The minimum texture alpha required for containment
     */
    containsPoint(point: PIXI.IPointData, textureAlphaThreshold?: number): boolean;

    override renderDepthData(renderer: PIXI.Renderer): void;

    /**
     * Render the sprite with ERASE blending.
     * Note: The sprite must not have visible/renderable children.
     * @param renderer - The renderer
     */
    protected _renderVoid(renderer: PIXI.Renderer): void;

    /**
     * @deprecated since v12, will be removed in v14
     */
    getPixelAlpha(x: number, y: number): number;

    /**
     * @deprecated since v12, until v14
     */
    _getAlphaBounds(): PIXI.Rectangle;

    /**
     * @deprecated since v12, until v14
     */
    _getTextureCoordinate(testX: number, testY: number): PIXI.IPointData;
  }

  namespace PrimarySpriteMesh {
    type AnyConstructor = typeof AnyPrimarySpriteMesh;

    type FitType = "fill" | "cover" | "contain" | "width" | "height";
  }
}

declare abstract class AnyPrimarySpriteMesh extends PrimarySpriteMesh {
  constructor(arg0: never, ...args: never[]);
}<|MERGE_RESOLUTION|>--- conflicted
+++ resolved
@@ -1,15 +1,4 @@
-<<<<<<< HEAD
-import type { InexactPartial, NullishProps } from "../../../../../utils/index.d.mts";
-=======
-import type { InexactPartial } from "fvtt-types/utils";
-
-// TODO: Remove when #2570 is completed
-declare const PrimaryBaseSamplerShader: BaseSamplerShader;
-
-declare namespace PrimaryBaseSamplerShader {
-  type AnyConstructor = unknown;
-}
->>>>>>> d273747d
+import type { InexactPartial, NullishProps } from "fvtt-types/utils";
 
 declare global {
   /**
