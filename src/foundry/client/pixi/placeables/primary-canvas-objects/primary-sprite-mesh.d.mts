--- conflicted
+++ resolved
@@ -155,11 +155,7 @@
        * @privateRemarks Foundry types as `*`, but the only things passed in practice are `Tile`s, `Token`s, and the `PrimaryCanvasGroup`
        */
       //TODO: (esheyw) Revisit the "any canvas group" type when groups are done
-<<<<<<< HEAD
-      object: PlaceableObject.Any | CanvasGroupMixin.AnyConstructor;
-=======
       object: PlaceableObject.Any | CanvasGroupMixin.AnyMixed;
->>>>>>> b0f3b7a6
     }>;
 
     /** The constructor options */
