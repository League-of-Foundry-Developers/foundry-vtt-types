import type { ConfiguredDocumentClass, ConfiguredDocumentClassForName } from "../../../../types/helperTypes";

export {};

type JournalEntryPage = unknown;

declare global {
  /**
   * A Note is an implementation of PlaceableObject which represents an annotated location within the Scene.
   * Each Note links to a JournalEntry document and represents its location on the map.
   * @see {@link NoteDocument}
   * @see {@link NotesLayer}
   */
  class Note extends PlaceableObject<InstanceType<ConfiguredDocumentClass<typeof NoteDocument>>> {
    static override embeddedName: "Note";

    static override RENDER_FLAGS: {
<<<<<<< HEAD
      /** @defaultValue `{propagate: ["refresh"]}` */
      redraw: RenderFlag<Partial<Note.RenderFlags>>;

      /** @defaultValue `{propagate: ["refreshState", "refreshPosition", "refreshText"], alias: true}` */
      refresh: RenderFlag<Partial<Note.RenderFlags>>;

      /** @defaultValue `{propagate: ["refreshVisibility"]}` */
      refreshPosition: RenderFlag<Partial<Note.RenderFlags>>;

      /** @defaultValue `{propagate: ["refreshVisibility"]}` */
=======
      /** @defaultValue `{ propagate: ["refresh"] }` */
      redraw: RenderFlag<Partial<Note.RenderFlags>>;

      /** @defaultValue `{ propagate: ["refreshState", "refreshPosition", "refreshText"], alias: true }` */
      refresh: RenderFlag<Partial<Note.RenderFlags>>;

      /** @defaultValue `{ propagate: ["refreshVisibility"] }` */
      refreshPosition: RenderFlag<Partial<Note.RenderFlags>>;

      /** @defaultValue `{ propagate: ["refreshVisibility"] }` */
>>>>>>> b2ec44cd
      refreshState: RenderFlag<Partial<Note.RenderFlags>>;

      /** @defaultValue `{}` */
      refreshVisibility: RenderFlag<Partial<Note.RenderFlags>>;

      /** @defaultValue `{}` */
      refreshText: RenderFlag<Partial<Note.RenderFlags>>;
    };

    override get bounds(): Rectangle;

    /**
     * The associated JournalEntry which is described by this note
     */
    get entry(): InstanceType<ConfiguredDocumentClassForName<"JournalEntry">>;

    /**
     * The specific JournalEntryPage within the associated JournalEntry referenced by this Note.
     */
    get page(): JournalEntryPage;

    /**
     * The text label used to annotate this Note
     */
    get text(): string;

    /**
     * The Map Note icon size
     */
    get size(): number;

    /**
     * Determine whether the Note is visible to the current user based on their perspective of the Scene.
     * Visibility depends on permission to the underlying journal entry, as well as the perspective of controlled Tokens.
     * If Token Vision is required, the user must have a token with vision over the note to see it.
     */
    get isVisible(): boolean;

    /**
     * @param options - unused
     */
    protected override _draw(options?: Record<string, unknown>): Promise<void>;

    /**
     * Draw the ControlIcon for the Map Note.
     * This method replaces any prior controlIcon with the new one.
     */
    protected _drawControlIcon(): ControlIcon;

    /**
     * Draw the map note Tooltip as a Text object.
     * This method replaces any prior text with the new one.
     */
    protected _drawTooltip(): PIXI.Text;

    /**
     * Define a PIXI TextStyle object which is used for the tooltip displayed for this Note
     */
    protected _getTextStyle(): PIXI.TextStyle;

    protected override _applyRenderFlags(flags: Note.RenderFlags): void;

    /**
     * Refresh the visibility.
     */
    protected _refreshVisibility(): void;

    protected override _onUpdate(changed: DeepPartial<foundry.data.NoteData["_source"]>): void;

    protected override _canHover(user: InstanceType<ConfiguredDocumentClassForName<"User">>): true;

    protected override _canView(user: InstanceType<ConfiguredDocumentClassForName<"User">>): boolean;

    protected override _onHoverIn(event: PIXI.FederatedEvent, options?: PlaceableObject.HoverInOptions): false | void;

    protected override _onClickLeft2(event: PIXI.FederatedEvent): void;
  }

  namespace Note {
    interface RenderFlags extends PlaceableObject.RenderFlags {
      refreshPosition: boolean;

      refreshVisibility: boolean;

      refreshText: boolean;
    }
  }
}<|MERGE_RESOLUTION|>--- conflicted
+++ resolved
@@ -15,18 +15,6 @@
     static override embeddedName: "Note";
 
     static override RENDER_FLAGS: {
-<<<<<<< HEAD
-      /** @defaultValue `{propagate: ["refresh"]}` */
-      redraw: RenderFlag<Partial<Note.RenderFlags>>;
-
-      /** @defaultValue `{propagate: ["refreshState", "refreshPosition", "refreshText"], alias: true}` */
-      refresh: RenderFlag<Partial<Note.RenderFlags>>;
-
-      /** @defaultValue `{propagate: ["refreshVisibility"]}` */
-      refreshPosition: RenderFlag<Partial<Note.RenderFlags>>;
-
-      /** @defaultValue `{propagate: ["refreshVisibility"]}` */
-=======
       /** @defaultValue `{ propagate: ["refresh"] }` */
       redraw: RenderFlag<Partial<Note.RenderFlags>>;
 
@@ -37,7 +25,6 @@
       refreshPosition: RenderFlag<Partial<Note.RenderFlags>>;
 
       /** @defaultValue `{ propagate: ["refreshVisibility"] }` */
->>>>>>> b2ec44cd
       refreshState: RenderFlag<Partial<Note.RenderFlags>>;
 
       /** @defaultValue `{}` */
