--- conflicted
+++ resolved
@@ -8,10 +8,7 @@
    * The Drawing object is an implementation of the PlaceableObject container.
    * Each Drawing is a placeable object in the DrawingsLayer.
    */
-<<<<<<< HEAD
-=======
   // TODO: Replace `any` with `InstanceType<ConfiguredDocumentClass<typeof DrawingDocument>>`
->>>>>>> b2ec44cd
   class Drawing extends PlaceableObject<any> {
     constructor(document: InstanceType<ConfiguredDocumentClass<typeof DrawingDocument>>);
 
@@ -46,18 +43,6 @@
     static override embeddedName: "Drawing";
 
     static override RENDER_FLAGS: {
-<<<<<<< HEAD
-      /** @defaultValue `{propagate: ["refresh"]}` */
-      redraw: RenderFlag<Partial<Drawing.RenderFlags>>;
-
-      /** @defaultValue `{propagate: ["refreshState", "refreshShape"], alias: true}` */
-      refresh: RenderFlag<Partial<Drawing.RenderFlags>>;
-
-      /** @defaultValue `{propagate: ["refreshFrame"]}` */
-      refreshState: RenderFlag<Partial<Drawing.RenderFlags>>;
-
-      /** @defaultValue `{propagate: ["refreshFrame", "refreshText", "refreshMesh"]}` */
-=======
       /** @defaultValue `{ propagate: ["refresh"] }` */
       redraw: RenderFlag<Partial<Drawing.RenderFlags>>;
 
@@ -68,7 +53,6 @@
       refreshState: RenderFlag<Partial<Drawing.RenderFlags>>;
 
       /** @defaultValue `{ propagate: ["refreshFrame", "refreshText", "refreshMesh"] }` */
->>>>>>> b2ec44cd
       refreshShape: RenderFlag<Partial<Drawing.RenderFlags>>;
 
       /** @defaultValue `{}` */
@@ -91,11 +75,7 @@
      * A convenience reference to the possible shape types.
      * TODO: Replace post-data model with the static enum reference
      */
-<<<<<<< HEAD
-    static readonly SHAPE_TYPES: string;
-=======
     static readonly SHAPE_TYPES: string; // ValueOf<(typeof foundry.data.ShapeData)["TYPES"]>
->>>>>>> b2ec44cd
 
     override get bounds(): Rectangle;
 
@@ -120,11 +100,7 @@
      * The shape type that this Drawing represents. A value in Drawing.SHAPE_TYPES.
      * TODO: Replace post-data model with the static enum reference
      */
-<<<<<<< HEAD
-    get type(): string;
-=======
     get type(): string; // // ValueOf<(typeof foundry.data.ShapeData)["TYPES"]>
->>>>>>> b2ec44cd
 
     override clear(): this;
 
@@ -144,6 +120,12 @@
     protected _getTextStyle(): PIXI.TextStyle;
 
     protected override _applyRenderFlags(flags: Drawing.RenderFlags): void;
+
+    /**
+     * Draw ellipsoid shapes
+     * @internal
+     */
+    protected _drawEllipse(): void;
 
     /**
      * Add a new polygon point to the drawing, ensuring it differs from the last one
@@ -194,7 +176,6 @@
     /**
      * @param event - unused
      */
-    // TODO: Replace User reference after data model
     protected override _canControl(user: InstanceType<ConfiguredDocumentClassForName<"User">>, event?: any): boolean;
 
     /**
