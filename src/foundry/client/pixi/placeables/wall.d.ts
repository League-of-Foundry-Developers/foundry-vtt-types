import type {
  ConfiguredDocumentClass,
  ConfiguredDocumentClassForName,
  ConfiguredObjectClassForName,
} from "../../../../types/helperTypes";
import type { DocumentModificationOptions } from "../../../common/abstract/document.mjs";
import type { LineIntersection } from "../../../common/utils/geometry.mjs";

export {};

declare global {
  /**
   * A Wall is an implementation of PlaceableObject which represents a physical or visual barrier within the Scene.
   * Walls are used to restrict Token movement or visibility as well as to define the areas of effect for ambient lights
   * and sounds.
   *
   * @see {@link WallDocument}
   * @see {@link WallsLayer}
   */
  class Wall extends PlaceableObject<ConcreteWallDocument> {
    static override embeddedName: "Wall";

    static override RENDER_FLAGS: {
<<<<<<< HEAD
      /** @defaultValue `{propagate: ["refresh"]}` */
      redraw: RenderFlag<Partial<Wall.RenderFlags>>;

      /** @defaultValue `{propagate: ["refreshState", "refreshLine"], alias: true}` */
      refresh: RenderFlag<Partial<Wall.RenderFlags>>;

      /** @defaultValue `{propagate: ["refreshEndpoints", "refreshHighlight"]}` */
      refreshState: RenderFlag<Partial<Wall.RenderFlags>>;

      /** @defaultValue `{propagate: ["refreshEndpoints", "refreshHighlight", "refreshDirection"]}` */
=======
      /** @defaultValue `{ propagate: ["refresh"] }` */
      redraw: RenderFlag<Partial<Wall.RenderFlags>>;

      /** @defaultValue `{ propagate: ["refreshState", "refreshLine"], alias: true }` */
      refresh: RenderFlag<Partial<Wall.RenderFlags>>;

      /** @defaultValue `{ propagate: ["refreshEndpoints", "refreshHighlight"] }` */
      refreshState: RenderFlag<Partial<Wall.RenderFlags>>;

      /** @defaultValue `{ propagate: ["refreshEndpoints", "refreshHighlight", "refreshDirection"] }` */
>>>>>>> b2ec44cd
      refreshLine: RenderFlag<Partial<Wall.RenderFlags>>;

      /** @defaultValue `{}` */
      refreshEndpoints: RenderFlag<Partial<Wall.RenderFlags>>;

      /** @defaultValue `{}` */
      refreshDirection: RenderFlag<Partial<Wall.RenderFlags>>;

      /** @defaultValue `{}` */
      refreshHighlight: RenderFlag<Partial<Wall.RenderFlags>>;
    };

    /**
     * A reference the Door Control icon associated with this Wall, if any
     * @defaultValue `undefined`
     */
    protected doorControl: DoorControl | undefined | null;

    /**
     * A reference to an overhead Tile that is a roof, interior to which this wall is contained
     * @defaultValue `undefined`
     */
    roof: InstanceType<ConfiguredObjectClassForName<"Tile">> | undefined;

    /**
     * A Graphics object used to highlight this wall segment. Only used when the wall is controlled.
     */
    highlight: PIXI.Graphics | undefined;

    /**
     * A set which tracks other Wall instances that this Wall intersects with (excluding shared endpoints)
     */
    intersectsWith: Map<InstanceType<ConfiguredObjectClassForName<"Wall">>, LineIntersection>;

    /**
     * A convenience reference to the coordinates Array for the Wall endpoints, [x0,y0,x1,y1].
     */
    get coords(): [x0: number, y0: number, x1: number, y1: number]; // Wall["document"]["c"];

    /**
     * The endpoints of the wall expressed as {@link PolygonVertex} instances.
     */
    get vertices(): { a: PolygonVertex; b: PolygonVertex };

    /**
     * The initial endpoint of the Wall
     */
    get A(): Point;

    /**
     * The second endpoint of the Wall
     */
    get B(): Point;

    /**
     * A set of vertex sort keys which identify this Wall's endpoints.
     */
    get wallKeys(): Set<number>;

    override get bounds(): PIXI.Rectangle;

    /**
     * A boolean for whether this wall contains a door
     */
    get isDoor(): boolean;

    /**
     * A boolean for whether the wall contains an open door
     */
    get isOpen(): boolean;

    /**
     * Is this Wall interior to a non-occluded roof Tile?
     */
    get hasActiveRoof(): boolean;

    /**
     * Return the coordinates [x,y] at the midpoint of the wall segment
     */
    get midpoint(): PointArray;

    override get center(): PIXI.Point;

    /**
     * Get the direction of effect for a directional Wall
     * @returns The angle of wall effect
     */
    get direction(): number | null;

    /**
     * This helper converts the wall segment to a Ray
     * @returns The wall in Ray representation
     */
    toRay(): Ray;

    /**
     * @param options - unused
     */
    protected override _draw(): Promise<void>;

    override clear(): this;

    /**
     * Draw a control icon that is used to manipulate the door's open/closed state
     */
    createDoorControl(): DoorControl;

    /**
     * Clear the door control if it exists.
     */
    clearDoorControl(): void;

    /**
     * Determine the orientation of this wall with respect to a reference point
     * @param point - Some reference point, relative to which orientation is determined
     * @returns An orientation in CONST.WALL_DIRECTIONS which indicates whether the Point is left,
     *          right, or collinear (both) with the Wall
     */
    orientPoint(point: Point): number;

    /**
     * Test whether to apply a configured threshold of this wall.
     * When the proximity threshold is met, this wall is excluded as an edge in perception calculations.
     * @param sourceType     - Sense type for the source
     * @param sourceOrigin   - The origin or position of the source on the canvas
     * @param externalRadius - The external radius of the source
     *                         (default: `0`)
     * @returns True if the wall has a threshold greater than 0 for the source type, and the source type is within that distance.
     */
    applyThreshold(sourceType: string, sourceOrigin: Point, externalRadius: number): boolean;

    override control(options?: Wall.ControlOptions | undefined): boolean;

    /**
     * @param options - unused
     */
    protected override _destroy(options?: PIXI.IDestroyOptions | boolean): void;

    /**
     * Given the properties of the wall - decide upon a color to render the wall for display on the WallsLayer
     * @internal
     */
    protected _getWallColor(): number;

    /**
     * Test whether the Wall direction lies between two provided angles
     * This test is used for collision and vision checks against one-directional walls
     * @param lower - The lower-bound limiting angle in radians
     * @param upper - The upper-bound limiting angle in radians
     */
    isDirectionBetweenAngles(lower: number, upper: number): boolean;

    /**
     * A simple test for whether a Ray can intersect a directional wall
     * @param ray - The ray to test
     * @returns Can an intersection occur?
     */
    canRayIntersect(ray: Ray): boolean;

    /**
     * Get an Array of Wall objects which are linked by a common coordinate
     * @returns An object reporting ids and endpoints of the linked segments
     */
    getLinkedSegments(): {
      ids: string[];
      walls: WallsLayer["placeables"];
      endpoints: Array<[x: number, y: number]>;
    };

    /**
     * Determine whether this wall is beneath a roof tile, and is considered "interior", or not.
     */
    identifyInteriorState(): void;

    /**
     * Update any intersections with this wall.
     */
    updateIntersections(): void;

    /**
     * Record the intersection points between this wall and another, if any.
     * @param other - The other wall.
     */
    protected _identifyIntersectionsWith(other: InstanceType<ConfiguredDocumentClassForName<"Wall">>): void;

    protected override _applyRenderFlags(flags: Wall.RenderFlags): void;

    /**
     * Given the properties of the wall - decide upon a color to render the wall for display on the WallsLayer
     */
    protected _getWallColor(): number;

    protected override _onCreate(
      data: foundry.data.WallData["_source"],
      options: DocumentModificationOptions,
      userId: string,
    ): void;

    protected override _onUpdate(
      changed: DeepPartial<foundry.data.WallData["_source"]>,
      options?: DocumentModificationOptions,
      userId?: string,
    ): void;

    protected override _onDelete(options: DocumentModificationOptions, userId: string): void;

    /**
     * Play a door interaction sound.
     * This plays locally, each client independently applies this workflow.
     * @param interaction - The door interaction: "open", "close", "lock", "unlock", or "test".
     * @internal
     */
    protected _playDoorSound(interaction: Wall.DoorInteraction): void;

    protected override _createInteractionManager(): NonNullable<this["mouseInteractionManager"]>;

    override activateListeners(): void;

    protected override _canControl(user: InstanceType<ConfiguredDocumentClass<typeof User>>, event?: any): boolean;

    protected override _onHoverIn(event: PIXI.FederatedEvent, options?: PlaceableObject.HoverInOptions): false | void;

    protected override _onHoverOut(event: PIXI.FederatedEvent): false | void;

    /**
     * Handle mouse-hover events on the line segment itself, pulling the Wall to the front of the container stack
     * @internal
     */
    protected _onMouseOverLine(event: PIXI.FederatedEvent): void;

    protected override _onClickLeft(event: PIXI.FederatedEvent): boolean;

    protected override _onClickLeft2(event: PIXI.FederatedEvent): void;

    protected override _onClickRight2(event: PIXI.FederatedEvent): void;

    protected override _onDragLeftStart(event: PIXI.FederatedEvent): void;

    protected override _onDragLeftMove(event: PIXI.FederatedEvent): void;

<<<<<<< HEAD
    protected override _onDragLeftDrop(event: PIXI.FederatedEvent): Promise<unknown>;
=======
    protected override _onDragLeftDrop(event: PIXI.FederatedEvent): Promise<any>;
>>>>>>> b2ec44cd

    /**
     * @remarks Not used
     */
    controlIcon: null;
  }

  namespace Wall {
    interface RenderFlags extends PlaceableObject.RenderFlags {
      refreshLine: boolean;

      refreshEndpoints: boolean;

      refreshDirection: boolean;

      refreshHighlight: boolean;
    }

    interface ControlOptions extends PlaceableObject.ControlOptions {
      /** @defaultValue `false` */
      chain: boolean;
    }

    type DoorInteraction = "open" | "close" | "lock" | "unlock" | "test";
  }
}

type ConcreteWallDocument = InstanceType<ConfiguredDocumentClass<typeof WallDocument>>;<|MERGE_RESOLUTION|>--- conflicted
+++ resolved
@@ -21,18 +21,6 @@
     static override embeddedName: "Wall";
 
     static override RENDER_FLAGS: {
-<<<<<<< HEAD
-      /** @defaultValue `{propagate: ["refresh"]}` */
-      redraw: RenderFlag<Partial<Wall.RenderFlags>>;
-
-      /** @defaultValue `{propagate: ["refreshState", "refreshLine"], alias: true}` */
-      refresh: RenderFlag<Partial<Wall.RenderFlags>>;
-
-      /** @defaultValue `{propagate: ["refreshEndpoints", "refreshHighlight"]}` */
-      refreshState: RenderFlag<Partial<Wall.RenderFlags>>;
-
-      /** @defaultValue `{propagate: ["refreshEndpoints", "refreshHighlight", "refreshDirection"]}` */
-=======
       /** @defaultValue `{ propagate: ["refresh"] }` */
       redraw: RenderFlag<Partial<Wall.RenderFlags>>;
 
@@ -43,7 +31,6 @@
       refreshState: RenderFlag<Partial<Wall.RenderFlags>>;
 
       /** @defaultValue `{ propagate: ["refreshEndpoints", "refreshHighlight", "refreshDirection"] }` */
->>>>>>> b2ec44cd
       refreshLine: RenderFlag<Partial<Wall.RenderFlags>>;
 
       /** @defaultValue `{}` */
@@ -284,11 +271,7 @@
 
     protected override _onDragLeftMove(event: PIXI.FederatedEvent): void;
 
-<<<<<<< HEAD
     protected override _onDragLeftDrop(event: PIXI.FederatedEvent): Promise<unknown>;
-=======
-    protected override _onDragLeftDrop(event: PIXI.FederatedEvent): Promise<any>;
->>>>>>> b2ec44cd
 
     /**
      * @remarks Not used
