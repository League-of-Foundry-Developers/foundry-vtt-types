--- conflicted
+++ resolved
@@ -48,37 +48,22 @@
     static override embeddedName: "MeasuredTemplate";
 
     static override RENDER_FLAGS: {
-<<<<<<< HEAD
-      /** @defaultValue `{propagate: ["refresh"]}` */
-      redraw: RenderFlag<Partial<MeasuredTemplate.RenderFlags>>;
-
-      /** @defaultValue `{propagate: ["refreshState", "refreshShape"], alias: true}` */
-=======
       /** @defaultValue `{ propagate: ["refresh"] }` */
       redraw: RenderFlag<Partial<MeasuredTemplate.RenderFlags>>;
 
       /** @defaultValue `{ propagate: ["refreshState", "refreshShape"], alias: true }` */
->>>>>>> b2ec44cd
       refresh: RenderFlag<Partial<MeasuredTemplate.RenderFlags>>;
 
       /** @defaultValue `{}` */
       refreshState: RenderFlag<Partial<MeasuredTemplate.RenderFlags>>;
 
-<<<<<<< HEAD
-      /** @defaultValue `{propagate: ["refreshPosition", "refreshGrid", "refreshText", "refreshTemplate"]}` */
-=======
       /** @defaultValue `{ propagate: ["refreshPosition", "refreshGrid", "refreshText", "refreshTemplate"] }` */
->>>>>>> b2ec44cd
       refreshShape: RenderFlag<Partial<MeasuredTemplate.RenderFlags>>;
 
       /** @defaultValue `{}` */
       refreshTemplate: RenderFlag<Partial<MeasuredTemplate.RenderFlags>>;
 
-<<<<<<< HEAD
-      /** @defaultValue `{propagate: ["refreshGrid"]}` */
-=======
       /** @defaultValue `{ propagate: ["refreshGrid"] }` */
->>>>>>> b2ec44cd
       refreshPosition: RenderFlag<Partial<MeasuredTemplate.RenderFlags>>;
 
       /** @defaultValue `{}` */
