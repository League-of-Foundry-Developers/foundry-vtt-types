--- conflicted
+++ resolved
@@ -77,17 +77,10 @@
      * The flags declared here are required for all PlaceableObject subclasses to also support.
      */
     static override RENDER_FLAGS: {
-<<<<<<< HEAD
-      /** @defaultValue `{propagate: ["refresh"]}` */
-      redraw: RenderFlag<PlaceableObject.RenderFlags>;
-
-      /** @defaultValue `{propagate: ["refreshState"], alias: true}` */
-=======
       /** @defaultValue `{ propagate: ["refresh"] }` */
       redraw: RenderFlag<PlaceableObject.RenderFlags>;
 
       /** @defaultValue `{ propagate: ["refreshState"], alias: true }` */
->>>>>>> b2ec44cd
       refresh: RenderFlag<PlaceableObject.RenderFlags>;
 
       /** @defaultValue `{}` */
@@ -291,11 +284,7 @@
      * If you plan to use it permanently you should call the create method.
      * @returns A new object with identical data
      */
-<<<<<<< HEAD
-    clone(): ThisType<PlaceableObject>;
-=======
     clone(): PlaceableObject;
->>>>>>> b2ec44cd
 
     /**
      * Rotate the PlaceableObject to a certain angle of facing
