<<<<<<< HEAD
import type { ToMethod, InexactPartial } from "fvtt-types/utils";
=======
import type { ToMethod, InexactPartial, IntentionalPartial } from "fvtt-types/utils";
import type { IBatchableElement, ViewableBuffer } from "pixi.js";
>>>>>>> f84ee73b

declare global {
  /**
   * A batch renderer with a customizable data transfer function to packed geometries.
   */
  class BatchRenderer extends PIXI.BatchRenderer {
    /**
     * The batch shader generator class.
     * @defaultValue `BatchShaderGenerator`
     */
    static shaderGeneratorClass: typeof BatchShaderGenerator;

    /**
     * The default uniform values for the batch shader.
     * @defaultValue `{}`
     */
    static defaultUniforms: AbstractBaseShader.Uniforms | BatchRenderer.BatchDefaultUniformsFunction;

    /**
     * The PackInterleavedGeometry function provided by the sampler.
     */
    protected _packInterleavedGeometry: BatchRenderer.PackInterleavedGeometryFunction | undefined;

    /**
     * The preRender function provided by the sampler and that is called just before a flush.
     */
    protected _preRenderBatch: BatchRenderer.PreRenderBatchFunction | undefined;

    get uniforms(): AbstractBaseShader.Uniforms | undefined;

    /**
     * The number of reserved texture units that the shader generator should not use (maximum 4).
     */
    protected set reservedTextureUnits(val: BatchRenderer.ReservedTextureUnits);

    /**
     * Number of reserved texture units reserved by the batch shader that cannot be used by the batch renderer.
     */
    get reservedTextureUnits(): BatchRenderer.ReservedTextureUnits;

    override setShaderGenerator(options?: BatchRenderer.ShaderGeneratorOptions): void;

    /**
     * This override allows to allocate a given number of texture units reserved for a custom batched shader.
     * These reserved texture units won't be used to batch textures for PIXI.Sprite or SpriteMesh.
     * @override
     */
    override contextChange(): void;

    override onPrerender(): void;

    override start(): void;

    /**
     * @privateRemarks This signature must match `PIXI.BatchRenderer#packInterleavedGeometry`, as opposed to being
     * a `PackInterleavedGeometryFunction`, as these params will be piped there if the subclass in question
     * doesn't implement `_packInterleavedGeometry`
     */
    override packInterleavedGeometry(
      element: IBatchableElement,
      attributeBuffer: ViewableBuffer,
      indexBuffer: Uint16Array,
      aIndex: number,
      iIndex: number,
    ): void;

    /**
     * Verify if a PIXI plugin exists. Check by name.
     * @param name - The name of the pixi plugin to check.
     * @returns True if the plugin exists, false otherwise.
     */
    static hasPlugin(name: string): boolean;
  }

  namespace BatchRenderer {
<<<<<<< HEAD
=======
    interface Any extends AnyBatchRenderer {}
>>>>>>> f84ee73b
    type AnyConstructor = typeof AnyBatchRenderer;

    type PackInterleavedGeometryFunction = ToMethod<
      (
<<<<<<< HEAD
        element: PIXI.IBatchableElement,
=======
        /**
         * @privateRemarks The `element` param is `Partial`'d here because at least one `_packInterleavedGeometry` implementation (`DepthSampleShader`'s)
         * omits properties from the parent PIXI interface. Neither `PIXI.BatchRenderer` nor any Foundry implementations provide any default vaules for
         * properties of this interface, so no `InexactPartial` or `NullishProps`.
         */
        element: IntentionalPartial<PIXI.IBatchableElement>,
>>>>>>> f84ee73b
        attributeBuffer: PIXI.ViewableBuffer,
        indexBuffer: Uint16Array,
        aIndex: number,
        iIndex: number,
      ) => void
    >;

    type PreRenderBatchFunction = ToMethod<(batchRenderer: typeof BatchRenderer) => void>;

    type BatchDefaultUniformsFunction = ToMethod<(maxTextures: number) => AbstractBaseShader.Uniforms>;

    type ReservedTextureUnits = 0 | 1 | 2 | 3 | 4;

<<<<<<< HEAD
    /** @internal */
    type _ShaderGeneratorOptions = InexactPartial<{
      /**
       * The vertex shader source
       * @remarks Can't be null as only a signature default is provided
       */
      vertex: typeof BatchRenderer.defaultVertexSrc;

      /**
       * The fragment shader source template
       * @remarks Can't be null as only a signature default is provided
       */
      fragment: typeof BatchRenderer.defaultFragmentTemplate;

      /**
       * Additional Uniforms
       * @remarks Can't be null as only a signature default is provided
       */
      uniforms: typeof BatchRenderer.defaultUniforms;
    }>;

    /**
     * Options for {@link BatchRenderer#setShaderGenerator} (and ultimately the
     * constructor of whatever's set as {@link BatchRenderer.shaderGeneratorClass})
     */
    interface ShaderGeneratorOptions extends _ShaderGeneratorOptions {}
=======
    interface ShaderGeneratorOptions {
      vertex: typeof BatchRenderer.defaultVertexSrc;
      fragment: typeof BatchRenderer.defaultFragmentTemplate;
      uniforms: typeof BatchRenderer.defaultUniforms;
    }
>>>>>>> f84ee73b
  }
}

declare abstract class AnyBatchRenderer extends BatchRenderer {
  constructor(arg0: never, ...args: never[]);
}<|MERGE_RESOLUTION|>--- conflicted
+++ resolved
@@ -1,9 +1,5 @@
-<<<<<<< HEAD
-import type { ToMethod, InexactPartial } from "fvtt-types/utils";
-=======
 import type { ToMethod, InexactPartial, IntentionalPartial } from "fvtt-types/utils";
 import type { IBatchableElement, ViewableBuffer } from "pixi.js";
->>>>>>> f84ee73b
 
 declare global {
   /**
@@ -79,24 +75,17 @@
   }
 
   namespace BatchRenderer {
-<<<<<<< HEAD
-=======
     interface Any extends AnyBatchRenderer {}
->>>>>>> f84ee73b
     type AnyConstructor = typeof AnyBatchRenderer;
 
     type PackInterleavedGeometryFunction = ToMethod<
       (
-<<<<<<< HEAD
-        element: PIXI.IBatchableElement,
-=======
         /**
          * @privateRemarks The `element` param is `Partial`'d here because at least one `_packInterleavedGeometry` implementation (`DepthSampleShader`'s)
          * omits properties from the parent PIXI interface. Neither `PIXI.BatchRenderer` nor any Foundry implementations provide any default vaules for
          * properties of this interface, so no `InexactPartial` or `NullishProps`.
          */
         element: IntentionalPartial<PIXI.IBatchableElement>,
->>>>>>> f84ee73b
         attributeBuffer: PIXI.ViewableBuffer,
         indexBuffer: Uint16Array,
         aIndex: number,
@@ -110,7 +99,6 @@
 
     type ReservedTextureUnits = 0 | 1 | 2 | 3 | 4;
 
-<<<<<<< HEAD
     /** @internal */
     type _ShaderGeneratorOptions = InexactPartial<{
       /**
@@ -137,13 +125,6 @@
      * constructor of whatever's set as {@link BatchRenderer.shaderGeneratorClass})
      */
     interface ShaderGeneratorOptions extends _ShaderGeneratorOptions {}
-=======
-    interface ShaderGeneratorOptions {
-      vertex: typeof BatchRenderer.defaultVertexSrc;
-      fragment: typeof BatchRenderer.defaultFragmentTemplate;
-      uniforms: typeof BatchRenderer.defaultUniforms;
-    }
->>>>>>> f84ee73b
   }
 }
 
