--- conflicted
+++ resolved
@@ -42,8 +42,7 @@
   }
 
   namespace SmoothNoise {
-<<<<<<< HEAD
-    type Any = AnySmoothNoise;
+    interface Any extends AnySmoothNoise {}
     type AnyConstructor = typeof AnySmoothNoise;
 
     /** @internal */
@@ -52,32 +51,19 @@
        * The generated noise will be on the range [0, amplitude].
        * @defaultValue `1`
        * @remarks Can't be null because it only has a signature-provided default
-=======
-    interface Any extends AnySmoothNoise {}
-    type AnyConstructor = typeof AnySmoothNoise;
-
-    interface ConstructorOptions {
-      /**
-       * The generated noise will be on the range [0, amplitude].
-       * @defaultValue `1`
->>>>>>> f84ee73b
        */
       amplitude: number;
 
       /**
        * An adjustment factor for the input x values which place them on an appropriate range.
        * @defaultValue `1`
-<<<<<<< HEAD
        * @remarks Can't be null because it only has a signature-provided default
-=======
->>>>>>> f84ee73b
        */
       scale: number;
 
       /**
        * The number of pre-generated random numbers to generate.
        * @defaultValue `256`
-<<<<<<< HEAD
        * @remarks Must be a power of 2 or construction throws.
        * Can't be null because it only has a signature-provided default
        */
@@ -86,11 +72,6 @@
 
     /** Options for the {@link SmoothNoise} constructor */
     interface ConstructorOptions extends _ConstructorOptions {}
-=======
-       */
-      maxReferences: number;
-    }
->>>>>>> f84ee73b
   }
 }
 
