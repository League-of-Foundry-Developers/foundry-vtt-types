--- conflicted
+++ resolved
@@ -1,10 +1,5 @@
-<<<<<<< HEAD
-import type { Identity, IntentionalPartial } from "fvtt-types/utils";
+import type { Identity, IntentionalPartial } from "#utils";
 import type Edge from "#client-esm/canvas/edges/edge.d.mts";
-=======
-import type { Identity, IntentionalPartial } from "#utils";
-import type Edge from "../../../client-esm/canvas/edges/edge.d.mts";
->>>>>>> 241f1ea3
 
 declare global {
   /**
