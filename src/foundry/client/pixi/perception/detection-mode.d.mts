<<<<<<< HEAD
import type { Brand, Identity, NullishProps } from "fvtt-types/utils";
import type { fields } from "../../../common/data/module.d.mts";
=======
import type { InexactPartial, ValueOf } from "fvtt-types/utils";
import type { fields } from "../../../common/data/_module.d.mts";
>>>>>>> cd8ac1c0
import type { TokenDetectionMode } from "../../../common/documents/_types.d.mts";
import type { DataSchema } from "../../../common/data/fields.d.mts";

declare global {
  /**
   * A Detection Mode which can be associated with any kind of sense/vision/perception.
   * A token could have multiple detection modes.
   */
  class DetectionMode extends foundry.abstract.DataModel<DetectionMode.Schema> {
    static override defineSchema(): DetectionMode.Schema;

    /**
     * Get the detection filter pertaining to this mode.
     */
    static getDetectionFilter(): PIXI.Filter | undefined;

    /**
     * An optional filter to apply on the target when it is detected with this mode.
     */
    static _detectionFilter: PIXI.Filter | undefined;

    /**
     * The type of the detection mode.
     * @see {@link CONST.WALL_RESTRICTION_TYPES | `CONST.WALL_RESTRICTION_TYPES`}
     * @remarks Set via `Object.defineProperty` with a frozen object, so `readonly` is justified both here and for the interface properties
     */
    static readonly DETECTION_TYPES: DetectionMode.DetectionTypes;

    /**
     * The identifier of the basic sight detection mode.
     */
    static readonly BASIC_MODE_ID: "basicSight";

    /**
     * Test visibility of a target object or array of points for a specific vision source.
     * @param visionSource  - The vision source being tested
     * @param mode          - The detection mode configuration
     * @param config        - The visibility test configuration
     * @returns   Is the test target visible?
     */
    testVisibility(
      visionSource: foundry.canvas.sources.PointVisionSource.Any,
      mode: TokenDetectionMode,
      { object, tests }: DetectionMode.TestConfig, // not:null (destructured)
    ): boolean;

    /**
     * Can this VisionSource theoretically detect a certain object based on its properties?
     * This check should not consider the relative positions of either object, only their state.
     * @param visionSource - The vision source being tested
     * @param target       - The target object being tested
     * @returns Can the target object theoretically be detected by this vision source?
     */
    protected _canDetect(
      visionSource: foundry.canvas.sources.PointVisionSource.Any,
      target: CanvasVisibility.TestObject,
    ): boolean;

    /**
     * Evaluate a single test point to confirm whether it is visible.
     * Standard detection rules require that the test point be both within LOS and within range.
     * @param visionSource - The vision source being tested
     * @param mode         - The detection mode configuration
     * @param target       - The target object being tested
     * @param test         - The test case being evaluated
     */
    protected _testPoint(
      visionSource: foundry.canvas.sources.PointVisionSource.Any,
      mode: TokenDetectionMode,
      target: CanvasVisibility.TestObject,
      test: CanvasVisibility.Test,
    ): boolean;

    /**
     * Test whether the line-of-sight requirement for detection is satisfied.
     * Always true if the detection mode bypasses walls, otherwise the test point must be contained by the LOS polygon.
     * The result of is cached for the vision source so that later checks for other detection modes do not repeat it.
     * @param visionSource    - The vision source being tested
     * @param mode            - The detection mode configuration
     * @param target          - The target object being tested
     * @param test            - The test case being evaluated
     * @returns Is the LOS requirement satisfied for this test?
     */
    protected _testLOS(
      visionSource: foundry.canvas.sources.PointVisionSource.Any,
      mode: TokenDetectionMode,
      target: CanvasVisibility.TestObject,
      test: CanvasVisibility.Test,
    ): boolean;

    /**
     * Test whether the target is within the vision angle.
     * @param visionSource    - The vision source being tested
     * @param mode            - The detection mode configuration
     * @param target          - The target object being tested
     * @param test            - The test case being evaluated
     * @returns Is the point within the vision angle?
     */
    protected _testAngle(
      visionSource: foundry.canvas.sources.PointVisionSource.Any,
      mode: TokenDetectionMode,
      target: CanvasVisibility.TestObject,
      test: CanvasVisibility.Test,
    ): boolean;

    /**
     * Verify that a target is in range of a source.
     * @param visionSource    - The vision source being tested
     * @param mode            - The detection mode configuration
     * @param target          - The target object being tested
     * @param test            - The test case being evaluated
     * @returns Is the target within range?
     */
    protected _testRange(
      visionSource: foundry.canvas.sources.PointVisionSource.Any,
      mode: TokenDetectionMode,
      target: CanvasVisibility.TestObject,
      test: CanvasVisibility.Test,
    ): boolean;
  }

  namespace DetectionMode {
    interface Any extends AnyDetectionMode {}
    interface AnyConstructor extends Identity<typeof AnyDetectionMode> {}

    interface Schema extends DataSchema {
      id: fields.StringField<{ blank: false }>;

      label: fields.StringField<{ blank: false }>;

      /** If this DM is available in Token Config UI */
      tokenConfig: fields.BooleanField<{ initial: true }>;

      /** If this DM is constrained by walls */
      walls: fields.BooleanField<{ initial: true }>;

      /** If this DM is constrained by the vision angle */
      angle: fields.BooleanField<{ initial: true }>;

      type: fields.NumberField<{
        initial: DetectionMode.DETECTION_TYPES;
        choices: DetectionMode.DETECTION_TYPES[];
      }>;
    }

    /** @see CanvasVisibility.TestConfig */
    interface TestConfig
      extends CanvasVisibility._TestConfigRequired,
        NullishProps<CanvasVisibility._TestConfigOptional> {}

    type DETECTION_TYPES = Brand<number, "DetectionMode.DETECTION_TYPES">;

    interface DetectionTypes {
      /** Sight, and anything depending on light perception */
      readonly SIGHT: 0 & DETECTION_TYPES;
      /** What you can hear. Includes echolocation for bats per example */
      readonly SOUND: 1 & DETECTION_TYPES;
      /** This is mostly a sense for touch and vibration, like tremorsense, movement detection, etc. */
      readonly MOVE: 2 & DETECTION_TYPES;
      /** Can't fit in other types (smell, life sense, trans-dimensional sense, sense of humor...) */
      readonly OTHER: 3 & DETECTION_TYPES;
    }
  }

  /**
   * This detection mode tests whether the target is visible due to being illuminated by a light source.
   * By default tokens have light perception with an infinite range if light perception isn't explicitely
   * configured.
   */
  class DetectionModeLightPerception extends DetectionMode {
    protected override _canDetect(
      visionSource: foundry.canvas.sources.PointVisionSource.Any,
      target: CanvasVisibility.TestObject,
    ): boolean;

    protected override _testPoint(
      visionSource: foundry.canvas.sources.PointVisionSource.Any,
      mode: TokenDetectionMode,
      target: CanvasVisibility.TestObject,
      test: CanvasVisibility.Test,
    ): boolean;
  }

  namespace DetectionModeLightPerception {
    interface Any extends AnyDetectionModeLightPerception {}
    interface AnyConstructor extends Identity<typeof AnyDetectionModeLightPerception> {}
  }

  /**
   * A special detection mode which models a form of darkvision (night vision).
   * This mode is the default case which is tested first when evaluating visibility of objects.
   * It is also a special case, in that it is the only detection mode which considers the area of distant light sources.
   */
  class DetectionModeBasicSight extends DetectionMode {
    protected override _canDetect(
      visionSource: foundry.canvas.sources.PointVisionSource.Any,
      target: CanvasVisibility.TestObject,
    ): boolean;
  }

  namespace DetectionModeBasicSight {
    interface Any extends AnyDetectionModeBasicSight {}
    interface AnyConstructor extends Identity<typeof AnyDetectionModeBasicSight> {}
  }

  /**
   * Detection mode that see invisible creatures.
   * This detection mode allows the source to:
   * - See/Detect the invisible target as if visible.
   * - The "See" version needs sight and is affected by blindness
   */
  class DetectionModeInvisibility extends DetectionMode {
    static override getDetectionFilter(): PIXI.Filter;

    protected override _canDetect(
      visionSource: foundry.canvas.sources.PointVisionSource.Any,
      target: CanvasVisibility.TestObject,
    ): boolean;
  }

  namespace DetectionModeInvisibility {
    interface Any extends AnyDetectionModeInvisibility {}
    interface AnyConstructor extends Identity<typeof AnyDetectionModeInvisibility> {}
  }

  /**
   * Detection mode that see creatures in contact with the ground.
   */
  class DetectionModeTremor extends DetectionMode {
    static override getDetectionFilter(): PIXI.Filter;

    protected override _canDetect(
      visionSource: foundry.canvas.sources.PointVisionSource.Any,
      target: CanvasVisibility.TestObject,
    ): boolean;
  }

  namespace DetectionModeTremor {
    interface Any extends AnyDetectionModeTremor {}
    interface AnyConstructor extends Identity<typeof AnyDetectionModeTremor> {}
  }

  /**
   * Detection mode that see ALL creatures (no blockers).
   * If not constrained by walls, see everything within the range.
   */
  class DetectionModeAll extends DetectionMode {
    static override getDetectionFilter(): PIXI.Filter;

    protected override _canDetect(
      visionSource: foundry.canvas.sources.PointVisionSource.Any,
      target: CanvasVisibility.TestObject,
    ): boolean;
  }

  namespace DetectionModeAll {
    interface Any extends AnyDetectionModeAll {}
    interface AnyConstructor extends Identity<typeof AnyDetectionModeAll> {}
  }
}

declare abstract class AnyDetectionMode extends DetectionMode {
  constructor(...args: never);
}

declare abstract class AnyDetectionModeLightPerception extends DetectionModeLightPerception {
  constructor(...args: never);
}

declare abstract class AnyDetectionModeBasicSight extends DetectionModeBasicSight {
  constructor(...args: never);
}

declare abstract class AnyDetectionModeInvisibility extends DetectionModeInvisibility {
  constructor(...args: never);
}

declare abstract class AnyDetectionModeTremor extends DetectionModeTremor {
  constructor(...args: never);
}

declare abstract class AnyDetectionModeAll extends DetectionModeAll {
  constructor(...args: never);
}<|MERGE_RESOLUTION|>--- conflicted
+++ resolved
@@ -1,10 +1,5 @@
-<<<<<<< HEAD
 import type { Brand, Identity, NullishProps } from "fvtt-types/utils";
-import type { fields } from "../../../common/data/module.d.mts";
-=======
-import type { InexactPartial, ValueOf } from "fvtt-types/utils";
 import type { fields } from "../../../common/data/_module.d.mts";
->>>>>>> cd8ac1c0
 import type { TokenDetectionMode } from "../../../common/documents/_types.d.mts";
 import type { DataSchema } from "../../../common/data/fields.d.mts";
 
