--- conflicted
+++ resolved
@@ -43,11 +43,7 @@
     testVisibility(
       visionSource: foundry.canvas.sources.PointVisionSource.Any,
       mode: TokenDetectionMode,
-<<<<<<< HEAD
-      config?: DetectionMode.TestConfig,
-=======
       config?: DetectionMode.TestConfig, // not:null (destructured)
->>>>>>> 1c9480ad
     ): boolean;
 
     /**
@@ -131,12 +127,6 @@
 
     interface Schema extends DataSchema {
       id: fields.StringField<{ blank: false }>;
-<<<<<<< HEAD
-      label: fields.StringField<{ blank: false }>;
-      tokenConfig: fields.BooleanField<{ initial: true }>; // If this DM is available in Token Config UI
-      walls: fields.BooleanField<{ initial: true }>; // If this DM is constrained by walls
-      angle: fields.BooleanField<{ initial: true }>; // If this DM is constrained by the vision angle
-=======
 
       label: fields.StringField<{ blank: false }>;
 
@@ -149,7 +139,6 @@
       /** If this DM is constrained by the vision angle */
       angle: fields.BooleanField<{ initial: true }>;
 
->>>>>>> 1c9480ad
       type: fields.NumberField<{
         initial: DetectionMode.DETECTION_TYPES;
         choices: DetectionMode.DETECTION_TYPES[];
