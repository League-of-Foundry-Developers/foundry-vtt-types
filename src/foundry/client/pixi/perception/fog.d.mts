import type { FixedInstanceType } from "../../../../utils/index.d.mts";

declare global {
  /**
   * A fog of war management class which is the singleton canvas.fog instance.
   */
  class FogManager {
    /**
     * The FogExploration document which applies to this canvas view
     * @defaultValue `null`
     */
    exploration: FogExploration.ConfiguredInstance | null;

    /**
     * Track whether we have pending fog updates which have not yet been saved to the database
     * @defaultValue `false`
     * @remarks Foundry marked `@internal`
     */
    protected _updated: boolean;

    /**
     * Texture extractor
     * @remarks Only `undefined` before first `#initialize()`ation. Set to `null` if `TextureExtractor` creation fails, and will not retry from that state.
     */
    get extractor(): TextureExtractor | undefined | null;

    /**
     * Define the number of fog refresh needed before the fog texture is extracted and pushed to the server.
     * @defaultValue `70`
     */
    static COMMIT_THRESHOLD: number;

    /**
     * The exploration SpriteMesh which holds the fog exploration texture.
     */
    get sprite(): SpriteMesh;

    /**
     * The configured options used for the saved fog-of-war texture.
     * @remarks Only `undefined` prior to the first time the canvas visibility layer is `#draw()`n
     */
    get textureConfiguration(): CanvasVisibility["textureConfiguration"];

    /**
     * Does the currently viewed Scene support Token field of vision?
     */
<<<<<<< HEAD
    //TODO: make `Scene.ConfiguredInstance["tokenVision"]` or equivalent when docsv2 is done
=======
    //TODO: make `Scene.Implementation["tokenVision"]` when docsv2 is done
>>>>>>> 1c9480ad
    get tokenVision(): boolean;

    /**
     * Does the currently viewed Scene support fog of war exploration?
     */
<<<<<<< HEAD
    //TODO: make `Scene.ConfiguredInstance["fog"]["exploration"]` or equivalent when docsv2 is done
=======
    //TODO: make `Scene.Implementation["fog"]["exploration"]` when docsv2 is done
>>>>>>> 1c9480ad
    get fogExploration(): boolean;

    /**
     * Create the exploration display object with or without a provided texture.
     * @privateRemarks Despite Foundry only typing this as returning `DisplayObject` in 12.331, it always returns a `SpriteMesh`
     */
<<<<<<< HEAD
    protected _createExplorationObject(tex?: PIXI.Texture | PIXI.RenderTexture): SpriteMesh;
=======
    protected _createExplorationObject(tex?: PIXI.Texture | PIXI.RenderTexture | null): SpriteMesh;
>>>>>>> 1c9480ad

    /**
     * Initialize fog of war - resetting it when switching scenes or re-drawing the canvas
     */
    initialize(): Promise<void>;

    /**
     * Clear the fog and reinitialize properties (commit and save in non reset mode)
     */
    clear(): Promise<void>;

    /**
     * Once a new Fog of War location is explored, composite the explored container with the current staging sprite.
     * Once the number of refresh is \> to the commit threshold, save the fog texture to the database.
     */
    commit(): void;

    /**
     * Load existing fog of war data from local storage and populate the initial exploration sprite
     */
    load(): Promise<PIXI.Texture | void>;

    /**
     * Dispatch a request to reset the fog of war exploration status for all users within this Scene.
     * Once the server has deleted existing FogExploration documents, the _onReset handler will re-draw the canvas.
     */
    reset(): Promise<void>;

    /**
     * Request a fog of war save operation.
     * Note: if a save operation is pending, we're waiting for its conclusion.
     */
    save(): Promise<void>;

    /**
     * Extract fog data as a base64 string
     */
    protected _extractBase64(): Promise<string>;

    /**
     * Prepare the data that will be used to update the FogExploration document.
     * @param base64Image - The extracted base64 image data
     * @returns Exploration data to update
     */
    protected _prepareFogUpdateData(base64Image: string): FogExploration.UpdateData;

    /**
     * If fog of war data is reset from the server, deactivate the current fog and initialize the exploration.
     * @remarks Foundry marked `@internal`, called externally in the `fogReset` socket handler
     */
    protected _handleReset(): Promise<void>;

    /**
     * @deprecated since v11, will be removed in v13
     * @remarks "pending is deprecated and redirected to the exploration container"
     */
    get pending(): CanvasVisibility["explored"];

    /**
     * @deprecated since v11, will be removed in v13
     * @remarks "revealed is deprecated and redirected to the exploration container"
     */
    get revealed(): CanvasVisibility["explored"];

    /**
     * @deprecated since v11, will be removed in v13
     * @remarks "update is obsolete and always returns true. The fog exploration does not record position anymore."
<<<<<<< HEAD
     */
    update(source: any, force?: boolean): true;
=======
     *
     * Both parameters are unused
     */
    update(source: any, force?: boolean | null): true;
>>>>>>> 1c9480ad

    /**
     * @deprecated since v11, will be removed in v13
     * @remarks "resolution is deprecated and redirected to CanvasVisibility#textureConfiguration"
     *
     * Probable Bug Note: Returns the entire `textureConfiguration` object, not just its `resolution` property
     */
    get resolution(): CanvasVisibility["textureConfiguration"];
  }

  namespace FogManager {
    interface Any extends AnyFogManager {}
    type AnyConstructor = typeof AnyFogManager;

    type ConfiguredClass = CONFIG["Canvas"]["fogManager"];
    type ConfiguredInstance = FixedInstanceType<ConfiguredClass>;
  }
}

declare abstract class AnyFogManager extends FogManager {
  constructor(arg0: never, ...args: never[]);
}<|MERGE_RESOLUTION|>--- conflicted
+++ resolved
@@ -44,32 +44,20 @@
     /**
      * Does the currently viewed Scene support Token field of vision?
      */
-<<<<<<< HEAD
-    //TODO: make `Scene.ConfiguredInstance["tokenVision"]` or equivalent when docsv2 is done
-=======
     //TODO: make `Scene.Implementation["tokenVision"]` when docsv2 is done
->>>>>>> 1c9480ad
     get tokenVision(): boolean;
 
     /**
      * Does the currently viewed Scene support fog of war exploration?
      */
-<<<<<<< HEAD
-    //TODO: make `Scene.ConfiguredInstance["fog"]["exploration"]` or equivalent when docsv2 is done
-=======
     //TODO: make `Scene.Implementation["fog"]["exploration"]` when docsv2 is done
->>>>>>> 1c9480ad
     get fogExploration(): boolean;
 
     /**
      * Create the exploration display object with or without a provided texture.
      * @privateRemarks Despite Foundry only typing this as returning `DisplayObject` in 12.331, it always returns a `SpriteMesh`
      */
-<<<<<<< HEAD
-    protected _createExplorationObject(tex?: PIXI.Texture | PIXI.RenderTexture): SpriteMesh;
-=======
     protected _createExplorationObject(tex?: PIXI.Texture | PIXI.RenderTexture | null): SpriteMesh;
->>>>>>> 1c9480ad
 
     /**
      * Initialize fog of war - resetting it when switching scenes or re-drawing the canvas
@@ -137,15 +125,10 @@
     /**
      * @deprecated since v11, will be removed in v13
      * @remarks "update is obsolete and always returns true. The fog exploration does not record position anymore."
-<<<<<<< HEAD
-     */
-    update(source: any, force?: boolean): true;
-=======
      *
      * Both parameters are unused
      */
     update(source: any, force?: boolean | null): true;
->>>>>>> 1c9480ad
 
     /**
      * @deprecated since v11, will be removed in v13
