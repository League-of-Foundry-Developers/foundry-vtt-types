--- conflicted
+++ resolved
@@ -1,9 +1,4 @@
-<<<<<<< HEAD
-import type { InexactPartial, NullishProps, FixedInstanceType } from "../../../utils/index.d.mts";
-=======
 import type { InexactPartial, NullishProps, FixedInstanceType } from "fvtt-types/utils";
-import type Document from "../../common/abstract/document.d.mts";
->>>>>>> 2d28e76c
 import type { CANVAS_PERFORMANCE_MODES } from "../../common/constants.d.mts";
 
 type InternalCanvas = new (
