import type { PropertiesOfType, Brand, AnyObject, Identity, InexactPartial, AllKeysOf } from "#utils";

/**
 * A helper class providing utility methods for PIXI Canvas animation
 */
declare class CanvasAnimation {
  /** @privateRemarks Returns a private class property that is a frozen object, so keys are readonly */
  static get STATES(): CanvasAnimation.States;

  /**
   * The ticker used for animations.
   */
  static get ticker(): PIXI.Ticker;

  /**
   * Track an object of active animations by name, context, and function
   * This allows a currently playing animation to be referenced and terminated
   */
  static animations: Record<PropertyKey, CanvasAnimation.AnimationData>;

  /**
   * Apply an animation from the current value of some attribute to a new value
   * Resolve a Promise once the animation has concluded and the attributes have reached their new target
   *
   * @param attributes - An array of attributes to animate
   * @param options    - Additional options which customize the animation
   *
   * @returns A Promise which resolves to true once the animation has concluded
   *          or false if the animation was prematurely terminated
   *
   * @example Animate Token Position
   * ```javascript
   * let animation = [
   *   {
   *     parent: token,
   *     attribute: "x",
   *     to: 1000
   *   },
   *   {
   *     parent: token,
   *     attribute: "y",
   *     to: 2000
   *   }
   * ];
   * CanvasAnimation.animate(attributes, {duration:500});
   * ```
   *
   * @privateRemarks `extends object` to allow {@linkcode foundry.canvas.interaction.Ping._animateFrame | Ping#_animateFrame} to take `CanvasAnimation.AnimationData<this>`
   */
<<<<<<< HEAD
  static animate<AnimationParent extends object = AnyObject>(
    attributes: CanvasAnimation.Attribute<AnimationParent>[],
    options?: CanvasAnimation.AnimateOptions<AnimationParent>,
=======
  static animate<Parents extends object[] = AnyObject[]>(
    attributes: CanvasAnimation.Attributes<Parents>,
    options?: CanvasAnimation.AnimateOptions<Parents>,
>>>>>>> c74f3cd4
  ): CanvasAnimation.AnimateReturn;

  /**
   * Retrieve an animation currently in progress by its name
   * @param name - The animation name to retrieve
   * @returns The animation data, or undefined
   */
  static getAnimation(name: PropertyKey): CanvasAnimation.AnimationData | undefined;

  /**
   * If an animation using a certain name already exists, terminate it
   * @param name - The animation name to terminate
   */
  static terminateAnimation(name: PropertyKey): void;

  /**
   * Terminate all active animations in progress, forcibly resolving each one with `false`.
   * This method returns a Promise that resolves once all animations have been terminated and removed.
   * @returns A promise that resolves when all animations have been forcibly terminated.
   */
  static terminateAll(): Promise<void>;

  /**
   * Cosine based easing with smooth in-out.
   * @param pt - The proportional animation timing on [0,1]
   * @returns The eased animation progress on [0,1]
   */
  static easeInOutCosine(pt: number): number;

  /**
   * Shallow ease out.
   * @param pt - The proportional animation timing on [0,1]
   * @returns The eased animation progress on [0,1]
   */
  static easeOutCircle(pt: number): number;

  /**
   * Shallow ease in.
   * @param pt - The proportional animation timing on [0,1]
   * @returns The eased animation progress on [0,1]
   */
  static easeInCircle(pt: number): number;

  static #CanvasAnimation: true;
}

declare namespace CanvasAnimation {
  interface Any extends AnyCanvasAnimation {}
  interface AnyConstructor extends Identity<typeof AnyCanvasAnimation> {}

  /** @remarks Helper type as many things `return CanvasAnimation.animate(...)` */
  type AnimateReturn = Promise<boolean | void>;

  type EasingFunction = CoreEasingFunctions | ((percent: number) => number);
  type CoreEasingFunctions = PropertiesOfType<typeof CanvasAnimation, (percent: number) => number>;

  type STATES = Brand<number, "CanvasAnimation.STATES">;

  interface States {
    /** An error occurred during waiting or running the animation. */
    readonly FAILED: -2 & CanvasAnimation.STATES;

    /** The animation was terminated before it could complete. */
    readonly TERMINATED: -1 & CanvasAnimation.STATES;

    /** Waiting for the wait promise before the animation is started. */
    readonly WAITING: 0 & CanvasAnimation.STATES;

    /** The animation has been started and is running. */
    readonly RUNNING: 1 & CanvasAnimation.STATES;

    /** The animation was completed without errors and without being terminated. */
    readonly COMPLETED: 2 & CanvasAnimation.STATES;
  }

<<<<<<< HEAD
=======
  /**
   * @privateRemarks `extends object` to allow {@linkcode foundry.canvas.interaction.Ping._animateFrame | Ping#_animateFrame} to take `CanvasAnimation.AnimationData<this>`
   */
>>>>>>> c74f3cd4
  type OnTickFunction<AnimationParent extends object = AnyObject> = (
    dt: number,
    animation: CanvasAnimation.AnimationData<AnimationParent>,
  ) => void;

<<<<<<< HEAD
  /** @internal */
=======
  /**
   * `extends object` to allow {@linkcode foundry.canvas.interaction.Ping._animateFrame | Ping#_animateFrame} to take `CanvasAnimation.AnimationData<this>`
   * @internal
   */
>>>>>>> c74f3cd4
  type _AnimateOptions<AnimationParent extends object = AnyObject> = InexactPartial<{
    /**
     * A DisplayObject which defines context to the PIXI.Ticker function
     * @defaultValue {@linkcode foundry.canvas.Canvas.stage | canvas.stage}
     */
    context: PIXI.DisplayObject;

    /**
     * A unique name which can be used to reference the in-progress animation
     * @defaultValue `Symbol("CanvasAnimation")`
     */
    name: PropertyKey;

    /**
     * A duration in milliseconds over which the animation should occur
     * @defaultValue `1000`
     */
    duration: number;

    /**
     * A priority in {@linkcode PIXI.UPDATE_PRIORITY} which defines when the animation
     * should be evaluated related to others
     * @defaultValue {@linkcode PIXI.UPDATE_PRIORITY.LOW}`+ 1`
     * @remarks Numerical values between `UPDATE_PRIORITY` levels are valid but must be cast `as PIXI.UPDATE_PRIORITY` due to the Branded enum
     */
    priority: PIXI.UPDATE_PRIORITY;

    /**
     * An easing function used to translate animation time or the string name
     * of a static member of the CanvasAnimation class
     */
    easing: CanvasAnimation.EasingFunction;

    /** A callback function which fires after every frame */
    ontick: OnTickFunction<AnimationParent>;

    /** The animation isn't started until this promise resolves */
    wait: Promise<void>;
  }>;

<<<<<<< HEAD
  interface AnimateOptions<AnimationParent extends object = AnyObject>
    extends CanvasAnimation._AnimateOptions<AnimationParent> {}
=======
  /**
   * @privateRemarks `extends object[]` to allow {@linkcode foundry.canvas.interaction.Ping._animateFrame | Ping#_animateFrame} to take `CanvasAnimation.AnimationData<this>`
   */
  interface AnimateOptions<Parents extends object[] = AnyObject[]>
    extends CanvasAnimation._AnimateOptions<Parents[number]> {}
>>>>>>> c74f3cd4

  /** @internal */
  type _AnimationAttribute = InexactPartial<{
    /**
     * An initial value of the attribute, otherwise `parent[attribute]` is used
     * @remarks Will be replaced inside {@linkcode CanvasAnimation.animate} with {@linkcode Color.from | Color.from(from)} if `to` is a `Color`
     */
    from: number | Color;
  }>;

<<<<<<< HEAD
=======
  /**
   * @privateRemarks `extends object` to allow {@linkcode foundry.canvas.interaction.Ping._animateFrame | Ping#_animateFrame} to take `CanvasAnimation.AnimationData<this>`
   */
  type Attributes<Parents extends object[]> = {
    [K in keyof Parents]: Attribute<Parents[K]>;
  };

  /**
   * @remarks The portion of Foundry's `CanvasAnimationAttribute` typedef that gets respected if passed.
   *
   * See {@linkcode ProcessedAttribute}
   *
   * @privateRemarks `extends object` to allow {@linkcode foundry.canvas.interaction.Ping._animateFrame | Ping#_animateFrame} to take `CanvasAnimation.AnimationData<this>`
   */
>>>>>>> c74f3cd4
  interface Attribute<AnimationParent extends object = AnyObject> extends _AnimationAttribute {
    /**
     * The attribute name being animated
     * @remarks Does not support dotkeys
     */
    attribute: AllKeysOf<AnimationParent>;

    /** The object within which the attribute is stored */
    parent: AnimationParent;

    /** The destination value of the attribute */
    to: number | Color;
  }

<<<<<<< HEAD
  interface CanvasAnimationAttribute<AnimationParent extends object = AnyObject>
=======
  /**
   * @remarks This is the type after {@linkcode CanvasAnimation.animate} provides the computed `delta` and a `0` value
   * for `done`, which gets bundled into a {@linkcode CanvasAnimation.AnimationData} and put into {@linkcode CanvasAnimation.animations}
   *
   * See {@linkcode CanvasAnimation.Attribute}
   *
   * @privateRemarks `extends object` to allow {@linkcode foundry.canvas.interaction.Ping._animateFrame | Ping#_animateFrame} to take `CanvasAnimation.AnimationData<this>`
   */
  interface ProcessedAttribute<AnimationParent extends object = AnyObject>
>>>>>>> c74f3cd4
    extends CanvasAnimation.Attribute<AnimationParent> {
    /**
     * The computed delta between to and from
     * @remarks This key is always computed inside {@linkcode CanvasAnimation.animate}, its passed value is irrelevant
     */
    delta: number;

    /**
     * The amount of the total delta which has been animated
     * @remarks This key is always computed inside {@linkcode CanvasAnimation.animate}, its passed value is irrelevant
     */
    done: number;

    /**
     * Is this a color animation that applies to RGB channels
     * @remarks When true, `CanvasAnimation.#animateFrame` assumes `to` *and* `from` are both `Color`s. It's automatically set `true`
     * if `to` is passed as a `Color` regardless of its own passed value, and is irrelevant if `to` isn't a `Color`, so it should be
     * unnecessary to set manually and has been omitted from the passable interface. It is read by `CanvasAnimation##updateAttribute`
     * to determine update behaviour.
     */
    color?: boolean;
  }

<<<<<<< HEAD
=======
  /**
   * @privateRemarks `extends object` to allow {@linkcode foundry.canvas.interaction.Ping._animateFrame | Ping#_animateFrame} to take `CanvasAnimation.AnimationData<this>`
   */
>>>>>>> c74f3cd4
  interface AnimationData<AnimationParent extends object = AnyObject> extends CanvasAnimation.AnimateOptions {
    /** The animation function being executed each frame */
    fn: (dt: number) => void;

    /** The current time of the animation, in milliseconds */
    time: number;

    /** The attributes being animated */
    // TODO: a method to narrow what `ProcessedAttribute.attributes` can be by the `.parent` (see https://discord.com/channels/732325252788387980/793933527065690184/1391965566276861964)
    attributes: ProcessedAttribute<AnimationParent>[];

    /** The current state of the animation */
    state: CanvasAnimation.STATES;

    /** A Promise which resolves once the animation is complete */
    promise: Promise<boolean>;

    /** The resolution function, allowing animation to be ended early */
    resolve: (value: boolean) => void;

    /** The rejection function, allowing animation to be ended early */
    reject: (err: Error) => void;
  }
}

export default CanvasAnimation;

declare abstract class AnyCanvasAnimation extends CanvasAnimation {
  constructor(...args: never);
}<|MERGE_RESOLUTION|>--- conflicted
+++ resolved
@@ -47,15 +47,9 @@
    *
    * @privateRemarks `extends object` to allow {@linkcode foundry.canvas.interaction.Ping._animateFrame | Ping#_animateFrame} to take `CanvasAnimation.AnimationData<this>`
    */
-<<<<<<< HEAD
-  static animate<AnimationParent extends object = AnyObject>(
-    attributes: CanvasAnimation.Attribute<AnimationParent>[],
-    options?: CanvasAnimation.AnimateOptions<AnimationParent>,
-=======
   static animate<Parents extends object[] = AnyObject[]>(
     attributes: CanvasAnimation.Attributes<Parents>,
     options?: CanvasAnimation.AnimateOptions<Parents>,
->>>>>>> c74f3cd4
   ): CanvasAnimation.AnimateReturn;
 
   /**
@@ -131,25 +125,18 @@
     readonly COMPLETED: 2 & CanvasAnimation.STATES;
   }
 
-<<<<<<< HEAD
-=======
-  /**
-   * @privateRemarks `extends object` to allow {@linkcode foundry.canvas.interaction.Ping._animateFrame | Ping#_animateFrame} to take `CanvasAnimation.AnimationData<this>`
-   */
->>>>>>> c74f3cd4
+  /**
+   * @privateRemarks `extends object` to allow {@linkcode foundry.canvas.interaction.Ping._animateFrame | Ping#_animateFrame} to take `CanvasAnimation.AnimationData<this>`
+   */
   type OnTickFunction<AnimationParent extends object = AnyObject> = (
     dt: number,
     animation: CanvasAnimation.AnimationData<AnimationParent>,
   ) => void;
 
-<<<<<<< HEAD
-  /** @internal */
-=======
   /**
    * `extends object` to allow {@linkcode foundry.canvas.interaction.Ping._animateFrame | Ping#_animateFrame} to take `CanvasAnimation.AnimationData<this>`
    * @internal
    */
->>>>>>> c74f3cd4
   type _AnimateOptions<AnimationParent extends object = AnyObject> = InexactPartial<{
     /**
      * A DisplayObject which defines context to the PIXI.Ticker function
@@ -190,16 +177,11 @@
     wait: Promise<void>;
   }>;
 
-<<<<<<< HEAD
-  interface AnimateOptions<AnimationParent extends object = AnyObject>
-    extends CanvasAnimation._AnimateOptions<AnimationParent> {}
-=======
   /**
    * @privateRemarks `extends object[]` to allow {@linkcode foundry.canvas.interaction.Ping._animateFrame | Ping#_animateFrame} to take `CanvasAnimation.AnimationData<this>`
    */
   interface AnimateOptions<Parents extends object[] = AnyObject[]>
     extends CanvasAnimation._AnimateOptions<Parents[number]> {}
->>>>>>> c74f3cd4
 
   /** @internal */
   type _AnimationAttribute = InexactPartial<{
@@ -210,8 +192,6 @@
     from: number | Color;
   }>;
 
-<<<<<<< HEAD
-=======
   /**
    * @privateRemarks `extends object` to allow {@linkcode foundry.canvas.interaction.Ping._animateFrame | Ping#_animateFrame} to take `CanvasAnimation.AnimationData<this>`
    */
@@ -226,7 +206,6 @@
    *
    * @privateRemarks `extends object` to allow {@linkcode foundry.canvas.interaction.Ping._animateFrame | Ping#_animateFrame} to take `CanvasAnimation.AnimationData<this>`
    */
->>>>>>> c74f3cd4
   interface Attribute<AnimationParent extends object = AnyObject> extends _AnimationAttribute {
     /**
      * The attribute name being animated
@@ -241,9 +220,6 @@
     to: number | Color;
   }
 
-<<<<<<< HEAD
-  interface CanvasAnimationAttribute<AnimationParent extends object = AnyObject>
-=======
   /**
    * @remarks This is the type after {@linkcode CanvasAnimation.animate} provides the computed `delta` and a `0` value
    * for `done`, which gets bundled into a {@linkcode CanvasAnimation.AnimationData} and put into {@linkcode CanvasAnimation.animations}
@@ -253,7 +229,6 @@
    * @privateRemarks `extends object` to allow {@linkcode foundry.canvas.interaction.Ping._animateFrame | Ping#_animateFrame} to take `CanvasAnimation.AnimationData<this>`
    */
   interface ProcessedAttribute<AnimationParent extends object = AnyObject>
->>>>>>> c74f3cd4
     extends CanvasAnimation.Attribute<AnimationParent> {
     /**
      * The computed delta between to and from
@@ -277,12 +252,9 @@
     color?: boolean;
   }
 
-<<<<<<< HEAD
-=======
-  /**
-   * @privateRemarks `extends object` to allow {@linkcode foundry.canvas.interaction.Ping._animateFrame | Ping#_animateFrame} to take `CanvasAnimation.AnimationData<this>`
-   */
->>>>>>> c74f3cd4
+  /**
+   * @privateRemarks `extends object` to allow {@linkcode foundry.canvas.interaction.Ping._animateFrame | Ping#_animateFrame} to take `CanvasAnimation.AnimationData<this>`
+   */
   interface AnimationData<AnimationParent extends object = AnyObject> extends CanvasAnimation.AnimateOptions {
     /** The animation function being executed each frame */
     fn: (dt: number) => void;
