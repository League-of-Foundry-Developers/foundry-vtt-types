import type { FixedInstanceType, Identity } from "#utils";
import type { Wall } from "#client/canvas/placeables/_module.d.mts";

/**
 * An icon representing a Door Control
 */
declare class DoorControl extends PIXI.Container {
  constructor(wall: Wall.Implementation);

  wall: Wall.Implementation;

  /**
   * @defaultValue `false`
   * @remarks Foundry comments "Door controls are not visible by default"
   */
  override visible: boolean;

  /**
   * The center of the wall which contains the door.
   */
  get center(): PIXI.Point;

  /**
   * Draw the DoorControl icon, displaying its icon texture and border
   */
  draw(): Promise<this>;

  /** @remarks Not initialized or even defined until set in {@link DoorControl#draw} */
  bg?: PIXI.Graphics;

  /** @remarks Not initialized or even defined until set in {@link DoorControl#draw} */
  icon?: PIXI.Sprite;

  /** @remarks Not initialized or even defined until set in {@link DoorControl#draw} */
  border?: PIXI.Graphics;

  /**
   * Get the icon texture to use for the Door Control icon based on the door state
   */
  protected _getTexture(): foundry.canvas.loadTexture.Return;

  reposition(): void;

  /**
   * Determine whether the DoorControl is visible to the calling user's perspective.
   * The control is always visible if the user is a GM and no Tokens are controlled.
   * @see {@linkcode foundry.canvas.groups.CanvasVisibility.testVisibility | CanvasVisibility#testVisibility}
   */
  get isVisible(): boolean;

  /**
   * Handle mouse over events on a door control icon.
   * @param event - The originating interaction event
   */
  protected _onMouseOver(event: PIXI.FederatedEvent<PointerEvent>): false | void;

  /**
   * Handle mouse out events on a door control icon.
   * @param event - The originating interaction event
   */
  protected _onMouseOut(event: PIXI.FederatedEvent<PointerEvent>): false | void;

  /**
   * Handle left mouse down events on a door control icon.
   * This should only toggle between the OPEN and CLOSED states.
   * @param event - The originating interaction event
   */
  protected _onMouseDown(event: PIXI.FederatedEvent<PointerEvent>): false | void | Promise<WallDocument.Implementation>;

  /**
   * Handle right mouse down events on the door control icon
   * This should toggle whether the door is LOCKED or CLOSED
   * @param event - The originating interaction event
   */
  protected _onRightDown(event: PIXI.FederatedEvent<PointerEvent>): void | Promise<WallDocument.Implementation>;
}

declare namespace DoorControl {
  interface Any extends AnyDoorControl {}
  interface AnyConstructor extends Identity<typeof AnyDoorControl> {}

  type ImplementationClass = CONFIG["Canvas"]["doorControlClass"];
  type Implementation = FixedInstanceType<ImplementationClass>;

<<<<<<< HEAD
  /** @deprecated Use {@linkcode ImplementationClass} instead. This warning will be removed in v14 */
  type ConfiguredClass = ImplementationClass;

  /** @deprecated Use {@linkcode Implementation} instead. This warning will be removed in v14 */
=======
  /**
   * @deprecated Replaced by {@linkcode DoorControl.ImplementationClass}.
   */
  type ConfiguredClass = ImplementationClass;

  /**
   * @deprecated Replaced by {@linkcode DoorControl.Implementation}.
   */
>>>>>>> e1e8d0a4
  type ConfiguredInstance = Implementation;
}

export default DoorControl;

declare abstract class AnyDoorControl extends DoorControl {
  constructor(...args: never);
}<|MERGE_RESOLUTION|>--- conflicted
+++ resolved
@@ -82,12 +82,6 @@
   type ImplementationClass = CONFIG["Canvas"]["doorControlClass"];
   type Implementation = FixedInstanceType<ImplementationClass>;
 
-<<<<<<< HEAD
-  /** @deprecated Use {@linkcode ImplementationClass} instead. This warning will be removed in v14 */
-  type ConfiguredClass = ImplementationClass;
-
-  /** @deprecated Use {@linkcode Implementation} instead. This warning will be removed in v14 */
-=======
   /**
    * @deprecated Replaced by {@linkcode DoorControl.ImplementationClass}.
    */
@@ -96,7 +90,6 @@
   /**
    * @deprecated Replaced by {@linkcode DoorControl.Implementation}.
    */
->>>>>>> e1e8d0a4
   type ConfiguredInstance = Implementation;
 }
 
