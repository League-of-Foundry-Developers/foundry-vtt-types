import type {
  AnyObject,
  Brand,
  FixedInstanceType,
  Identity,
  InexactPartial,
  IntentionalPartial,
  MaybePromise,
  ToMethod,
} from "#utils";
import type { Canvas } from "#client/canvas/_module.d.mts";
import type Document from "#common/abstract/document.d.mts";
import type EmbeddedCollection from "#common/abstract/embedded-collection.d.mts";
import type { InteractionLayer } from "../_module.d.mts";
import type { CanvasQuadtree } from "#client/canvas/geometry/_module.d.mts";
import type { PlaceableObject } from "#client/canvas/placeables/_module.d.mts";

/**
 * A subclass of Canvas Layer which is specifically designed to contain multiple PlaceableObject instances,
 * each corresponding to an embedded Document.
 * @template DocumentName - The key of the configuration which defines the object and document class.
 * @template Options      - The type of the options in this layer.
 */
declare abstract class PlaceablesLayer<out DocumentName extends Document.PlaceableType> extends InteractionLayer {
  /**
   * Sort order for placeables belonging to this layer
   * @defaultValue `0`
   * @remarks Unused in v12.331
   */
  static SORT_ORDER: number;

  /**
   * Placeable Layer Objects
   * @defaultValue `null`
   * @remarks Set to `new PIXI.Container()` on draw, `null` on tearDown
   */
  objects: PIXI.Container | null;

  /**
   * Preview container for config previews
   * @defaultValue `null`
   * @remarks Only `null` prior to first draw, does not get reset on tearDown
   */
  protected _configPreview: PIXI.Container | null;

  /**
   * Preview Object Placement
   * @defaultValue `null`
   * @remarks Only `null` prior to first draw, does not get reset on tearDown
   */
  preview: PIXI.Container | null;

  /**
   * Keep track of history so that CTRL+Z can undo changes
   * @defaultValue `[]`
   */
  history: PlaceablesLayer.HistoryEntry<DocumentName>[];

  /**
   * Keep track of an object copied with CTRL+C which can be pasted later
   * @deprecated Replaced with {@linkcode PlaceablesLayer.clipboard}
   */
  protected _copy: never;

  /**
   * Keep track of objects copied with CTRL+C/X which can be pasted later.
   */
  clipboard: PlaceablesLayer.ClipboardData<DocumentName>;

  /**
   * A Quadtree which partitions and organizes Walls into quadrants for efficient target identification.
   * @remarks Is `new CanvasQuadtree()` if `quadtree` is truthy in `this.constructor.layerOptions`, else `null`
   */
  quadtree: CanvasQuadtree<Document.ObjectFor<DocumentName>> | null;

  /** @privateRemarks Fake type override */
  override options: PlaceablesLayer.LayerOptions<Document.ObjectClassFor<DocumentName>>;

  /**
   * @defaultValue
   * ```js
   * foundry.utils.mergeObject(super.layerOptions, {
   *   baseClass: PlaceablesLayer,
   *   controllableObjects: false,
   *   rotatableObjects: false,
   *   confirmDeleteKey: false,
   *   objectClass: CONFIG[this.documentName]?.objectClass,
   *   quadtree: true,
   * }
   * ```
   */
  static override get layerOptions(): PlaceablesLayer.LayerOptions.Any;

  /**
   * A reference to the named Document type which is contained within this Canvas Layer.
   * @abstract
   */
  static documentName: Document.PlaceableType;

  /**
   * Creation states affected to placeables during their construction.
   */
  static CREATION_STATES: PlaceablesLayer.CreationStates;

  /**
   * Obtain a reference to the Collection of embedded Document instances within the currently viewed Scene
   * @remarks Returns `null` if `canvas.scene` does not have an EmbeddedCollection for the layer's `static documentName`
   */
  get documentCollection(): EmbeddedCollection<Document.ImplementationFor<DocumentName>, Scene.Implementation> | null;

  /**
   * Define a Container implementation used to render placeable objects contained in this layer
   * @privateRemarks Would be `Document.ConfiguredObjectInstanceForName<DocumentName>` if statics could see type params
   */
  static get placeableClass(): PlaceableObject.AnyConstructor;

  /**
   * If objects on this PlaceablesLayer have a HUD UI, provide a reference to its instance
   * @remarks Returns `null` unless overridden by subclass
   */
  get hud(): foundry.applications.hud.BasePlaceableHUD<Document.ObjectFor<DocumentName>> | null;

  /**
   * A convenience method for accessing the placeable object instances contained in this layer
   */
  get placeables(): Document.ObjectFor<DocumentName>[];

  /**
   * An Array of placeable objects in this layer which have the _controlled attribute
   */
  get controlled(): Document.ObjectFor<DocumentName>[];

  /**
   * Iterates over placeable objects that are eligible for control/select.
   * @yields A placeable object
   */
  controllableObjects(): Generator<PlaceableObject.Any, void, undefined>;

  /**
   * Track the set of PlaceableObjects on this layer which are currently controlled.
   * @remarks Keys are {@linkcode PlaceableObject} IDs, and are added/removed in {@linkcode PlaceableObject.control | PlaceableObject#control}
   * and {@linkcode PlaceableObject.release | #release} respectively.
   */
  get controlledObjects(): Map<string, Document.ObjectFor<DocumentName>>;

  /**
   * Track the PlaceableObject on this layer which is currently hovered upon.
   * @defaultValue `null`
   */
  get hover(): Document.ObjectFor<DocumentName> | null;

  set hover(object);

  /**
   * Track whether "highlight all objects" is currently active
   * @defaultValue `false`
   * @remarks Set by {@linkcode _highlightObjects | PlaceablesLayer#_highlightObjects} which gets called by {@link Canvas.highlightObjects | `Canvas#highlightObjects`}
   */
  highlightObjects: boolean;

  /**
   * Get the maximum sort value of all placeables.
   * @returns The maximum sort value (-Infinity if there are no objects)
   * @remarks Also returns `-Infinity` if the schema of the layer's document lacks a `sort` field in its schema
   */
  getMaxSort(): number;

  /**
   * Send the controlled objects of this layer to the back or bring them to the front.
   * @param front - Bring to front instead of send to back?
   * @returns Returns true if the layer has sortable object, and false otherwise
   * @remarks Also returns `false` with no action taken if the layer's document lacks a `sort` field in its schema
   */
  protected _sendToBackOrBringToFront(front?: boolean): boolean;

  /**
   * Snaps the given point to grid. The layer defines the snapping behavior.
   * @param point - The point that is to be snapped
   * @returns The snapped point
   */
  getSnappedPoint(point: Canvas.Point): Canvas.Point;

  protected override _highlightObjects(active: boolean): void;

  /**
   * Obtain an iterable of objects which should be added to this PlaceableLayer
   * @remarks Returns the EmbeddedCollection for this layer's associated Document on the currently viewed scene, or an empty array if not found
   */
  getDocuments(): NonNullable<this["documentCollection"]> | [];

  protected override _draw(options: AnyObject): Promise<void>;

  /**
   * Draw a single placeable object
   * @param document - The Document instance used to create the placeable object
   */
  createObject(document: Document.ImplementationFor<DocumentName>): Document.ObjectFor<DocumentName>;

  protected override _tearDown(options: AnyObject): Promise<void>;

  protected override _activate(): void;

  protected override _deactivate(): void;

  /**
   * Clear the contents of the preview container, restoring visibility of original (non-preview) objects.
   */
  clearPreviewContainer(): void;

  /**
   * Get a PlaceableObject contained in this layer by its ID.
   * Returns undefined if the object doesn't exist or if the canvas is not rendering a Scene.
   * @param objectId - The ID of the contained object to retrieve
   * @returns The object instance, or undefined
   */
  get(objectId: string): Document.ObjectFor<DocumentName> | undefined;

  /**
   * Acquire control over all PlaceableObject instances which are visible and controllable within the layer.
   *
   * @param options - Options passed to the control method of each object (default: `{}`)
   * @returns An array of objects that were controlled
   */
  controlAll(options?: PlaceableObject.ControlOptions): Document.ObjectFor<DocumentName>[];

  /**
   * Release all controlled PlaceableObject instance from this layer.
   *
   * @param options - Options passed to the release method of each object (default: `{}`)
   * @returns The number of PlaceableObject instances which were released
   */
  releaseAll(options?: PlaceableObject.ReleaseOptions): number;

  /**
   * Simultaneously rotate multiple PlaceableObjects using a provided angle or incremental.
   * This executes a single database operation using Scene#updateEmbeddedDocuments.
   * If rotating only a single object, it is better to use the PlaceableObject.rotate instance method.
   *
   * @param options - Options which configure how multiple objects are rotated (default: `{}`)
   * @returns An array of objects which were rotated
   * @remarks Also throws if both `options.angle` and `options.delta` are nullish; the overload is necessary to ensure that one of them is numeric, as neither has a parameter default
   */
  rotateMany(options: PlaceablesLayer.RotateManyOptionsWithAngle): Promise<Document.ObjectFor<DocumentName>[]>;
  rotateMany(options: PlaceablesLayer.RotateManyOptionsWithDelta): Promise<Document.ObjectFor<DocumentName>[]>;

  /**
   * Simultaneously move multiple PlaceableObjects via keyboard movement offsets.
   * This executes a single database operation using Scene#updateEmbeddedDocuments.
   *
   * @param options - Options which configure how multiple objects are moved (default: `{}`)
   * @returns An array of objects which were moved during the operation
   * @throws An error if an explicitly provided id is not valid
   */
  moveMany(options?: PlaceablesLayer.MoveManyOptions): Promise<Document.ObjectFor<DocumentName>[]> | undefined;

  /**
   * Prepare the updates and update options for moving the given placeable objects via keyboard.
   * @see {@linkcode moveMany | PlaceablesLayer#moveMany}
   * @internal
   */
  protected _prepareKeyboardMovementUpdates(
    objects: Document.ObjectFor<DocumentName>[],
    dx: -1 | 0 | 1,
    dy: -1 | 0 | 1,
    dz: -1 | 0 | 1,
  ): PlaceablesLayer.PreparedUpdates<DocumentName>;

  /**
   * Prepare the updates and update options for rotating the given placeable objects via keyboard.
   * @see {@linkcode moveMany | PlaceablesLayer#moveMany}
   * @internal
   */
  protected _prepareKeyboardRotationUpdates(
    objects: Document.ObjectFor<DocumentName>[],
    dx: -1 | 0 | 1,
    dy: -1 | 0 | 1,
    dz: -1 | 0 | 1,
  ): PlaceablesLayer.PreparedUpdates<DocumentName>;

  /**
   * Assign a set of render flags to all placeables in this layer.
   * @param flags - The flags to set
   */
  setAllRenderFlags(flags: PlaceableObject.PassableRenderFlagsFor<DocumentName>): void;

  /**
   * An internal helper method to identify the array of PlaceableObjects which can be moved or rotated.
   * @param ids           - An explicit array of IDs requested.
   * @param includeLocked - Include locked objects which would otherwise be ignored?
   * @returns An array of objects which can be moved or rotated
   * @throws If any explicitly requested ID is not valid
   * @remarks If `ids` is not passed, the currently controlled objects are used
   */
  protected _getMovableObjects(ids?: string[], includeLocked?: boolean): Document.ObjectFor<DocumentName>[];

  /**
   * An internal helper method to identify the array of PlaceableObjects which can be copied/cut.
   * @param options - Additional options
   * @returns An array of objects which can be copied/cut
   * @internal
   */
  protected _getCopyableObjects(options: PlaceablesLayer.GetCopyableObjectsOptions): Document.ObjectFor<DocumentName>[];

  /**
   * Undo a change to the objects in this layer
   * This method is typically activated using CTRL+Z while the layer is active
   */
  undoHistory(): Promise<Document.ImplementationFor<DocumentName>[]>;

  /**
   * Undo creation with deletion workflow
   * @returns An array of documents which were modified by the undo operation
   */
  protected _onUndoCreate(
    event: PlaceablesLayer.CreationHistoryEntry<DocumentName>,
  ): Promise<Document.ImplementationFor<DocumentName>[]>;

  /**
   * Undo updates with update workflow.
   * @returns An array of documents which were modified by the undo operation
   */
  protected _onUndoUpdate(
    event: PlaceablesLayer.UpdateHistoryEntry<DocumentName>,
  ): Promise<Document.ImplementationFor<DocumentName>[]>;

  /**
   * Undo deletion with creation workflow.
   * @returns An array of documents which were modified by the undo operation
   */
  protected _onUndoDelete(
    event: PlaceablesLayer.DeletionHistoryEntry<DocumentName>,
  ): Promise<Document.ImplementationFor<DocumentName>[]>;

  /**
   * A helper method to prompt for deletion of all PlaceableObject instances within the Scene
   * Renders a confirmation dialogue to confirm with the requester that all objects will be deleted
   * @returns An array of Document objects which were deleted by the operation
   * @remarks Returns `null` if the dialog spawned is closed by header button, `false` if cancelled by button, `undefined` if confirmed
   * @throws If `!game.user.isGM`
   */
  deleteAll(): Promise<undefined | false | null>;

  /**
   * Record a new CRUD event in the history log so that it can be undone later. The base implementation calls
   * {@linkcode PlaceablesLayer._storeHistory | PlaceablesLayer#_storeHistory} without passing the given options.
   * Subclasses may override this function and can call `#_storeHistory` themselves to pass options as needed.
   * @param type    - The event type
   * @param data    - The create/update/delete data
   * @param options - The create/update/delete options
   * @remarks See {@linkcode PlaceablesLayer.HistoryEntry} remarks.
   */
  storeHistory<Operation extends Document.Database.Operation>(
    type: Operation,
    data: PlaceablesLayer.HistoryDataFor<Operation, DocumentName>[],
    options?: PlaceablesLayer.HistoryEntry<DocumentName>["options"],
  ): void;

  /**
   * Record a new CRUD event in the history log so that it can be undone later.
   * Updates without changes are filtered out unless the `diff` option is set to false.
   * This function may not be overridden.
   * @param type    - The event type
   * @param data    - The create/update/delete data
   * @param options - The options of the undo operation
   */
  protected _storeHistory<Operation extends Document.Database.Operation>(
    type: Operation,
    data: PlaceablesLayer.HistoryDataFor<Operation, DocumentName>[],
    options?: PlaceablesLayer.HistoryEntry<DocumentName>["options"],
  ): void;

  /**
   * Copy currently controlled {@linkcode PlaceableObject}s to a temporary Array, ready to paste back into the scene later
   * @returns The Array of copied `PlaceableObject` instances
   * @remarks If the current layer doesn't allow objects to be controlled, copies the hovered object.
   */
  copyObjects(options?: PlaceablesLayer.CopyObjectsOptions): Document.ObjectFor<DocumentName>[];

  /**
   * Paste currently copied {@linkcode PlaceableObject}s back to the layer by creating new copies
   * @param position - The destination position for the copied data.
   * @param options  - Options which modify the paste operation
   * @returns An Array of created `PlaceableObject` instances
   */
  pasteObjects(
    position: Canvas.Point,
    options?: PlaceablesLayer.PasteOptions,
  ): Promise<Document.ImplementationFor<DocumentName>[]>;

  /** @deprecated Foundry deleted this method in v13 (this warning will be removed in v14) */
  protected _pasteObject(copy: never, offset: never, options?: never): never;

  /**
   * Select all PlaceableObject instances which fall within a coordinate rectangle.
   * @returns A boolean for whether the controlled set was changed in the operation
   * @remarks Despite being a `={}` parameter, an `options` object with positive `width` and `height` properties
   * is required for reasonable operation
   */
  selectObjects(
    options: PlaceablesLayer.SelectObjectsOptions,
    additionalOptions?: PlaceablesLayer.SelectObjectsAdditionalOptions, // not:null (destructured)
  ): boolean;

  /**
   * Update all objects in this layer with a provided transformation.
   * Conditionally filter to only apply to objects which match a certain condition.
   * @param transformation - An object of data or function to apply to all matched objects
   * @param condition      - A function which tests whether to target each object (default: `null`)
   * @param options        - Additional options passed to Document.update (default: `{}`)
   * @returns An array of updated data once the operation is complete
   * @throws An error if the `transformation` parameter is neither a function nor a plain object
   */
  updateAll(
    transformation: PlaceablesLayer.UpdateAllTransformation<DocumentName>,
    condition?: PlaceablesLayer.UpdateAllCondition<DocumentName> | null,
    options?: PlaceablesLayer.UpdateAllOptions<DocumentName>,
  ): Promise<Array<Document.ImplementationFor<DocumentName>>>;

  /**
   * Get the world-transformed drop position.
   * @returns Returns the transformed x, y co-ordinates, or false if the drag event was outside the canvas.
   */
  protected _canvasCoordinatesFromDrop(
    event: DragEvent,
    options?: PlaceablesLayer.CanvasCoordinatesFromDropOptions,
  ): Canvas.PointTuple | false;

  /**
   * Create a preview of this layer's object type from a world document and show its sheet to be finalized.
   * @param createData - The data to create the object with.
   * @param options    - Options which configure preview creation
   * @returns The created preview object
   * @remarks Returns a temporary (`new CanvasDocument()`) document
   */
  protected _createPreview(
    createData: Document.CreateDataForName<DocumentName>,
    options?: PlaceablesLayer.CreatePreviewOptions,
  ): Promise<Document.ObjectFor<DocumentName>>;

  protected override _onClickLeft(event: Canvas.Event.Pointer): MaybePromise<void>;

  protected override _canDragLeftStart(user: User.Implementation, event: Canvas.Event.Pointer): boolean;

  protected override _onDragLeftStart(event: Canvas.Event.Pointer): void;

  protected override _onDragLeftMove(event: Canvas.Event.Pointer): void;

  protected override _onDragLeftDrop(event: Canvas.Event.Pointer): void;

  protected override _onDragLeftCancel(event: Canvas.Event.Pointer): void;

  protected override _onClickRight(event: Canvas.Event.Pointer): void;

  /**
   * @remarks {@linkcode foundry.canvas.layers.LightingLayer | LightingLayer} and
   * {@linkcode foundry.canvas.layers.TemplateLayer | TemplateLayer} return single
   * Documents instead of an array
   */
  // eslint-disable-next-line @typescript-eslint/no-misused-promises
  protected override _onMouseWheel(
    event: Canvas.Event.Wheel,
  ): Promise<Document.ObjectFor<DocumentName>[] | Document.ObjectFor<DocumentName>> | void;

  protected override _onDeleteKey(event: KeyboardEvent): boolean;

  /**
   * Confirm deletion via the delete key. Called only if {@linkcode PlaceablesLayer.LayerOptions.confirmDeleteKey} is true.
   * @param documents - The documents that will be deleted on confirmation.
   * @returns True if the deletion is confirmed to proceed.
   */
  protected _confirmDeleteKey(documents: Document.ImplementationFor<DocumentName>[]): Promise<boolean | null>;

  protected override _onSelectAllKey(event: KeyboardEvent): boolean;

  protected override _onDismissKey(event: KeyboardEvent): boolean;

  protected override _onUndoKey(event: KeyboardEvent): boolean;

  protected override _onCutKey(event: KeyboardEvent): boolean;

  protected override _onCopyKey(event: KeyboardEvent): boolean;

  protected override _onPasteKey(event: KeyboardEvent): boolean;

  /**
   * @deprecated "`PlaceablesLayer#gridPrecision` is deprecated. Use {@linkcode PlaceablesLayer.getSnappedPoint | PlaceablesLayer#getSnappedPoint} instead of
   * {@linkcode foundry.canvas.layers.GridLayer.getSnappedPosition | GridLayer#getSnappedPosition} and `PlaceablesLayer#gridPrecision`." (since v12, until v14)
   */
  get gridPrecision(): number;

  /** @privateRemarks Included so inference of the Name always works */
  #documentName: DocumentName;

  #PlaceablesLayer: true;
}

declare namespace PlaceablesLayer {
  interface Any extends AnyPlaceablesLayer {}
  interface AnyConstructor extends Identity<typeof AnyPlaceablesLayer> {}

  /** @deprecated Use {@linkcode Document.PlaceableType} */
  type DocumentNames = Document.PlaceableType;

  type ImplementationClassFor<Name extends Document.PlaceableType> =
    CONFIG["Canvas"]["layers"][DocumentNameToLayerNameMap[Name]]["layerClass"];
  type ImplementationFor<Name extends Document.PlaceableType> = FixedInstanceType<ImplementationClassFor<Name>>;

  interface DocumentNameToLayerNameMap {
    AmbientLight: "lighting";
    AmbientSound: "sounds";
    Drawing: "drawings";
    MeasuredTemplate: "templates";
    Note: "notes";
    Region: "regions";
    Tile: "tiles";
    Token: "tokens";
    Wall: "walls";
  }

  type DocumentNameOf<ConcretePlaceablesLayer extends PlaceablesLayer.Any> =
    ConcretePlaceablesLayer extends PlaceablesLayer<infer DocumentName> ? DocumentName : never;

  type ObjectOf<ConcretePlaceablesLayer extends PlaceablesLayer.Any> = Document.ObjectFor<
    DocumentNameOf<ConcretePlaceablesLayer>
  >;

  type CREATION_STATES = Brand<number, "PlaceablesLayer.CREATION_STATES">;

  interface ClipboardData<DocumentName extends Document.PlaceableType> {
    /** @defaultValue `[]` */
    objects: Document.ObjectClassFor<DocumentName>[];

    /**
     * @defaultValue `false`
     * @remarks Was {@linkcode objects} populated by a `cut` event, rather than a `copy`?
     */
    cut: boolean;
  }

  /** Creation states affected to placeables during their construction. */
  interface CreationStates {
    NONE: 0 & CREATION_STATES;
    POTENTIAL: 1 & CREATION_STATES;
    CONFIRMED: 2 & CREATION_STATES;
    COMPLETED: 3 & CREATION_STATES;
  }

  interface LayerOptions<ConcretePlaceableClass extends PlaceableObject.AnyConstructor>
    extends InteractionLayer.LayerOptions {
    baseClass: typeof PlaceablesLayer;

    /**
     * Can placeable objects in this layer be controlled?
     * @defaultValue `false`
     */
    controllableObjects: boolean;

    /**
     * Can placeable objects in this layer be rotated?
     * @defaultValue `false`
     */
    rotatableObjects: boolean;

    /**
     * Confirm placeable object deletion with a dialog?
     * @defaultValue `false`
     */
    confirmDeleteKey: boolean;

    /**
     * The class used to represent an object on this layer.
     * @defaultValue `CONFIG[this.documentName]?.objectClass`
     */
    objectClass: ConcretePlaceableClass;

    /**
     * Does this layer use a quadtree to track object positions?
     * @defaultValue `true`
     */
    quadtree: boolean;
  }

  namespace LayerOptions {
    interface Any extends LayerOptions<any> {}
  }

  /** @internal */
  type _RotateManyOptions = InexactPartial<{
    /**
     * Snap the resulting angle to a multiple of some increment (in degrees)
     * @remarks Passed to {@link PlaceableObject._updateRotation | `PlaceableObject#_updateRotation`} where it is checked for `> 0` before being passed to the non-null-safe `Number#toNearest`
     */
    snap: number;

    /**
     * An Array of object IDs to target for rotation
     * @remarks Passed to {@link PlaceablesLayer._getMovableObjects | `PlaceablesLayer#_getMovableObjects`}
     */
    ids: string[];

    /**
     * Rotate objects whose documents are locked?
     * @defaultValue `false`
     */
    includeLocked: boolean;
  }>;

  /** @internal */
  interface _RotateManyOptionsAngle {
    /**
     * A target angle of rotation (in degrees) where zero faces "south"
     */
    angle: number;
  }

  /** @internal */
  interface _RotateManyOptionsDelta {
    /**
     * An incremental angle of rotation (in degrees)
     */
    delta: number;
  }

  interface RotateManyOptionsWithAngle
<<<<<<< HEAD
    extends _RotateManyOptions,
      InexactPartial<_RotateManyOptionsDelta>,
      _RotateManyOptionsAngle {}

  interface RotateManyOptionsWithDelta
    extends _RotateManyOptions,
      InexactPartial<_RotateManyOptionsAngle>,
      _RotateManyOptionsDelta {}
=======
    extends _RotateManyOptions, NullishProps<_RotateManyOptionsDelta>, _RotateManyOptionsAngle {}

  interface RotateManyOptionsWithDelta
    extends _RotateManyOptions, NullishProps<_RotateManyOptionsAngle>, _RotateManyOptionsDelta {}
>>>>>>> 28bdd0e6

  /** @internal */
  type _MoveManyOptions = InexactPartial<{
    /**
     * Horizontal movement direction
     * @defaultValue `0`
     */
    dx: -1 | 0 | 1;

    /**
     * Vertical movement direction
     * @defaultValue `0`
     */
    dy: -1 | 0 | 1;

    /**
     * Movement direction along the z-axis (elevation)
     * @defaultValue `0`
     */
    dz: -1 | 0 | 1;

    /**
     * Rotate the placeable to the keyboard direction instead of moving
     * @defaultValue `false`
     */
    rotate: boolean;

    /**
     * An Array of object IDs to target for movement. The default is the IDs of controlled objects.
     * @remarks Passed to {@linkcode PlaceablesLayer._getMovableObjects | PlaceablesLayer#_getMovableObjects}
     */
    ids: string[];

    /**
     * Move objects whose documents are locked?
     * @defaultValue `false`
     */
    includeLocked: boolean;
  }>;

  interface MoveManyOptions extends _MoveManyOptions {}

  type PreparedUpdates<DocumentName extends Document.PlaceableType> = [
    /**
     * @remarks An array of position or rotation updates, keys being `_id` and either
     * {@linkcode PlaceableObject._getShiftedPosition | ...placeable._getShiftedPosition(dx, dy, dz)}
     * or `rotation`
     */
    updates: Document.UpdateDataForName<DocumentName>[],

    /**
     * @remarks Update operation options for the given placeable. As of 13.346, core only provides this in
     * {@linkcode foundry.canvas.placeables.Token._prepareKeyboardMovementUpdates | Token#_prepareKeyboardMovementUpdates}
     */
    options?: InexactPartial<Document.Database.UpdateOptionsFor<DocumentName>>,
  ];

  interface GetCopyableObjectsOptions {
    /**
     * Cut instead of copy?
     * @remarks Despite being marked required in {@linkcode PlaceablesLayer._getCopyableObjects | PlaceablesLayer#_getCopyableObjects},
     * no core implementation makes use of this property.
     */
    cut: boolean;
  }

  /** @privateRemarks Handled like this rather than an interface mapping to avoid extraneous type calculation */
  type HistoryDataFor<Operation extends Document.Database.Operation, DocumentName extends Document.PlaceableType> =
    | (Operation extends "create" ? { _id: string } : never)
    | (Operation extends "update" ? Document.UpdateDataForName<DocumentName> & { _id: string } : never)
    | (Operation extends "delete" ? Document.CreateDataForName<DocumentName> & { _id: string } : never);

  /**
   * @remarks Because {@linkcode PlaceablesLayer.storeHistory | PlaceablesLayer#storeHistory} does *not* pass `options` along to
   * {@linkcode PlaceablesLayer._storeHistory | #_storeHistory}, but {@linkcode foundry.canvas.placeables.Token.storeHistory | Token#storeHistory}
   * does, the `options` of any given entry will be `{}` (the `#_storeHistory` parameter default) unless it is a Token update involving movement,
   * specifically.
   */
  type HistoryEntry<DocumentName extends Document.PlaceableType> =
    | CreationHistoryEntry<DocumentName>
    | UpdateHistoryEntry<DocumentName>
    | DeletionHistoryEntry<DocumentName>;

  interface CreationHistoryEntry<DocumentName extends Document.PlaceableType> {
    type: "create";
    data: HistoryDataFor<"create", DocumentName>[];

    /** @remarks As of 13.1347 this will always be an empty object, see {@linkcode UpdateHistoryEntry.options} remarks */
    options: AnyObject;
  }

  interface UpdateHistoryEntry<DocumentName extends Document.PlaceableType> {
    type: "update";
    data: HistoryDataFor<"update", DocumentName>[];

    /**
     * @remarks As of 13.1347 this will always be an empty object, except in the case of a token update involving movement.
     *
     */
    options: IntentionalPartial<Document.Database.UpdateOptionsFor<DocumentName>>;
  }

  interface DeletionHistoryEntry<DocumentName extends Document.PlaceableType> {
    type: "delete";
    data: HistoryDataFor<"delete", DocumentName>[];

    /** @remarks As of 13.1347 this will always be an empty object, see {@linkcode UpdateHistoryEntry.options} remarks */
    options: AnyObject;
  }

  /** @internal */
  type _CopyObjectsOptions = InexactPartial<{
    /**
     * Cut instead of copy?
     * @defaultValue `false`
     */
    cut: boolean;
  }>;

  interface CopyObjectsOptions extends _CopyObjectsOptions {}

  /** @internal */
  type _PasteOptions = InexactPartial<{
    /**
     * Paste data in a hidden state, if applicable. Default is false.
     * @defaultValue `false`
     */
    hidden: boolean;

    /**
     * Snap the resulting objects to the grid. Default is true.
     * @defaultValue `true`
     */
    snap: boolean;
  }>;

  interface PasteOptions extends _PasteOptions {}

  /** @internal */
  type _SelectObjectsOptions = InexactPartial<{
    /**
     * Optional arguments provided to any called release() method
     * @defaultValue `{}`
     * @remarks Can't be null as it only has a parameter default
     */
    releaseOptions: PlaceableObject.ReleaseOptions;

    /**
     * Optional arguments provided to any called control() method
     * @defaultValue `{}`
     * @remarks Can't be null as it only has a parameter default
     */
    controlOptions: PlaceableObject.ControlOptions;
  }>;

  interface SelectObjectsOptions extends _SelectObjectsOptions {
    /**
     * The top-left x-coordinate of the selection rectangle.
     * @remarks Foundry marked optional. Ignored as the default of 0 is questionable.
     */
    x: number;

    /**
     * The top-left y-coordinate of the selection rectangle.
     * @remarks Foundry marked optional. Ignored as the default of 0 is questionable.
     */
    y: number;

    /**
     * The width of the selection rectangle.
     * @remarks Foundry marked optional. Ignored as the default of 0 is questionable.
     */
    width: number;

    /**
     * The height of the selection rectangle.
     * @remarks Foundry marked optional. Ignored as the default of 0 is questionable.
     */
    height: number;
  }

  /**
   * This is functionally identical to {@linkcode PlaceableObject.ControlOptions}, but only the one key gets checked,
   * and it's not passed on anywhere, so it gets its own type to not cause confusion with {@linkcode SelectObjectsOptions.controlOptions}
   * @internal
   */
  type _SelectObjectAdditionalOptions = InexactPartial<{
    /**
     * Whether to release other selected objects.
     * @defaultValue `true`
     */
    releaseOthers: boolean;
  }>;

  interface SelectObjectsAdditionalOptions extends _SelectObjectAdditionalOptions {}

  // Note(LukeAbby): This uses `ToMethod` for variance reasons. Specifically this should be
  // covariant over `DocumentName`.
  type UpdateAllTransformation<DocumentName extends Document.PlaceableType> =
    | ToMethod<(placeable: Document.ObjectFor<DocumentName>) => Document.UpdateDataForName<DocumentName>>
    | Document.UpdateDataForName<DocumentName>;

  type UpdateAllCondition<DocumentName extends Document.PlaceableType> = (
    placeable: Document.ObjectFor<DocumentName>,
  ) => boolean;

  type UpdateAllOptions<DocumentName extends Document.PlaceableType> =
    Document.Database.UpdateOperationForName<DocumentName>;

  /** @internal */
  type _CanvasCoordinatesFromDropOptions = InexactPartial<{
    /**
     * Return the co-ordinates of the center of the nearest grid element.
     * @defaultValue `true`
     */
    center: boolean;
  }>;

  interface CanvasCoordinatesFromDropOptions extends _CanvasCoordinatesFromDropOptions {}

  /** @internal */
  type _CreatePreviewOptions = InexactPartial<{
    /**
     * Render the preview object config sheet?
     * @defaultValue `true`
     */
    renderSheet: boolean;

    /**
     * The offset-top position where the sheet should be rendered
     * @defaultValue `0`
     */
    top: number;

    /**
     * The offset-left position where the sheet should be rendered
     * @defaultValue `0`
     */
    left: number;
  }>;

  interface CreatePreviewOptions extends _CreatePreviewOptions {}
}

export default PlaceablesLayer;

declare abstract class AnyPlaceablesLayer extends PlaceablesLayer<Document.PlaceableType> {
  constructor(...args: never);
}<|MERGE_RESOLUTION|>--- conflicted
+++ resolved
@@ -622,21 +622,10 @@
   }
 
   interface RotateManyOptionsWithAngle
-<<<<<<< HEAD
-    extends _RotateManyOptions,
-      InexactPartial<_RotateManyOptionsDelta>,
-      _RotateManyOptionsAngle {}
+    extends _RotateManyOptions, InexactPartial<_RotateManyOptionsDelta>, _RotateManyOptionsAngle {}
 
   interface RotateManyOptionsWithDelta
-    extends _RotateManyOptions,
-      InexactPartial<_RotateManyOptionsAngle>,
-      _RotateManyOptionsDelta {}
-=======
-    extends _RotateManyOptions, NullishProps<_RotateManyOptionsDelta>, _RotateManyOptionsAngle {}
-
-  interface RotateManyOptionsWithDelta
-    extends _RotateManyOptions, NullishProps<_RotateManyOptionsAngle>, _RotateManyOptionsDelta {}
->>>>>>> 28bdd0e6
+    extends _RotateManyOptions, InexactPartial<_RotateManyOptionsAngle>, _RotateManyOptionsDelta {}
 
   /** @internal */
   type _MoveManyOptions = InexactPartial<{
