import type { Socket } from "socket.io-client";
import type {
  ConfiguredModule,
  GetKey,
  EmptyObject,
  ValueOf,
  FixedInstanceType,
  InitializationHook,
  InitializedOn,
} from "fvtt-types/utils";
import type BasePackage from "../common/packages/base-package.d.mts";
import type { Document } from "../common/abstract/module.d.mts";

// Must be called with all hooks in a union.
// Do not increase the complexity of this type. If you do Game related types may get complex enough to complain about not being statically known.
type SimpleInitializedOn<
  InitializedTo,
  MustRun extends InitializationHook,
  RunHooks extends InitializationHook,
  BeforeInitialization = undefined,
> = Extract<RunHooks, MustRun> extends never ? BeforeInitialization : InitializedTo;

/**
 * @privateRemarks In v12 many of these properties were mistakenly stripped of their readonly quality;
 *                 This is preserved in the types despite them being technically writable.
 *                 See https://github.com/foundryvtt/foundryvtt/issues/11813
 */
declare class InternalGame<RunEvents extends InitializationHook> {
  /**
   * @param view      - The named view which is active for this game instance.
   * @param data      - An object of all the World data vended by the server when the client first connects
   * @param sessionId - The ID of the currently active client session retrieved from the browser cookie
   * @param socket    - The open web-socket which should be used to transact game-state data
   */
  constructor(view: Game["view"], data: Game.Data, sessionId: Game["sessionId"], socket: Game["socket"]);

  /**
   * The named view which is currently active.
   * @remarks The full type includes `"join"|"setup"|"players"|"license"` but these views do not run package code.
   */
  readonly view: Game.View;

  /**
   * The object of world data passed from the server
   */
  readonly data: Game.Data;

  /**
   * The client session id which is currently active.
   */
  readonly sessionId: string;

  /**
   * A reference to the open Socket.io connection
   */
  readonly socket: io.Socket;

  /**
   * The id of the active World user, if any
   */
  readonly userId: string | null;

  /**
   * The game World which is currently active.
   */
  readonly world: World;

  /**
   * The System which is used to power this game World.
   */
  readonly system: System;

  /**
   * A Map of active Modules which are currently eligible to be enabled in this World.
   * The subset of Modules which are designated as active are currently enabled.
   */
  readonly modules: Game.ModuleCollection;

  /**
   * A mapping of CompendiumCollection instances, one per Compendium pack.
   * @remarks Initialized just before the `"setup"` hook event is called.
   */
  readonly packs: SimpleInitializedOn<CompendiumPacks, "setup", RunEvents>;

  /**
   * A registry of document sub-types and their respective data models.
   */
  get model(): Game.Data["model"];

  /**
   * @deprecated since v12, will be removed in v14
   * @remarks "Game#template is deprecated and will be removed in Version 14. Use cases for Game#template should be refactored to instead use System#documentTypes or Game#model"
   */
  get template(): Game.Data["template"];

  /**
   * A registry of document types supported by the active world.
   */
  get documentTypes(): {
    [K in Document.Type]: Game.Model.TypeNames<K>[];
  };

  /**
   * The global document index.
   * @remarks Initialized just before the `"setup"` hook event is called.
   */
  readonly documentIndex: SimpleInitializedOn<DocumentIndex, "setup", RunEvents>;

  /**
   * The UUID redirects tree.
   * @remarks Initialized just before the `"ready"` hook event is called.
   */
  readonly compendiumUUIDRedirects: foundry.utils.StringTree<string[]>;

  /**
   * A mapping of WorldCollection instances, one per primary Document type.
   * @remarks Initialized just before the `"setup"` hook event is called.
   */
  readonly collections: SimpleInitializedOn<
    foundry.utils.Collection<WorldCollection<Document.AnyConstructor, string>>,
    "setup",
    RunEvents
  >;

  /**
   * The collection of Actor documents which exists in the World.
   * @remarks Initialized just before the `"setup"` hook event.
   */
  readonly actors: SimpleInitializedOn<ConfiguredCollectionClassForName<"Actor">, "setup", RunEvents>;

  /**
   * The collection of Cards documents which exists in the World.
   * @remarks Initialized just before the `"setup"` hook event.
   */
  readonly cards: SimpleInitializedOn<ConfiguredCollectionClassForName<"Cards">, "setup", RunEvents>;

  /**
   * The collection of Combat documents which exists in the World.
   * @remarks Initialized just before the `"setup"` hook event.
   */
  readonly combats: SimpleInitializedOn<ConfiguredCollectionClassForName<"Combat">, "setup", RunEvents>;

  /**
   * The collection of Folder documents which exists in the World.
   * @remarks Initialized just before the `"setup"` hook event.
   */
  readonly folders: SimpleInitializedOn<ConfiguredCollectionClassForName<"Folder">, "setup", RunEvents>;

  /**
   * The collection of Item documents which exists in the World.
   * @remarks Initialized just before the `"setup"` hook event.
   */
  readonly items: SimpleInitializedOn<ConfiguredCollectionClassForName<"Item">, "setup", RunEvents>;

  /**
   * The collection of JournalEntry documents which exists in the World.
   * @remarks Initialized just before the `"setup"` hook event.
   */
  readonly journal: SimpleInitializedOn<ConfiguredCollectionClassForName<"JournalEntry">, "setup", RunEvents>;

  /**
   * The collection of Macro documents which exists in the World.
   * @remarks Initialized just before the `"setup"` hook event.
   */
  readonly macros: SimpleInitializedOn<ConfiguredCollectionClassForName<"Macro">, "setup", RunEvents>;

  /**
   * The collection of ChatMessage documents which exists in the World.
   * @remarks Initialized just before the `"setup"` hook event.
   */
  readonly messages: SimpleInitializedOn<ConfiguredCollectionClassForName<"ChatMessage">, "setup", RunEvents>;

  /**
   * The collection of Playlist documents which exists in the World.
   * @remarks Initialized just before the `"setup"` hook event.
   */
  readonly playlists: SimpleInitializedOn<ConfiguredCollectionClassForName<"Playlist">, "setup", RunEvents>;

  /**
   * The collection of Scene documents which exists in the World.
   * @remarks Initialized just before the `"setup"` hook event.
   */
  readonly scenes: SimpleInitializedOn<ConfiguredCollectionClassForName<"Scene">, "setup", RunEvents>;

  /**
   * The collection of RollTable documents which exists in the World.
   * @remarks Initialized just before the `"setup"` hook event.
   */
  readonly tables: SimpleInitializedOn<ConfiguredCollectionClassForName<"RollTable">, "setup", RunEvents>;

  /**
   * The collection of User documents which exists in the World.
   * @remarks Initialized just before the `"setup"` hook event.
   */
  readonly users: SimpleInitializedOn<ConfiguredCollectionClassForName<"User">, "setup", RunEvents>;

  /**
   * The Release data for this version of Foundry
   */
  readonly release: foundry.config.ReleaseData;

  /**
   * Returns the current version of the Release, usable for comparisons using isNewerVersion
   */
  get version(): string;

  /**
   * Whether the Game is running in debug mode
   * @defaultValue `false`
   */
  readonly debug: boolean;

  /**
   * A flag for whether texture assets for the game canvas are currently loading
   * @defaultValue `false`
   */
  readonly loading: boolean;

  /**
   * The user role permissions setting
   * @remarks Initialized just before the `"setup"` hook event.
   */
  readonly permissions: SimpleInitializedOn<Game.Permissions, "setup", RunEvents>;

  /**
   * A flag for whether the Game has successfully reached the "ready" hook
   * @defaultValue `false`
   */
  readonly ready: SimpleInitializedOn<true, "ready", RunEvents, false>;

  /**
   * The singleton compendium art manager.
   * @remarks Initialized just before the `"setup"` hook event.
   */
  readonly compendiumArt: foundry.helpers.CompendiumArt;

  /**
   * A singleton instance of the Audio Helper class
   */
  readonly audio: foundry.audio.AudioHelper;

  /**
   * A singleton reference to the Canvas object which may be used.
   * @remarks Initialized just before the `"ready"` hook event.
   */
  readonly canvas: SimpleInitializedOn<Canvas, "ready", RunEvents>;

  /**
   * The singleton Clipboard Helper.
   */
  readonly clipboard: ClipboardHelper;

  /**
   * Localization support
   * @remarks Initialized just before the `"i18nInit"` hook event.
   */
  readonly i18n: SimpleInitializedOn<Localization, "i18nInit", RunEvents>;

  /**
   * The singleton instance of the ClientIssues manager.
   */
  readonly issues: ClientIssues;

  /**
   * The Gamepad Manager
   * @remarks Initialized just before the `"ready"` hook event.
   */
  readonly gamepad: SimpleInitializedOn<GamepadManager, "ready", RunEvents>;

  /**
   * The Keyboard Manager
   * @remarks Initialized just before the `"ready"` hook event.
   */
  readonly keyboard: SimpleInitializedOn<KeyboardManager, "ready", RunEvents>;

  /**
   * Client keybindings which are used to configure application behavior
   * @remarks Initialized just before the `"ready"` hook event.
   */
  readonly keybindings: SimpleInitializedOn<ClientKeybindings, "ready", RunEvents>;

  /**
   * The Mouse Manager
   * @remarks Initialized just before the `"ready"` hook event.
   */
  readonly mouse: SimpleInitializedOn<MouseManager, "ready", RunEvents>;

  /**
   * The New User Experience manager.
   * @remarks Initialized just after the `"ready"` hook event.
   */
  readonly nue: NewUserExperience;

  /**
   * Client settings which are used to configure application behavior
   * @remarks Settings are registered between `"init"` and `"i18nInit"` hook events.
   */
  readonly settings: ClientSettings;

  /**
   * A singleton GameTime instance which manages the progression of time within the game world.
   */
  readonly time: GameTime;

  /**
   * A singleton instance of the TooltipManager class
   * @remarks Initialized just before the `"setup"` hook events is called.
   */
  readonly tooltip: SimpleInitializedOn<TooltipManager, "setup", RunEvents>;

  /**
   * A singleton instance of the Tour collection class
   * @remarks Initialized just before the `"setup"` hook events is called.
   */
  readonly tours: SimpleInitializedOn<Tours, "setup", RunEvents>;

  /**
   * A singleton instance of the Video Helper class
   * @remarks Initialized just before the `"setup"` hook events is called.
   */
  readonly video: SimpleInitializedOn<VideoHelper, "setup", RunEvents>;

  /**
   * A singleton web Worker manager.
   */
  readonly workers: WorkerManager;

  /**
   * Fetch World data and return a Game instance
   * @param view      - The named view being created
   * @param sessionId - The current sessionId of the connecting client
   * @returns A Promise which resolves to the created Game instance
   */
  static create(view: string, sessionId: string | null): Promise<Game>;

  /**
   * Establish a live connection to the game server through the socket.io URL
   * @param sessionId - The client session ID with which to establish the connection
   * @returns A promise which resolves to the connected socket, if successful
   */
  static connect(sessionId: string): Promise<io.Socket>;

  /**
   * Retrieve the cookies which are attached to the client session
   * @returns The session cookies
   */
  static getCookies(): Record<string, string>;

  /**
   * Request World data from server and return it
   * @param socket - The active socket connection
   * @param view   - The view for which data is being requested
   */
  static getData(socket: Socket, view: string): Promise<unknown>;

  /**
   * Request World data from server and return it
   */
  static getWorldData(socket: io.Socket): Promise<Game.Data>;

  /**
   * Get the current World status upon initial connection.
   */
  static getWorldStatus(socket: io.Socket): Promise<boolean>;

  /**
   * Configure package data that is currently enabled for this world
   */
  setupPackages(data: Game.Data): void;

  // Following three fields are initialized in setupPackages

  /**
   * Return the named scopes which can exist for packages.
   * Scopes are returned in the prioritization order that their content is loaded.
   * @returns An array of string package scopes
   */
  getPackageScopes(): string[];

  /**
   * Initialize the Game for the current window location
   */
  initialize(): void;

  /**
   * Shut down the currently active Game. Requires GameMaster user permission.
   */
  shutDown(): Promise<void>;

  /**
   * Fully set up the game state, initializing Documents, UI applications, and the Canvas
   */
  setupGame(): Promise<void>;

  /**
   * Initialize configuration state.
   */
  initializeConfig(): void;

  /**
   * Initialize game state data by creating WorldCollection instances for every primary Document type
   */
  initializeDocuments(): void;

  /**
   * Initialize the Compendium packs which are present within this Game
   * Create a Collection which maps each Compendium pack using it's collection ID
   */
  initializePacks(): Promise<this["packs"]>;

  /**
   * Initialize the WebRTC implementation
   */
  initializeRTC(): Promise<boolean>;

  /**
   * @remarks Initialized just before the `"ready"` hook event.
   */
  webrtc: SimpleInitializedOn<AVMaster, "ready", RunEvents>;

  /**
   * Initialize core UI elements
   */
  initializeUI(): void;

  /**
   * Initialize the game Canvas
   */
  initializeCanvas(): Promise<void>;

  /**
   * Initialize Keyboard controls
   */
  initializeKeyboard(): void;

  /**
   * Initialize Mouse controls
   */
  initializeMouse(): void;

  /**
   * Initialize Gamepad controls
   */
  initializeGamepads(): void;

  /**
   * Register core game settings
   */
  registerSettings(): void;

  /**
   * Register core Tours
   */
  registerTours(): Promise<void>;

  /**
   * Is the current session user authenticated as an application administrator?
   */
  get isAdmin(): boolean;

  /**
   * The currently connected User entity, or null if Users is not yet initialized
   *
   * @remarks Initialized just before the `"setup"` hook event.
   */
<<<<<<< HEAD
  get user(): GameInitialized<User.Stored, "setup", RunEvents, null>;
=======
  get user(): SimpleInitializedOn<Document.Stored<User.ConfiguredInstance>, "setup", RunEvents, null>;
>>>>>>> c4aefa54

  /**
   * A convenience accessor for the currently viewed Combat encounter
   */
  get combat(): CombatEncounters["viewed"];

  /**
   * A state variable which tracks whether the game session is currently paused
   */
  get paused(): boolean;

  /**
   * A convenient reference to the currently active canvas tool
   */
  get activeTool(): string;

  /**
   * Toggle the pause state of the game
   * Trigger the `pauseGame` Hook when the paused state changes
   * @param pause - The desired pause state; true for paused, false for un-paused
   * @param push  - Push the pause state change to other connected clients? Requires an GM user.
   *                (default: `false`)
   * @returns The new paused state
   */
  togglePause(pause: boolean, push?: boolean): void;

  /**
   * Open Character sheet for current token or controlled actor
   * @returns The ActorSheet which was toggled, or null if the User has no character
   */
  toggleCharacterSheet(): ActorSheet | null;

  /**
   * Log out of the game session by returning to the Join screen
   */
  logOut(): void;

  /**
   * Scale the base font size according to the user's settings.
   * @param index - Optionally supply a font size index to use, otherwise use the user's setting.
   *                Available font sizes, starting at index 1, are: 8, 10, 12, 14, 16, 18, 20, 24, 28, and 32.
   */
  scaleFonts(index?: number): void;

  /**
   * Activate Socket event listeners which are used to transact game state data with the server
   */
  activateSocketListeners(): void;

  /**
   * Activate Event Listeners which apply to every Game View
   */
  activateListeners(): void;

  /**
   * Support mousewheel control for range type input elements
   * @param event - A Mouse Wheel scroll event
   */
  protected static _handleMouseWheelInputChange(event: WheelEvent): void;

  /**
   * On left mouse clicks, check if the element is contained in a valid hyperlink and open it in a new tab.
   */
  protected _onClickHyperlink(event: MouseEvent): void;

  /**
   * Prevent starting a drag and drop workflow on elements within the document unless the element has the draggable
   * attribute explicitly defined or overrides the dragstart handler.
   * @param event - The initiating drag start event
   */
  protected _onPreventDragstart(event: DragEvent): boolean;

  /**
   * Disallow dragging of external content onto anything but a file input element
   * @param event - The requested drag event
   */
  protected _onPreventDragover(event: DragEvent): void;

  /**
   * Disallow dropping of external content onto anything but a file input element
   * @param event - The requested drag event
   */
  protected _onPreventDrop(event: DragEvent): void;

  /**
   * On a left-click event, remove any currently displayed inline roll tooltip
   * @param event - The mousedown pointer event
   */
  protected _onPointerDown(event: PointerEvent): void;

  /**
   * Fallback handling for mouse-up events which aren't handled further upstream.
   * @param event - The mouseup pointer event
   */
  protected _onPointerUp(event: PointerEvent): void;

  /**
   * Handle resizing of the game window by adjusting the canvas and repositioning active interface applications.
   * @param event - The window resize event which has occurred
   * @internal
   */
  protected _onWindowResize(event: UIEvent): void;

  /**
   * Handle window unload operations to clean up any data which may be pending a final save
   * @param event - The window unload event which is about to occur
   */
  protected _onWindowBeforeUnload(event: Event): Promise<void>;

  /**
   * Handle cases where the browser window loses focus to reset detection of currently pressed keys
   * @param event - The originating window.blur event
   */
  protected _onWindowBlur(event: FocusEvent): void;

  protected _onWindowPopState(event: PopStateEvent): void;

  /**
   * Initialize elements required for the current view
   */
  protected _initializeView(): Promise<void>;

  /**
   * Initialization steps for the primary Game view
   */
  protected _initializeGameView(): Promise<void>;

  /**
   * Initialization steps for the Stream helper view
   */
  protected _initializeStreamView(): Promise<void>;
}

type _InitGame = Game & InternalGame<"init">;
type _I18nInitGame = Game & InternalGame<"init" | "i18nInit">;
type _SetupGame = Game & InternalGame<"init" | "i18nInit" | "setup">;
type _ReadyGame = Game & InternalGame<"init" | "i18nInit" | "setup" | "ready">;

declare global {
  /**
   * The core Game instance which encapsulates the data, settings, and states relevant for managing the game experience.
   * The singleton instance of the Game class is available as the global variable game.
   */
  class Game extends InternalGame<any> {}

  // These helper types show `Game` at different points in its life cycle.
  // They're merged with `Game` to preserve the invariant `XYZGame instanceof Game`.
  // They're interfaces for easier user declaration merges as well as to give intellisense better names to use as the expanded type is intimidating.

  interface InitGame extends _InitGame {}
  interface I18nInitGame extends _I18nInitGame {}
  interface SetupGame extends _SetupGame {}
  interface ReadyGame extends _ReadyGame {}

  /** @deprecated {@link Hooks.HotReloadData | `HotReloadData`} */
  type HotReloadData = Hooks.HotReloadData;

  namespace Game {
    interface ModuleCollection extends Collection<Module> {
      /**
       * Gets the module requested for by ID
       * @see {@link ModuleConfig | `ModuleConfig`} to add custom properties to modules like APIs.
       * @see {@link RequiredModules | `RequiredModules`} to remove `undefined` from the return type for a given module
       * @param id - The module ID to look up
       */
      get<T extends string>(id: T): Module & ConfiguredModule<T>;
    }

    namespace Model {
      /**
       * Get the configured core and system type names for a specific document type.
       *
       * Because of module subtypes, extra types of the form `${moduleName}.${subtype}` are
       * possible when `hasTypeData` is true.
       *
       * @typeParam DocumentName - the type of the Document this data is for
       */
      type TypeNames<DocumentType extends Document.Type> = Document.SubTypesOf<DocumentType>;
    }

    type _Model = {
      [DocumentType in Document.Type]: {
        // The `& string` is helpful even though there should never be any numeric/symbol keys.
        // This is because when `keyof Config<...>` is deferred then TypeScript does a bunch of proofs under the assumption that `SystemTypeNames` could be a `string | number` until proven otherwise.
        // This causes issues where there shouldn't be, for example it has been observed to obstruct the resolution of the `Actor` class.
        [SubType in Model.TypeNames<DocumentType>]: GetKey<GetKey<SourceConfig, DocumentType>, SubType, EmptyObject>;
      };
    };
    interface Model extends _Model {}

    type Data = {
      activeUsers: string[];
      addresses: {
        local: string;
        remote?: string | undefined;
        remoteIsAccessible: boolean | null;
      };
      coreUpdate: {
        channel: string | null;
        couldReachWebsite: boolean;
        hasUpdate: boolean;
        slowResponse: boolean;
        version: string | null;
        willDisableModules: boolean;
      };
      demoMode: boolean;
      files: {
        s3?: {
          endpoint: {
            protocol: string;
            host: string;
            port: number;
            hostname: string;
            pathname: string;
            path: string;
            href: string;
          };
          buckets: string[];
        } | null;
        storages: ("public" | "data" | "s3")[];
      };
      modules: Module["_source"][];
      options: {
        language: string;
        port: number;
        routePrefix: string | null;
        updateChannel: string;
      };
      packageWarnings: Record<string, unknown>;
      packs: Array<
        PackageCompendiumData & {
          /** @deprecated since v11 */
          private?: boolean;
          system?: string | undefined;
          type: foundry.CONST.COMPENDIUM_DOCUMENT_TYPES;
          packageName: BasePackage["_source"]["id"];
          packageType: BasePackage["type"];
          id: string;
        }
      >;
      paused: boolean;
      release: foundry.config.ReleaseData["_source"];
      system: System["_source"];
      systemUpdate: {
        hasUpdate: boolean;
        version: string;
      };
      // TODO: I think this is only for configurable types
      template: Record<Document.Type, DocumentTemplate> | null;
      // TODO: This is also inheriting the configured types,
      // but is only filled in if there's `template.json`
      model: Model;
      userId: string;
      world: World["_source"];
    } & {
      [DocumentType in  // eslint-disable-next-line @typescript-eslint/no-deprecated
        | foundry.CONST.DOCUMENT_TYPES
        | "Setting" as Document.ImplementationClassFor<DocumentType>["metadata"]["collection"]]?: FixedInstanceType<
        Document.ImplementationClassFor<DocumentType>
      >["_source"][];
    };

    type Permissions = {
      [Key in keyof typeof foundry.CONST.USER_PERMISSIONS]: foundry.CONST.USER_ROLES[];
    };

    type View = ValueOf<typeof foundry.CONST.GAME_VIEWS>;
  }

  /**
   * @defaultValue `undefined`
   * Initialized just before the `"init"` hook event.
   */
  let canvas: InitializedOn<Canvas, "init">;

  /**
   * @defaultValue `undefined`
   * Initialized just before the `"ready"` hook event.
   */
  let keyboard: InitializedOn<KeyboardManager, "ready">;
}

type ConfiguredCollectionClassForName<Name extends foundry.CONST.WORLD_DOCUMENT_TYPES> = FixedInstanceType<
  CONFIG[Name]["collection"]
>;

interface DocumentTemplate {
  htmlFields: string[];
  types: string[];
}<|MERGE_RESOLUTION|>--- conflicted
+++ resolved
@@ -463,11 +463,7 @@
    *
    * @remarks Initialized just before the `"setup"` hook event.
    */
-<<<<<<< HEAD
-  get user(): GameInitialized<User.Stored, "setup", RunEvents, null>;
-=======
-  get user(): SimpleInitializedOn<Document.Stored<User.ConfiguredInstance>, "setup", RunEvents, null>;
->>>>>>> c4aefa54
+  get user(): SimpleInitializedOn<User.Stored, "setup", RunEvents, null>;
 
   /**
    * A convenience accessor for the currently viewed Combat encounter
