import type { Socket } from "socket.io-client";
import type {
  ConfiguredDocumentClassForName,
  ConfiguredModule,
  DocumentConstructor,
  ModuleRequiredOrOptional,
} from "../../types/helperTypes.d.mts";
import type { StoredDocument, ValueOf } from "../../types/utils.d.mts";
<<<<<<< HEAD
=======
import type BasePackage from "../common/packages/base-package.d.mts";
>>>>>>> ef5f129e

interface EarlierEvents {
  none: never;
  init: "none";
  i18nInit: "none" | "init";
  setup: "none" | "init" | "i18nInit";
  ready: "none" | "init" | "i18nInit" | "setup";
}

type InitializationEvent = keyof EarlierEvents;

// Must be called with all hooks in a union.
// Do not increase the complexity of this type. If you do Game related types may get complex enough to complain about not being statically known.
type GameInitialized<Data, MustRun extends InitializationEvent, RunEvents extends InitializationEvent, D = undefined> =
  Extract<RunEvents, MustRun> extends never ? D : Data;

type HooksRan<T extends InitializationEvent> = EarlierEvents[T] | T;

// May be called with just one hook.
type MaybeInitialized<
  Data,
  MustRun extends InitializationEvent,
  RunEvents extends InitializationEvent,
> = GameInitialized<Data, MustRun, HooksRan<RunEvents>, Data | undefined>;

declare class InternalGame<RunEvents extends InitializationEvent> {
  /**
   * @param view      - The named view which is active for this game instance.
   * @param data      - An object of all the World data vended by the server when the client first connects
   * @param sessionId - The ID of the currently active client session retrieved from the browser cookie
   * @param socket    - The open web-socket which should be used to transact game-state data
   */
  constructor(view: Game["view"], data: Game.Data, sessionId: Game["sessionId"], socket: Game["socket"]);

  /**
   * The named view which is currently active.
   * Game views include: join, setup, players, license, game, stream
   */
  readonly view: Game.View;

  /**
   * The object of world data passed from the server
   */
  readonly data: Game.Data;

  /**
   * The Release data for this version of Foundry
   */
  readonly release: foundry.config.ReleaseData;

  /**
   * The id of the active World user, if any
   */
  readonly userId: string | null;

  /**
   * The game World which is currently active.
   */
  readonly world: World;

  /**
   * The System which is used to power this game World.
   */
  readonly system: System;

  /**
   * A Map of active Modules which are currently eligible to be enabled in this World.
   * The subset of Modules which are designated as active are currently enabled.
   */
  readonly modules: Game.ModuleCollection;

  /**
   * A mapping of WorldCollection instances, one per primary Document type.
   * @remarks Initialized just before the `"setup"` hook event is called.
   */
  readonly collections: GameInitialized<
    foundry.utils.Collection<WorldCollection<DocumentConstructor, string>>,
    "setup",
    RunEvents
  >;

  /**
   * A mapping of CompendiumCollection instances, one per Compendium pack.
   * @remarks Initialized just before the `"setup"` hook event is called.
   */
  readonly packs: GameInitialized<CompendiumPacks, "setup", RunEvents>;

  /**
   * A singleton web Worker manager.
   */
  readonly workers: WorkerManager;

  /**
   * Localization support
   * @remarks Initialized just before the `"i18nInit"` hook event.
   */
  readonly i18n: GameInitialized<Localization, "i18nInit", RunEvents>;

  /**
   * The Keyboard Manager
   * @remarks Initialized just before the `"ready"` hook event.
   */
  readonly keyboard: GameInitialized<KeyboardManager, "ready", RunEvents>;

  /**
   * The Mouse Manager
   * @remarks Initialized just before the `"ready"` hook event.
   */
  readonly mouse: GameInitialized<MouseManager, "ready", RunEvents>;

  /**
   * The Gamepad Manager
   * @remarks Initialized just before the `"ready"` hook event.
   */
  readonly gamepad: GameInitialized<GamepadManager, "ready", RunEvents>;

  /**
   * The New User Experience manager.
   */
  readonly nue: NewUserExperience;

  /**
   * The user role permissions setting
   * @remarks Initialized just before the `"setup"` hook event.
   */
  readonly permissions: GameInitialized<Game.Permissions, "setup", RunEvents>;

  /**
   * The client session id which is currently active
   */
  readonly sessionId: string;

  /**
   * Client settings which are used to configure application behavior
   * @remarks Settings are registered between `"init"` and `"i18nInit"` hook events.
   */
  readonly settings: ClientSettings;

  /**
   * Client keybindings which are used to configure application behavior
   * @remarks Initialized just before the `"ready"` hook event.
   */
  readonly keybindings: GameInitialized<ClientKeybindings, "ready", RunEvents>;

  /**
   * A reference to the open Socket.io connection
   */
  readonly socket: io.Socket;

  /**
   * A singleton GameTime instance which manages the progression of time within the game world.
   */
  readonly time: GameTime;

  /**
   * A singleton reference to the Canvas object which may be used.
   * @remarks Initialized just before the `"ready"` hook event.
   */
  readonly canvas: GameInitialized<Canvas, "ready", RunEvents>;

  /**
   * A singleton instance of the Audio Helper class
   */
  readonly audio: AudioHelper;

  /**
   * A singleton instance of the Video Helper class
   * @remarks Initialized just before the `"setup"` hook events is called.
   */
  readonly video: GameInitialized<VideoHelper, "setup", RunEvents>;

  /**
   * A singleton instance of the TooltipManager class
   * @remarks Initialized just before the `"setup"` hook events is called.
   */
  readonly tooltip: GameInitialized<TooltipManager, "setup", RunEvents>;

  /**
   * A singleton instance of the Tour collection class
   * @remarks Initialized just before the `"setup"` hook events is called.
   */
  readonly tours: GameInitialized<Tours, "setup", RunEvents>;

  /**
   * The global document index.
   * @remarks Initialized just before the `"setup"` hook events is called.
   */
  readonly documentIndex: GameInitialized<DocumentIndex, "setup", RunEvents>;

  /**
   * The singleton instance of the ClientIssues manager.
   */
  readonly issues: ClientIssues;

  /**
   * Whether the Game is running in debug mode
   * @defaultValue `false`
   */
  debug: boolean;

  /**
   * A flag for whether texture assets for the game canvas are currently loading
   * @defaultValue `false`
   */
  loading: boolean;

  /**
   * A flag for whether the Game has successfully reached the "ready" hook
   * @defaultValue `false`
   */
  ready: GameInitialized<true, "ready", RunEvents, false>;

  /**
   * Fetch World data and return a Game instance
   * @param view      - The named view being created
   * @param sessionId - The current sessionId of the connecting client
   * @returns A Promise which resolves to the created Game instance
   */
  static create(view: string, sessionId: string | null): Promise<Game>;

  /**
   * Establish a live connection to the game server through the socket.io URL
   * @param sessionId - The client session ID with which to establish the connection
   * @returns A promise which resolves to the connected socket, if successful
   */
  static connect(sessionId: string): Promise<io.Socket>;

  /**
   * Retrieve the cookies which are attached to the client session
   * @returns The session cookies
   */
  static getCookies(): Record<string, string>;

  /**
   * Request World data from server and return it
   * @param socket - The active socket connection
   * @param view   - The view for which data is being requested
   */
  static getData(socket: Socket, view: string): Promise<unknown>;

  /**
   * Request World data from server and return it
   */
  static getWorldData(socket: io.Socket): Promise<Game.Data>;

  /**
   * Get the current World status upon initial connection.
   */
  static getWorldStatus(socket: io.Socket): Promise<boolean>;

  /**
   * Configure package data that is currently enabled for this world
   */
  setupPackages(data: Game.Data): void;

  // Following three fields are initialized in setupPackages

  documentTypes: Game.Data["documentTypes"];

  template: Game.Data["template"];

  model: Game.Data["model"];

  /**
   * Return the named scopes which can exist for packages.
   * Scopes are returned in the prioritization order that their content is loaded.
   * @returns An array of string package scopes
   */
  getPackageScopes(): string[];

  /**
   * Initialize the Game for the current window location
   */
  initialize(): void;

  /**
   * Shut down the currently active Game. Requires GameMaster user permission.
   */
  shutDown(): Promise<void>;

  /**
   * Fully set up the game state, initializing Documents, UI applications, and the Canvas
   */
  setupGame(): Promise<void>;

  /**
   * Initialize game state data by creating WorldCollection instances for every primary Document type
   */
  initializeDocuments(): void;

  /**
   * @remarks Initialized just before the `"setup"` hook event.
   */
  users: GameInitialized<ConfiguredCollectionClassForName<"User">, "setup", RunEvents>;

  /**
   * @remarks Initialized just before the `"setup"` hook event.
   */
  folders: GameInitialized<ConfiguredCollectionClassForName<"Folder">, "setup", RunEvents>;

  /**
   * @remarks Initialized just before the `"setup"` hook event.
   */
  actors: GameInitialized<ConfiguredCollectionClassForName<"Actor">, "setup", RunEvents>;

  /**
   * @remarks Initialized just before the `"setup"` hook event.
   */
  items: GameInitialized<ConfiguredCollectionClassForName<"Item">, "setup", RunEvents>;

  /**
   * @remarks Initialized just before the `"setup"` hook event.
   */
  scenes: GameInitialized<ConfiguredCollectionClassForName<"Scene">, "setup", RunEvents>;

  /**
   * @remarks Initialized just before the `"setup"` hook event.
   */
  combats: GameInitialized<ConfiguredCollectionClassForName<"Combat">, "setup", RunEvents>;

  /**
   * @remarks Initialized just before the `"setup"` hook event.
   */
  journal: GameInitialized<ConfiguredCollectionClassForName<"JournalEntry">, "setup", RunEvents>;

  /**
   * @remarks Initialized just before the `"setup"` hook event.
   */
  macros: GameInitialized<ConfiguredCollectionClassForName<"Macro">, "setup", RunEvents>;

  /**
   * @remarks Initialized just before the `"setup"` hook event.
   */
  playlists: GameInitialized<ConfiguredCollectionClassForName<"Playlist">, "setup", RunEvents>;

  /**
   * @remarks Initialized just before the `"setup"` hook event.
   */
  tables: GameInitialized<ConfiguredCollectionClassForName<"RollTable">, "setup", RunEvents>;

  /**
   * @remarks Initialized just before the `"setup"` hook event.
   */
  cards: GameInitialized<ConfiguredCollectionClassForName<"Cards">, "setup", RunEvents>;

  /**
   * @remarks Initialized just before the `"setup"` hook event.
   */
  messages: GameInitialized<ConfiguredCollectionClassForName<"ChatMessage">, "setup", RunEvents>;

  /**
   * Initialize the Compendium packs which are present within this Game
   * Create a Collection which maps each Compendium pack using it's collection ID
   */
  initializePacks(): Promise<this["packs"]>;

  /**
   * Initialize the WebRTC implementation
   */
  initializeRTC(): Promise<boolean>;

  /**
   * @remarks Initialized just before the `"ready"` hook event.
   */
  webrtc: GameInitialized<AVMaster, "ready", RunEvents>;

  /**
   * Initialize core UI elements
   */
  initializeUI(): void;

  /**
   * Initialize the game Canvas
   */
  initializeCanvas(): Promise<void>;

  /**
   * Initialize Keyboard controls
   */
  initializeKeyboard(): void;

  /**
   * Initialize Mouse controls
   */
  initializeMouse(): void;

  /**
   * Initialize Gamepad controls
   */
  initializeGamepads(): void;

  /**
   * Register core game settings
   */
  registerSettings(): void;

  /**
   * Register core Tours
   */
  registerTours(): Promise<void>;

  /**
   * Is the current session user authenticated as an application administrator?
   */
  get isAdmin(): boolean;

  /**
   * The currently connected User entity, or null if Users is not yet initialized
   */
  get user(): StoredDocument<User.ConfiguredInstance> | null;

  /**
   * A convenience accessor for the currently viewed Combat encounter
   */
  get combat(): CombatEncounters["viewed"];

  /**
   * A state variable which tracks whether the game session is currently paused
   */
  get paused(): boolean;

  /**
   * A convenient reference to the currently active canvas tool
   */
  get activeTool(): string;

  /**
   * Toggle the pause state of the game
   * Trigger the `pauseGame` Hook when the paused state changes
   * @param pause - The desired pause state; true for paused, false for un-paused
   * @param push  - Push the pause state change to other connected clients? Requires an GM user.
   *                (default: `false`)
   * @returns The new paused state
   */
  togglePause(pause: boolean, push?: boolean): void;

  /**
   * Open Character sheet for current token or controlled actor
   * @returns The ActorSheet which was toggled, or null if the User has no character
   */
  toggleCharacterSheet(): ActorSheet | null;

  /**
   * Log out of the game session by returning to the Join screen
   */
  logOut(): void;

  /**
   * Scale the base font size according to the user's settings.
   * @param index - Optionally supply a font size index to use, otherwise use the user's setting.
   *                Available font sizes, starting at index 1, are: 8, 10, 12, 14, 16, 18, 20, 24, 28, and 32.
   */
  scaleFonts(index?: number): void;

  /**
   * Activate Socket event listeners which are used to transact game state data with the server
   */
  activateSocketListeners(): void;

  /**
   * Activate Event Listeners which apply to every Game View
   */
  activateListeners(): void;

  /**
   * Support mousewheel control for range type input elements
   * @param event - A Mouse Wheel scroll event
   */
  protected static _handleMouseWheelInputChange(event: WheelEvent): void;

  /**
   * On left mouse clicks, check if the element is contained in a valid hyperlink and open it in a new tab.
   */
  protected _onClickHyperlink(event: MouseEvent): void;

  /**
   * Prevent starting a drag and drop workflow on elements within the document unless the element has the draggable
   * attribute explicitly defined or overrides the dragstart handler.
   * @param event - The initiating drag start event
   */
  protected _onPreventDragstart(event: DragEvent): boolean;

  /**
   * Disallow dragging of external content onto anything but a file input element
   * @param event - The requested drag event
   */
  protected _onPreventDragover(event: DragEvent): void;

  /**
   * Disallow dropping of external content onto anything but a file input element
   * @param event - The requested drag event
   */
  protected _onPreventDrop(event: DragEvent): void;

  /**
   * On a left-click event, remove any currently displayed inline roll tooltip
   * @param event - The mousedown pointer event
   */
  protected _onPointerDown(event: PointerEvent): void;

  /**
   * Fallback handling for mouse-up events which aren't handled further upstream.
   * @param event - The mouseup pointer event
   */
  protected _onPointerUp(event: PointerEvent): void;

  /**
   * Handle resizing of the game window by adjusting the canvas and repositioning active interface applications.
   * @param event - The window resize event which has occurred
   * @internal
   */
  protected _onWindowResize(event: UIEvent): void;

  /**
   * Handle window unload operations to clean up any data which may be pending a final save
   * @param event - The window unload event which is about to occur
   */
  protected _onWindowBeforeUnload(event: Event): Promise<void>;

  /**
   * Handle cases where the browser window loses focus to reset detection of currently pressed keys
   * @param event - The originating window.blur event
   */
  protected _onWindowBlur(event: FocusEvent): void;

  protected _onWindowPopState(event: PopStateEvent): void;

  /**
   * Initialize elements required for the current view
   */
  protected _initializeView(): Promise<void>;

  /**
   * Initialization steps for the primary Game view
   */
  protected _initializeGameView(): Promise<void>;

  /**
   * Initialization steps for the Stream helper view
   */
  protected _initializeStreamView(): Promise<void>;
}

type _InitGame = Game & InternalGame<"init">;
type _I18nInitGame = Game & InternalGame<"init" | "i18nInit">;
type _SetupGame = Game & InternalGame<"init" | "i18nInit" | "setup">;
type _ReadyGame = Game & InternalGame<"init" | "i18nInit" | "setup" | "ready">;

declare global {
  /**
   * The core Game instance which encapsulates the data, settings, and states relevant for managing the game experience.
   * The singleton instance of the Game class is available as the global variable game.
   */
  class Game extends InternalGame<any> {}

  // These helper types show `Game` at different points in its life cycle.
  // They're merged with `Game` to preserve the invariant `XYZGame instanceof Game`.
  // They're interfaces for easier user declaration merges as well as to give intellisense better names to use as the expanded type is intimidating.

  /* eslint-disable @typescript-eslint/no-empty-object-type */
  interface InitGame extends _InitGame {}
  interface I18nInitGame extends _I18nInitGame {}
  interface SetupGame extends _SetupGame {}
  interface ReadyGame extends _ReadyGame {}
  /* eslint-enable @typescript-eslint/no-empty-object-type */

  interface HotReloadData {
    /** The type of package which was modified */
    packageType: string;

    /** The id of the package which was modified */
    packageId: string;

    /** The updated stringified file content */
    content: string;

    /** The relative file path which was modified */
    path: string;

    /** The file extension which was modified, e.g. "js", "css", "html" */
    extension: string;
  }

  namespace Game {
    interface ModuleCollection extends Collection<Module> {
      /**
       * Gets the module requested for by ID
       * @see {@link ModuleConfig} to add custom properties to modules like APIs.
       * @see {@link RequiredModules} to remove `undefined` from the return type for a given module
       * @param id - The module ID to look up
       */
      get<T extends string>(id: T): (Module & ConfiguredModule<T>) | Exclude<ModuleRequiredOrOptional<T>, undefined>;
    }

    type Data = {
      activeUsers: string[];
      addresses: {
        local: string;
        remote?: string | undefined;
        remoteIsAccessible: boolean | null;
      };
      coreUpdate: {
        channel: string | null;
        couldReachWebsite: boolean;
        hasUpdate: boolean;
        slowResponse: boolean;
        version: string | null;
        willDisableModules: boolean;
      };
      demoMode: boolean;
      files: {
        s3?: {
          endpoint: {
            protocol: string;
            host: string;
            port: number;
            hostname: string;
            pathname: string;
            path: string;
            href: string;
          };
          buckets: string[];
        } | null;
        storages: ("public" | "data" | "s3")[];
      };
      modules: Module["_source"][];
      options: {
        language: string;
        port: number;
        routePrefix: string | null;
        updateChannel: string;
      };
      packageWarnings: Record<string, unknown>;
      packs: Array<
        PackageCompendiumData & {
          /** @deprecated since v11 */
          private?: boolean;
          system?: string | undefined;
          type: foundry.CONST.COMPENDIUM_DOCUMENT_TYPES;
          packageName: foundry.packages.BasePackage["_source"]["id"];
          packageType: foundry.packages.BasePackage["type"];
          id: string;
        }
      >;
      paused: boolean;
      release: foundry.config.ReleaseData["_source"];
      system: System["_source"];
      systemUpdate: {
        hasUpdate: boolean;
        version: string;
      };
      // TODO: I think this is only for configurable types
      template: Record<foundry.CONST.DOCUMENT_TYPES, DocumentTemplate>;
      documentTypes: Record<foundry.CONST.DOCUMENT_TYPES, string[]>;
      // TODO: This is also inheriting the configured types,
      // but is only filled in if there's `template.json`
      model: Record<foundry.CONST.DOCUMENT_TYPES, Record<string, object>>;
      userId: string;
      world: World["_source"];
    } & {
      [DocumentType in
        | foundry.CONST.DOCUMENT_TYPES
        | "Setting" as ConfiguredDocumentClassForName<DocumentType>["metadata"]["collection"]]?: InstanceType<
        ConfiguredDocumentClassForName<DocumentType>
      >["_source"][];
    };

    type Permissions = {
      [Key in keyof typeof foundry.CONST.USER_PERMISSIONS]: foundry.CONST.USER_ROLES[];
    };

    type View = ValueOf<typeof foundry.CONST.GAME_VIEWS>;
  }

  /**
   * @defaultValue `undefined`
   * Initialized just before the `"init"` hook event.
   */
  let canvas: MaybeInitialized<Canvas, "init", keyof AssumeHookRan>;

  /**
   * @defaultValue `undefined`
   * Initialized just before the `"ready"` hook event.
   */
  let keyboard: MaybeInitialized<KeyboardManager, "ready", keyof AssumeHookRan>;
}

type ConfiguredCollectionClassForName<Name extends foundry.CONST.DOCUMENT_TYPES> = InstanceType<
  CONFIG[Name]["collection"]
>;

interface DocumentTemplate {
  htmlFields: string[];
  types: string[];
}<|MERGE_RESOLUTION|>--- conflicted
+++ resolved
@@ -6,10 +6,7 @@
   ModuleRequiredOrOptional,
 } from "../../types/helperTypes.d.mts";
 import type { StoredDocument, ValueOf } from "../../types/utils.d.mts";
-<<<<<<< HEAD
-=======
 import type BasePackage from "../common/packages/base-package.d.mts";
->>>>>>> ef5f129e
 
 interface EarlierEvents {
   none: never;
@@ -649,8 +646,8 @@
           private?: boolean;
           system?: string | undefined;
           type: foundry.CONST.COMPENDIUM_DOCUMENT_TYPES;
-          packageName: foundry.packages.BasePackage["_source"]["id"];
-          packageType: foundry.packages.BasePackage["type"];
+          packageName: BasePackage["_source"]["id"];
+          packageType: BasePackage["type"];
           id: string;
         }
       >;
