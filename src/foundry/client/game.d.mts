import type { Socket } from "socket.io-client";
import type {
  ConfiguredDocumentClassForName,
  ConfiguredModule,
  DocumentConstructor,
  ModuleRequiredOrOptional,
} from "../../types/helperTypes.d.mts";
import type { StoredDocument, ValueOf } from "../../types/utils.d.mts";

<<<<<<< HEAD
type InitializationEvent = "none" | "init" | "i18nInit" | "setup" | "ready";

type InitializedWhen<Data, MustRun extends InitializationEvent, RunEvents extends InitializationEvent, D = undefined> =
  Extract<RunEvents, MustRun> extends never ? D : Data;

type MaybeInitialized<Data, MustRun extends InitializationEvent> = InitializedWhen<
  Data,
  MustRun,
  keyof AssumeHookRan,
  Data | undefined
>;
=======
type EarlierEvents = {
  none: never;
  init: "none";
  i18nInit: "none" | "init";
  setup: "none" | "init" | "i18nInit";
  ready: "none" | "init" | "i18nInit" | "setup";
};

type InitializationEvent = keyof EarlierEvents;

// Must be called with all hooks in a union.
// Do not increase the complexity of this type. If you do Game related types may get complex enough to complain about not being statically known.
type GameInitialized<Data, MustRun extends InitializationEvent, RunEvents extends InitializationEvent, D = undefined> =
  Extract<RunEvents, MustRun> extends never ? D : Data;

type HooksRan<T extends InitializationEvent> = EarlierEvents[T] | T;

// May be called with just one hook.
type MaybeInitialized<
  Data,
  MustRun extends InitializationEvent,
  RunEvents extends InitializationEvent,
> = GameInitialized<Data, MustRun, HooksRan<RunEvents>, Data | undefined>;
>>>>>>> c95a204f

declare class InternalGame<RunEvents extends InitializationEvent> {
  /**
   * @param view      - The named view which is active for this game instance.
   * @param data      - An object of all the World data vended by the server when the client first connects
   * @param sessionId - The ID of the currently active client session retrieved from the browser cookie
   * @param socket    - The open web-socket which should be used to transact game-state data
   */
  constructor(view: Game["view"], data: Game.Data, sessionId: Game["sessionId"], socket: Game["socket"]);

  /**
   * The named view which is currently active.
   * Game views include: join, setup, players, license, game, stream
   */
  readonly view: Game.View;

  /**
   * The object of world data passed from the server
   */
  readonly data: Game.Data;

  /**
   * The Release data for this version of Foundry
   */
  readonly release: foundry.config.ReleaseData;

  /**
   * The id of the active World user, if any
   */
  readonly userId: string | null;

  /**
   * The game World which is currently active.
   */
  readonly world: World;

  /**
   * The System which is used to power this game World.
   */
  readonly system: System;

  /**
   * A Map of active Modules which are currently eligible to be enabled in this World.
   * The subset of Modules which are designated as active are currently enabled.
   */
  readonly modules: Game.ModuleCollection;

  /**
   * A mapping of WorldCollection instances, one per primary Document type.
   * @remarks Initialized just before the `"setup"` hook event is called.
   */
  readonly collections: GameInitialized<
    foundry.utils.Collection<WorldCollection<DocumentConstructor, string>>,
    "setup",
    RunEvents
  >;

  /**
   * A mapping of CompendiumCollection instances, one per Compendium pack.
   * @remarks Initialized just before the `"setup"` hook event is called.
   */
  readonly packs: GameInitialized<
    foundry.utils.Collection<CompendiumCollection<CompendiumCollection.Metadata>>,
    "setup",
    RunEvents
  >;

  /**
   * A singleton web Worker manager.
   */
  readonly workers: WorkerManager;

  /**
   * Localization support
   * @remarks Initialized just before the `"i18nInit"` hook event.
   */
  readonly i18n: GameInitialized<Localization, "i18nInit", RunEvents>;

  /**
   * The Keyboard Manager
   * @remarks Initialized just before the `"ready"` hook event.
   */
  readonly keyboard: GameInitialized<KeyboardManager, "ready", RunEvents>;

  /**
   * The Mouse Manager
   * @remarks Initialized just before the `"ready"` hook event.
   */
  readonly mouse: GameInitialized<MouseManager, "ready", RunEvents>;

  /**
   * The Gamepad Manager
   * @remarks Initialized just before the `"ready"` hook event.
   */
  readonly gamepad: GameInitialized<GamepadManager, "ready", RunEvents>;

  /**
   * The New User Experience manager.
   */
  readonly nue: NewUserExperience;

  /**
   * The user role permissions setting
   * @remarks Initialized just before the `"setup"` hook event.
   */
<<<<<<< HEAD
  readonly permissions: InitializedWhen<Game.Permissions, "setup", RunEvents>;
=======
  readonly permissions: GameInitialized<Game.Permissions, "setup", RunEvents>;
>>>>>>> c95a204f

  /**
   * The client session id which is currently active
   */
  readonly sessionId: string;

  /**
   * Client settings which are used to configure application behavior
   * @remarks Settings are registered between `"init"` and `"i18nInit"` hook events.
   */
  readonly settings: ClientSettings;

  /**
   * Client keybindings which are used to configure application behavior
   * @remarks Initialized just before the `"ready"` hook event.
   */
  readonly keybindings: GameInitialized<ClientKeybindings, "ready", RunEvents>;

  /**
   * A reference to the open Socket.io connection
   */
  readonly socket: io.Socket;

  /**
   * A singleton GameTime instance which manages the progression of time within the game world.
   */
  readonly time: GameTime;

  /**
   * A singleton reference to the Canvas object which may be used.
   * @remarks Initialized just before the `"ready"` hook event.
   */
  readonly canvas: GameInitialized<Canvas, "ready", RunEvents>;

  /**
   * A singleton instance of the Audio Helper class
   */
  readonly audio: AudioHelper;

  /**
   * A singleton instance of the Video Helper class
   * @remarks Initialized just before the `"setup"` hook events is called.
   */
  readonly video: GameInitialized<VideoHelper, "setup", RunEvents>;

  /**
   * A singleton instance of the TooltipManager class
   * @remarks Initialized just before the `"setup"` hook events is called.
   */
  readonly tooltip: GameInitialized<TooltipManager, "setup", RunEvents>;

  /**
   * A singleton instance of the Tour collection class
   * @remarks Initialized just before the `"setup"` hook events is called.
   */
  readonly tours: GameInitialized<Tours, "setup", RunEvents>;

  /**
   * The global document index.
   * @remarks Initialized just before the `"setup"` hook events is called.
   */
  readonly documentIndex: GameInitialized<DocumentIndex, "setup", RunEvents>;

  /**
   * The singleton instance of the ClientIssues manager.
   */
  readonly issues: ClientIssues;

  /**
   * Whether the Game is running in debug mode
   * @defaultValue `false`
   */
  debug: boolean;

  /**
   * A flag for whether texture assets for the game canvas are currently loading
   * @defaultValue `false`
   */
  loading: boolean;

  /**
   * A flag for whether the Game has successfully reached the "ready" hook
   * @defaultValue `false`
   */
<<<<<<< HEAD
  ready: InitializedWhen<true, "ready", RunEvents, false>;
=======
  ready: GameInitialized<true, "ready", RunEvents, false>;
>>>>>>> c95a204f

  /**
   * Fetch World data and return a Game instance
   * @param view      - The named view being created
   * @param sessionId - The current sessionId of the connecting client
   * @returns A Promise which resolves to the created Game instance
   */
  static create(view: string, sessionId: string | null): Promise<Game>;

  /**
   * Establish a live connection to the game server through the socket.io URL
   * @param sessionId - The client session ID with which to establish the connection
   * @returns A promise which resolves to the connected socket, if successful
   */
  static connect(sessionId: string): Promise<io.Socket>;

  /**
   * Retrieve the cookies which are attached to the client session
   * @returns The session cookies
   */
  static getCookies(): Record<string, string>;

  /**
   * Request World data from server and return it
   * @param socket - The active socket connection
   * @param view   - The view for which data is being requested
   */
  static getData(socket: Socket, view: string): Promise<unknown>;

  /**
   * Request World data from server and return it
   */
  static getWorldData(socket: io.Socket): Promise<Game.Data>;

  /**
   * Get the current World status upon initial connection.
   */
  static getWorldStatus(socket: io.Socket): Promise<boolean>;

  /**
   * Configure package data that is currently enabled for this world
   */
  setupPackages(data: Game.Data): void;

  // Following three fields are initialized in setupPackages

  documentTypes: Game.Data["documentTypes"];

  template: Game.Data["template"];

  model: Game.Data["model"];

  /**
   * Return the named scopes which can exist for packages.
   * Scopes are returned in the prioritization order that their content is loaded.
   * @returns An array of string package scopes
   */
  getPackageScopes(): string[];

  /**
   * Initialize the Game for the current window location
   */
  initialize(): void;

  /**
   * Shut down the currently active Game. Requires GameMaster user permission.
   */
  shutDown(): Promise<void>;

  /**
   * Fully set up the game state, initializing Documents, UI applications, and the Canvas
   */
  setupGame(): Promise<void>;

  /**
   * Initialize game state data by creating WorldCollection instances for every primary Document type
   */
  initializeDocuments(): void;

  /**
   * @remarks Initialized just before the `"setup"` hook event.
   */
<<<<<<< HEAD
  users: InitializedWhen<ConfiguredCollectionClassForName<"User">, "setup", RunEvents>;
=======
  users: GameInitialized<ConfiguredCollectionClassForName<"User">, "setup", RunEvents>;
>>>>>>> c95a204f

  /**
   * @remarks Initialized just before the `"setup"` hook event.
   */
<<<<<<< HEAD
  folders: InitializedWhen<ConfiguredCollectionClassForName<"Folder">, "setup", RunEvents>;
=======
  folders: GameInitialized<ConfiguredCollectionClassForName<"Folder">, "setup", RunEvents>;
>>>>>>> c95a204f

  /**
   * @remarks Initialized just before the `"setup"` hook event.
   */
<<<<<<< HEAD
  actors: InitializedWhen<ConfiguredCollectionClassForName<"Actor">, "setup", RunEvents>;
=======
  actors: GameInitialized<ConfiguredCollectionClassForName<"Actor">, "setup", RunEvents>;
>>>>>>> c95a204f

  /**
   * @remarks Initialized just before the `"setup"` hook event.
   */
<<<<<<< HEAD
  items: InitializedWhen<ConfiguredCollectionClassForName<"Item">, "setup", RunEvents>;
=======
  items: GameInitialized<ConfiguredCollectionClassForName<"Item">, "setup", RunEvents>;
>>>>>>> c95a204f

  /**
   * @remarks Initialized just before the `"setup"` hook event.
   */
<<<<<<< HEAD
  scenes: InitializedWhen<ConfiguredCollectionClassForName<"Scene">, "setup", RunEvents>;
=======
  scenes: GameInitialized<ConfiguredCollectionClassForName<"Scene">, "setup", RunEvents>;
>>>>>>> c95a204f

  /**
   * @remarks Initialized just before the `"setup"` hook event.
   */
<<<<<<< HEAD
  combats: InitializedWhen<ConfiguredCollectionClassForName<"Combat">, "setup", RunEvents>;
=======
  combats: GameInitialized<ConfiguredCollectionClassForName<"Combat">, "setup", RunEvents>;
>>>>>>> c95a204f

  /**
   * @remarks Initialized just before the `"setup"` hook event.
   */
<<<<<<< HEAD
  journal: InitializedWhen<ConfiguredCollectionClassForName<"JournalEntry">, "setup", RunEvents>;
=======
  journal: GameInitialized<ConfiguredCollectionClassForName<"JournalEntry">, "setup", RunEvents>;
>>>>>>> c95a204f

  /**
   * @remarks Initialized just before the `"setup"` hook event.
   */
<<<<<<< HEAD
  macros: InitializedWhen<ConfiguredCollectionClassForName<"Macro">, "setup", RunEvents>;
=======
  macros: GameInitialized<ConfiguredCollectionClassForName<"Macro">, "setup", RunEvents>;
>>>>>>> c95a204f

  /**
   * @remarks Initialized just before the `"setup"` hook event.
   */
<<<<<<< HEAD
  playlists: InitializedWhen<ConfiguredCollectionClassForName<"Playlist">, "setup", RunEvents>;
=======
  playlists: GameInitialized<ConfiguredCollectionClassForName<"Playlist">, "setup", RunEvents>;
>>>>>>> c95a204f

  /**
   * @remarks Initialized just before the `"setup"` hook event.
   */
<<<<<<< HEAD
  tables: InitializedWhen<ConfiguredCollectionClassForName<"RollTable">, "setup", RunEvents>;
=======
  tables: GameInitialized<ConfiguredCollectionClassForName<"RollTable">, "setup", RunEvents>;
>>>>>>> c95a204f

  /**
   * @remarks Initialized just before the `"setup"` hook event.
   */
<<<<<<< HEAD
  cards: InitializedWhen<ConfiguredCollectionClassForName<"Cards">, "setup", RunEvents>;
=======
  cards: GameInitialized<ConfiguredCollectionClassForName<"Cards">, "setup", RunEvents>;
>>>>>>> c95a204f

  /**
   * @remarks Initialized just before the `"setup"` hook event.
   */
<<<<<<< HEAD
  messages: InitializedWhen<ConfiguredCollectionClassForName<"ChatMessage">, "setup", RunEvents>;
=======
  messages: GameInitialized<ConfiguredCollectionClassForName<"ChatMessage">, "setup", RunEvents>;
>>>>>>> c95a204f

  /**
   * Initialize the Compendium packs which are present within this Game
   * Create a Collection which maps each Compendium pack using it's collection ID
   */
  initializePacks(): Promise<this["packs"]>;

  /**
   * Initialize the WebRTC implementation
   */
  initializeRTC(): Promise<boolean>;

  /**
   * @remarks Initialized just before the `"ready"` hook event.
   */
<<<<<<< HEAD
  webrtc: InitializedWhen<AVMaster, "ready", RunEvents>;
=======
  webrtc: GameInitialized<AVMaster, "ready", RunEvents>;
>>>>>>> c95a204f

  /**
   * Initialize core UI elements
   */
  initializeUI(): void;

  /**
   * Initialize the game Canvas
   */
  initializeCanvas(): Promise<void>;

  /**
   * Initialize Keyboard controls
   */
  initializeKeyboard(): void;

  /**
   * Initialize Mouse controls
   */
  initializeMouse(): void;

  /**
   * Initialize Gamepad controls
   */
  initializeGamepads(): void;

  /**
   * Register core game settings
   */
  registerSettings(): void;

  /**
   * Register core Tours
   */
  registerTours(): Promise<void>;

  /**
   * Is the current session user authenticated as an application administrator?
   */
  get isAdmin(): boolean;

  /**
   * The currently connected User entity, or null if Users is not yet initialized
   */
  get user(): StoredDocument<User.ConfiguredInstance> | null;

  /**
   * A convenience accessor for the currently viewed Combat encounter
   */
  get combat(): CombatEncounters["viewed"];

  /**
   * A state variable which tracks whether the game session is currently paused
   */
  get paused(): boolean;

  /**
   * A convenient reference to the currently active canvas tool
   */
  get activeTool(): string;

  /**
   * Toggle the pause state of the game
   * Trigger the `pauseGame` Hook when the paused state changes
   * @param pause - The desired pause state; true for paused, false for un-paused
   * @param push  - Push the pause state change to other connected clients? Requires an GM user.
   *                (default: `false`)
   * @returns The new paused state
   */
  togglePause(pause: boolean, push?: boolean): void;

  /**
   * Open Character sheet for current token or controlled actor
   * @returns The ActorSheet which was toggled, or null if the User has no character
   */
  toggleCharacterSheet(): ActorSheet | null;

  /**
   * Log out of the game session by returning to the Join screen
   */
  logOut(): void;

  /**
   * Scale the base font size according to the user's settings.
   * @param index - Optionally supply a font size index to use, otherwise use the user's setting.
   *                Available font sizes, starting at index 1, are: 8, 10, 12, 14, 16, 18, 20, 24, 28, and 32.
   */
  scaleFonts(index?: number): void;

  /**
   * Activate Socket event listeners which are used to transact game state data with the server
   */
  activateSocketListeners(): void;

  /**
   * Activate Event Listeners which apply to every Game View
   */
  activateListeners(): void;

  /**
   * Support mousewheel control for range type input elements
   * @param event - A Mouse Wheel scroll event
   */
  protected static _handleMouseWheelInputChange(event: WheelEvent): void;

  /**
   * On left mouse clicks, check if the element is contained in a valid hyperlink and open it in a new tab.
   */
  protected _onClickHyperlink(event: MouseEvent): void;

  /**
   * Prevent starting a drag and drop workflow on elements within the document unless the element has the draggable
   * attribute explicitly defined or overrides the dragstart handler.
   * @param event - The initiating drag start event
   */
  protected _onPreventDragstart(event: DragEvent): boolean;

  /**
   * Disallow dragging of external content onto anything but a file input element
   * @param event - The requested drag event
   */
  protected _onPreventDragover(event: DragEvent): void;

  /**
   * Disallow dropping of external content onto anything but a file input element
   * @param event - The requested drag event
   */
  protected _onPreventDrop(event: DragEvent): void;

  /**
   * On a left-click event, remove any currently displayed inline roll tooltip
   * @param event - The mousedown pointer event
   */
  protected _onPointerDown(event: PointerEvent): void;

  /**
   * Fallback handling for mouse-up events which aren't handled further upstream.
   * @param event - The mouseup pointer event
   */
  protected _onPointerUp(event: PointerEvent): void;

  /**
   * Handle resizing of the game window by adjusting the canvas and repositioning active interface applications.
   * @param event - The window resize event which has occurred
   * @internal
   */
  protected _onWindowResize(event: UIEvent): void;

  /**
   * Handle window unload operations to clean up any data which may be pending a final save
   * @param event - The window unload event which is about to occur
   */
  protected _onWindowBeforeUnload(event: Event): Promise<void>;

  /**
   * Handle cases where the browser window loses focus to reset detection of currently pressed keys
   * @param event - The originating window.blur event
   */
  protected _onWindowBlur(event: FocusEvent): void;

  protected _onWindowPopState(event: PopStateEvent): void;

  /**
   * Initialize elements required for the current view
   */
  protected _initializeView(): Promise<void>;

  /**
   * Initialization steps for the primary Game view
   */
  protected _initializeGameView(): Promise<void>;

  /**
   * Initialization steps for the Stream helper view
   */
  protected _initializeStreamView(): Promise<void>;
}

type _InitGame = Game & InternalGame<"init">;
type _I18nInitGame = Game & InternalGame<"init" | "i18nInit">;
type _SetupGame = Game & InternalGame<"init" | "i18nInit" | "setup">;
type _ReadyGame = Game & InternalGame<"init" | "i18nInit" | "setup" | "ready">;

declare global {
  /**
   * The core Game instance which encapsulates the data, settings, and states relevant for managing the game experience.
   * The singleton instance of the Game class is available as the global variable game.
   */
  class Game extends InternalGame<any> {}

  // These helper types show `Game` at different points in its life cycle.
  // They're merged with `Game` to preserve the invariant `XYZGame instanceof Game`.
  // They're interfaces for easier user declaration merges as well as to give intellisense better names to use as the expanded type is intimidating.

  interface InitGame extends _InitGame {}
  interface I18nInitGame extends _I18nInitGame {}
  interface SetupGame extends _SetupGame {}
  interface ReadyGame extends _ReadyGame {}

  interface HotReloadData {
    /** The type of package which was modified */
    packageType: string;

    /** The id of the package which was modified */
    packageId: string;

    /** The updated stringified file content */
    content: string;

    /** The relative file path which was modified */
    path: string;

    /** The file extension which was modified, e.g. "js", "css", "html" */
    extension: string;
  }

  namespace Game {
    interface ModuleCollection extends Collection<Module> {
      /**
       * Gets the module requested for by ID
       * @see {@link ModuleConfig} to add custom properties to modules like APIs.
       * @see {@link RequiredModules} to remove `undefined` from the return type for a given module
       * @param id - The module ID to look up
       */
      get<T extends string>(id: T): (Module & ConfiguredModule<T>) | Exclude<ModuleRequiredOrOptional<T>, undefined>;
    }

    type Data = {
      activeUsers: string[];
      addresses: {
        local: string;
        remote?: string | undefined;
        remoteIsAccessible: boolean | null;
      };
      coreUpdate: {
        channel: string | null;
        couldReachWebsite: boolean;
        hasUpdate: boolean;
        slowResponse: boolean;
        version: string | null;
        willDisableModules: boolean;
      };
      demoMode: boolean;
      files: {
        s3?: {
          endpoint: {
            protocol: string;
            host: string;
            port: number;
            hostname: string;
            pathname: string;
            path: string;
            href: string;
          };
          buckets: string[];
        } | null;
        storages: ("public" | "data" | "s3")[];
      };
      modules: Module["_source"][];
      options: {
        language: string;
        port: number;
        routePrefix: string | null;
        updateChannel: string;
      };
      packageWarnings: Record<string, unknown>;
      packs: Array<
        PackageCompendiumData & {
          /** @deprecated since v11 */
          private?: boolean;
          system?: string;
          type: foundry.CONST.COMPENDIUM_DOCUMENT_TYPES;
        }
      >;
      paused: boolean;
      release: foundry.config.ReleaseData["_source"];
      system: System["_source"];
      systemUpdate: {
        hasUpdate: boolean;
        version: string;
      };
      // TODO: I think this is only for configurable types
      template: Record<foundry.CONST.DOCUMENT_TYPES, DocumentTemplate>;
      documentTypes: Record<foundry.CONST.DOCUMENT_TYPES, string[]>;
      // TODO: This is also inheriting the configured types,
      // but is only filled in if there's `template.json`
      model: Record<foundry.CONST.DOCUMENT_TYPES, Record<string, object>>;
      userId: string;
      world: World["_source"];
    } & {
      [DocumentType in
        | foundry.CONST.DOCUMENT_TYPES
        | "Setting" as ConfiguredDocumentClassForName<DocumentType>["metadata"]["collection"]]?: InstanceType<
        ConfiguredDocumentClassForName<DocumentType>
      >["_source"][];
    };

    type Permissions = {
      [Key in keyof typeof foundry.CONST.USER_PERMISSIONS]: foundry.CONST.USER_ROLES[];
    };

    type View = ValueOf<typeof foundry.CONST.GAME_VIEWS>;
  }

  /**
   * @defaultValue `undefined`
   * Initialized just before the `"init"` hook event.
   */
  let canvas: MaybeInitialized<Canvas, "init", keyof AssumeHookRan>;

  /**
   * @defaultValue `undefined`
   * Initialized just before the `"ready"` hook event.
   */
  let keyboard: MaybeInitialized<KeyboardManager, "ready", keyof AssumeHookRan>;
}

type ConfiguredCollectionClassForName<Name extends foundry.CONST.DOCUMENT_TYPES> = InstanceType<
  CONFIG[Name]["collection"]
>;

type DocumentTemplate = {
  htmlFields: string[];
  types: string[];
};<|MERGE_RESOLUTION|>--- conflicted
+++ resolved
@@ -7,19 +7,6 @@
 } from "../../types/helperTypes.d.mts";
 import type { StoredDocument, ValueOf } from "../../types/utils.d.mts";
 
-<<<<<<< HEAD
-type InitializationEvent = "none" | "init" | "i18nInit" | "setup" | "ready";
-
-type InitializedWhen<Data, MustRun extends InitializationEvent, RunEvents extends InitializationEvent, D = undefined> =
-  Extract<RunEvents, MustRun> extends never ? D : Data;
-
-type MaybeInitialized<Data, MustRun extends InitializationEvent> = InitializedWhen<
-  Data,
-  MustRun,
-  keyof AssumeHookRan,
-  Data | undefined
->;
-=======
 type EarlierEvents = {
   none: never;
   init: "none";
@@ -43,7 +30,6 @@
   MustRun extends InitializationEvent,
   RunEvents extends InitializationEvent,
 > = GameInitialized<Data, MustRun, HooksRan<RunEvents>, Data | undefined>;
->>>>>>> c95a204f
 
 declare class InternalGame<RunEvents extends InitializationEvent> {
   /**
@@ -149,11 +135,7 @@
    * The user role permissions setting
    * @remarks Initialized just before the `"setup"` hook event.
    */
-<<<<<<< HEAD
-  readonly permissions: InitializedWhen<Game.Permissions, "setup", RunEvents>;
-=======
   readonly permissions: GameInitialized<Game.Permissions, "setup", RunEvents>;
->>>>>>> c95a204f
 
   /**
    * The client session id which is currently active
@@ -238,11 +220,7 @@
    * A flag for whether the Game has successfully reached the "ready" hook
    * @defaultValue `false`
    */
-<<<<<<< HEAD
-  ready: InitializedWhen<true, "ready", RunEvents, false>;
-=======
   ready: GameInitialized<true, "ready", RunEvents, false>;
->>>>>>> c95a204f
 
   /**
    * Fetch World data and return a Game instance
@@ -325,110 +303,62 @@
   /**
    * @remarks Initialized just before the `"setup"` hook event.
    */
-<<<<<<< HEAD
-  users: InitializedWhen<ConfiguredCollectionClassForName<"User">, "setup", RunEvents>;
-=======
   users: GameInitialized<ConfiguredCollectionClassForName<"User">, "setup", RunEvents>;
->>>>>>> c95a204f
-
-  /**
-   * @remarks Initialized just before the `"setup"` hook event.
-   */
-<<<<<<< HEAD
-  folders: InitializedWhen<ConfiguredCollectionClassForName<"Folder">, "setup", RunEvents>;
-=======
+
+  /**
+   * @remarks Initialized just before the `"setup"` hook event.
+   */
   folders: GameInitialized<ConfiguredCollectionClassForName<"Folder">, "setup", RunEvents>;
->>>>>>> c95a204f
-
-  /**
-   * @remarks Initialized just before the `"setup"` hook event.
-   */
-<<<<<<< HEAD
-  actors: InitializedWhen<ConfiguredCollectionClassForName<"Actor">, "setup", RunEvents>;
-=======
+
+  /**
+   * @remarks Initialized just before the `"setup"` hook event.
+   */
   actors: GameInitialized<ConfiguredCollectionClassForName<"Actor">, "setup", RunEvents>;
->>>>>>> c95a204f
-
-  /**
-   * @remarks Initialized just before the `"setup"` hook event.
-   */
-<<<<<<< HEAD
-  items: InitializedWhen<ConfiguredCollectionClassForName<"Item">, "setup", RunEvents>;
-=======
+
+  /**
+   * @remarks Initialized just before the `"setup"` hook event.
+   */
   items: GameInitialized<ConfiguredCollectionClassForName<"Item">, "setup", RunEvents>;
->>>>>>> c95a204f
-
-  /**
-   * @remarks Initialized just before the `"setup"` hook event.
-   */
-<<<<<<< HEAD
-  scenes: InitializedWhen<ConfiguredCollectionClassForName<"Scene">, "setup", RunEvents>;
-=======
+
+  /**
+   * @remarks Initialized just before the `"setup"` hook event.
+   */
   scenes: GameInitialized<ConfiguredCollectionClassForName<"Scene">, "setup", RunEvents>;
->>>>>>> c95a204f
-
-  /**
-   * @remarks Initialized just before the `"setup"` hook event.
-   */
-<<<<<<< HEAD
-  combats: InitializedWhen<ConfiguredCollectionClassForName<"Combat">, "setup", RunEvents>;
-=======
+
+  /**
+   * @remarks Initialized just before the `"setup"` hook event.
+   */
   combats: GameInitialized<ConfiguredCollectionClassForName<"Combat">, "setup", RunEvents>;
->>>>>>> c95a204f
-
-  /**
-   * @remarks Initialized just before the `"setup"` hook event.
-   */
-<<<<<<< HEAD
-  journal: InitializedWhen<ConfiguredCollectionClassForName<"JournalEntry">, "setup", RunEvents>;
-=======
+
+  /**
+   * @remarks Initialized just before the `"setup"` hook event.
+   */
   journal: GameInitialized<ConfiguredCollectionClassForName<"JournalEntry">, "setup", RunEvents>;
->>>>>>> c95a204f
-
-  /**
-   * @remarks Initialized just before the `"setup"` hook event.
-   */
-<<<<<<< HEAD
-  macros: InitializedWhen<ConfiguredCollectionClassForName<"Macro">, "setup", RunEvents>;
-=======
+
+  /**
+   * @remarks Initialized just before the `"setup"` hook event.
+   */
   macros: GameInitialized<ConfiguredCollectionClassForName<"Macro">, "setup", RunEvents>;
->>>>>>> c95a204f
-
-  /**
-   * @remarks Initialized just before the `"setup"` hook event.
-   */
-<<<<<<< HEAD
-  playlists: InitializedWhen<ConfiguredCollectionClassForName<"Playlist">, "setup", RunEvents>;
-=======
+
+  /**
+   * @remarks Initialized just before the `"setup"` hook event.
+   */
   playlists: GameInitialized<ConfiguredCollectionClassForName<"Playlist">, "setup", RunEvents>;
->>>>>>> c95a204f
-
-  /**
-   * @remarks Initialized just before the `"setup"` hook event.
-   */
-<<<<<<< HEAD
-  tables: InitializedWhen<ConfiguredCollectionClassForName<"RollTable">, "setup", RunEvents>;
-=======
+
+  /**
+   * @remarks Initialized just before the `"setup"` hook event.
+   */
   tables: GameInitialized<ConfiguredCollectionClassForName<"RollTable">, "setup", RunEvents>;
->>>>>>> c95a204f
-
-  /**
-   * @remarks Initialized just before the `"setup"` hook event.
-   */
-<<<<<<< HEAD
-  cards: InitializedWhen<ConfiguredCollectionClassForName<"Cards">, "setup", RunEvents>;
-=======
+
+  /**
+   * @remarks Initialized just before the `"setup"` hook event.
+   */
   cards: GameInitialized<ConfiguredCollectionClassForName<"Cards">, "setup", RunEvents>;
->>>>>>> c95a204f
-
-  /**
-   * @remarks Initialized just before the `"setup"` hook event.
-   */
-<<<<<<< HEAD
-  messages: InitializedWhen<ConfiguredCollectionClassForName<"ChatMessage">, "setup", RunEvents>;
-=======
+
+  /**
+   * @remarks Initialized just before the `"setup"` hook event.
+   */
   messages: GameInitialized<ConfiguredCollectionClassForName<"ChatMessage">, "setup", RunEvents>;
->>>>>>> c95a204f
 
   /**
    * Initialize the Compendium packs which are present within this Game
@@ -444,11 +374,7 @@
   /**
    * @remarks Initialized just before the `"ready"` hook event.
    */
-<<<<<<< HEAD
-  webrtc: InitializedWhen<AVMaster, "ready", RunEvents>;
-=======
   webrtc: GameInitialized<AVMaster, "ready", RunEvents>;
->>>>>>> c95a204f
 
   /**
    * Initialize core UI elements
