import type Tour from "./tour.d.mts";

/**
 * A singleton Tour Collection class responsible for registering and activating Tours, accessible as game.tours.
 * @remarks
 * @throws If {@linkcode game.tours} is already constructed
 */
declare class ToursCollection extends Collection<Tour.Any> {
  constructor();

  /**
   * Register a new Tour.
   * @param namespace - The namespace of the Tour
   * @param id        - The machine-readable id of the Tour
   * @param tour      - The constructed Tour
   * @remarks
   * @throws If a Tour with this `namespace`/`id` combination has already been registered
   */
  register(namespace: string, id: string, tour: Tour.Any): void;

  /**
   * Set a Tour to the collection.
   * @remarks Only checks to throw or not, then calls {@link Collection.set | super}.
<<<<<<< HEAD
   * @throws If `key` doesn't match the passed Tour's `namespace` and `id`
   */
  override set: Collection.Method<this, Collection.Methods<Tour.Any>, "set">;
=======
   *
   * Go to definition breaks here, see {@linkcode Collection.Methods.set} and {@linkcode Collection.SetMethod}
   * @throws If `key` doesn't match the passed Tour's `namespace` and `id`
   */
  override set: Collection.SetMethod<this, Collection.Methods<Tour.Any>>;
>>>>>>> b9422589
}

declare namespace ToursCollection {}

export default ToursCollection;<|MERGE_RESOLUTION|>--- conflicted
+++ resolved
@@ -21,17 +21,11 @@
   /**
    * Set a Tour to the collection.
    * @remarks Only checks to throw or not, then calls {@link Collection.set | super}.
-<<<<<<< HEAD
-   * @throws If `key` doesn't match the passed Tour's `namespace` and `id`
-   */
-  override set: Collection.Method<this, Collection.Methods<Tour.Any>, "set">;
-=======
    *
    * Go to definition breaks here, see {@linkcode Collection.Methods.set} and {@linkcode Collection.SetMethod}
    * @throws If `key` doesn't match the passed Tour's `namespace` and `id`
    */
   override set: Collection.SetMethod<this, Collection.Methods<Tour.Any>>;
->>>>>>> b9422589
 }
 
 declare namespace ToursCollection {}
