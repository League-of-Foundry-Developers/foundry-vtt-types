--- conflicted
+++ resolved
@@ -1,25 +1,7 @@
-<<<<<<< HEAD
-import type { InitializationEvent } from "./game.d.mts";
-
-type ValidRanHooks = Extract<keyof AssumeHookRan, InitializationEvent>;
-
-type EarlierEvents = {
-  none: never;
-  init: "none";
-  i18nInit: "none" | "init";
-  setup: "none" | "init" | "i18nInit";
-  ready: "none" | "init" | "i18nInit" | "setup";
-};
-
-// All earlier hooks can definitely be ignored since they're assumed to have ran.
-type CheckHooks = Exclude<InitializationEvent, EarlierEvents[ValidRanHooks]>;
-
-=======
 import type { EarlierEvents, InitializationEvent } from "./game.d.mts";
 
 type ValidRanHooks = Extract<keyof AssumeHookRan, InitializationEvent>;
 
->>>>>>> c95a204f
 type _UninitializedGame = { [K in keyof Game]?: never };
 interface UninitializedGame extends _UninitializedGame {}
 
@@ -32,16 +14,6 @@
   ready: ReadyGame;
 };
 
-<<<<<<< HEAD
-// Put in its own helper type to cause type distribution.
-type DiscriminatedGame<Event extends InitializationEvent> = Event extends unknown ? Games[Event] : never;
-
-type MaybeUI = keyof AssumeHookRan extends never
-  ? Partial<UiApplications>
-  : keyof AssumeHookRan extends "ready"
-    ? UiApplications
-    : Partial<UiApplications>;
-=======
 // Needs to include the current hook as well as all hooks that can run after it.
 type GameHooks = Exclude<InitializationEvent, EarlierEvents[keyof AssumeHookRan]>;
 
@@ -49,7 +21,6 @@
 type DiscriminatedGame<Event extends InitializationEvent> = Event extends unknown ? Games[Event] : never;
 
 type MaybeUI = Extract<keyof AssumeHookRan, "ready"> extends never ? Partial<UiApplications> : UiApplications;
->>>>>>> c95a204f
 
 declare global {
   /**
@@ -63,11 +34,7 @@
    * @remarks
    * Initialized just before the `"init"` hook event.
    */
-<<<<<<< HEAD
-  let game: DiscriminatedGame<CheckHooks>;
-=======
   let game: DiscriminatedGame<GameHooks>;
->>>>>>> c95a204f
 
   /**
    * The global boolean for whether the EULA is signed
