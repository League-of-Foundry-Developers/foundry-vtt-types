import type { EditorState } from "prosemirror-state";
import type {
  ConfiguredDocumentClass,
  ConfiguredDocumentInstance,
  ConfiguredObjectClassForName,
  DocumentConstructor,
  ToObjectFalseType,
} from "../../types/helperTypes.d.mts";
import type { DeepPartial, EmptyObject, ValueOf } from "../../types/utils.d.mts";
import type { DropData } from "./data/abstract/client-document.d.mts";
import type {
  DocumentOnCreateOptions,
  DocumentOnDeleteOptions,
  DocumentOnUpdateOptions,
  DocumentPreCreateOptions,
  DocumentPreDeleteOptions,
  DocumentPreUpdateOptions,
} from "../common/abstract/document.d.mts";

// eslint-disable-next-line import/no-named-as-default
import type ProseMirrorMenu from "../common/prosemirror/menu.d.mts";
import type { ProseMirrorDropDown } from "../common/prosemirror/menu.d.mts";
import type { OccludableObject } from "./pixi/placeables/primary-canvas-objects/occludable-object.d.mts";

declare global {
  /**
   * This namespace contains typescript specific type definitions for the {@link Hooks} callback functions. It contains an
   * interface ({@link Hooks.StaticCallbacks}) for callbacks with static names. There are more function types in the
   * namespace for the dynamic hooks, whose names are generated at runtime. There is also a union of all of the dynamic
   * hooks ({@link Hooks.DynamicCallbacks}).
   *
   * Callback types remarked to be called with {@link Hooks.callAll} do not care about the return value of the callback.
   * Callback types remarked to be called with {@link Hooks.call} do care about the return value and will stop executing
   * remaining callbacks if `false` is returned. If a callback type does not have such a remark, pay attention to the
   * return value documentation.
   *
   * @example Using a callback type with a static name
   * ```typescript
   * Hooks.on("updateWorldTime", (worldTime, dt) => {
   *   worldTime; // number
   *   dt; // number
   *   // [...]
   * })
   * ```
   *
   * @example Using a callback with a dynamic name and generic parameter
   * ```typescript
   * Hooks.on<Hooks.CloseApplication<FormApplication>>("closeFormApplication", (app, jq) => {
   *   app; // FormApplication
   *   jq; // JQuery
   *   // [...]
   * })
   * ```
   *
   * @example Using the `error` callback type
   * ```typescript
   * Hooks.on("error", (...args) => {
   *   if (args[0] === "Canvas#draw")
   *     args[2].layer // CanvasLayer
   *   // [...]
   * })
   * ```
   */
  namespace Hooks {
    interface OnOptions {
      /** Only trigger the hooked function once */
      once?: boolean;
    }

    interface StaticCallbacks {
      /** Core lifecycle */

      /**
       * A hook event that fires as Foundry is initializing, right before any initialization tasks have begun.
       * @remarks This is called by {@link Hooks.callAll}.
       * @see {@link Game#initialize}
       */
      init: () => void;

      /**
       * A hook event that fires once Localization translations have been loaded and are ready for use.
       * @remarks This is called by {@link Hooks.callAll}.
       * @see {@link Localization#initialize}
       */
      i18nInit: () => void;

      /**
       * A hook event that fires when Foundry has finished initializing but
       * before the game state has been set up. Fires before any Documents, UI
       * applications, or the Canvas have been initialized.
       * @remarks This is called by {@link Hooks.callAll}.
       * @see {@link Game#setupGame}
       */
      setup: () => void;

      /**
       * A hook event that fires when the game is fully ready.
       * @remarks This is called by {@link Hooks.callAll}.
       * @see {@link Game#setupGame}
       */
      ready: () => void;

      /**
       * A hook event that fires whenever foundry experiences an error.
       *
       * @param location - The method where the error was caught.
       * @param err      - The error.
       * @param data     - Additional data that might be provided, based on the nature of the error.
       *                   (default: `{}`)
       * @remarks This is called by {@link Hooks.callAll}.
       * @see {@link Hooks.onError}
       */
      error: (...args: ValueOf<ErrorCallbackParameters>) => void;

      /** Game */

      /**
       * A hook event that fires when the game is paused or un-paused.
       * @param paused - Is the game now paused (true) or un-paused (false)
       * @remarks This is called by {@link Hooks.callAll}.
       * @see {@link Game#togglePause}
       */
      pauseGame: (paused: boolean) => void;

      /**
       * A hook event that fires when the World time has been updated.
       * @param worldTime - The new canonical World time
       * @param delta     - The time delta
       * @remarks This is called by {@link Hooks.callAll}.
       * @see {@link GameTime#onUpdateWorldTime}
       */
      // Note: Double-listed in the official docs, possible this moves to under Socket
      updateWorldTime: (worldTime: number, delta: number) => void;

      /** CanvasLifecycle */

      /**
       * A hook event that fires immediately prior to PIXI Application construction with the configuration parameters.
       * @param canvasConfig - Canvas configuration parameters that will be used to initialize the PIXI.Application
       * @remarks This is called by {@link Hooks.callAll}.
       */
      canvasConfig: (canvasConfig: ConstructorParameters<typeof PIXI.Application>[0]) => void;

      /**
       * A hook event that fires when the Canvas is initialized.
       * @param canvas - the Canvas instance being initialized
       * @remarks This is called by {@link Hooks.callAll}.
       * @see {@link Canvas#draw}
       */
      canvasInit: (canvas: Canvas) => void;

      /**
       * A hook event that fires when the Canvas is panned.
       * @param canvas - The Canvas instance
       * @param view   - The applied camera position
       * @remarks When called during animated panning, the callback is called on every tick.
       * @remarks This is called by {@link Hooks.callAll}.
       * @see {@link Canvas#pan}
       * @see {@link Canvas#animatePan}
       */
      canvasPan: (canvas: Canvas, view: CanvasViewPosition) => void;

      /**
       * A hook event that fires when the Canvas is ready.
       * @param canvas - The Canvas which is now ready for use
       * @remarks This is called by {@link Hooks.call}.
       * @see {@link Canvas#draw}
       */
      canvasReady: (canvas: Canvas) => boolean | void;

      /**
       * A hook event that fires when the Canvas is deactivated.
       * @param canvas - The Canvas instance being deactivated
       * @remarks This is called by {@link Hooks.callAll}.
       */
      canvasTearDown: (canvas: Canvas) => void;

      /**
       * A hook event that fires when the Canvas is beginning to draw the canvas groups.
       * @param canvas - The Canvas instance being drawn
       * @remarks This is called by {@link Hooks.callAll}.
       */
      canvasDraw: (canvas: Canvas) => void;

      /**
       * A hook event that fires when some useful data is dropped onto the Canvas.
       * @param canvas - The Canvas
       * @param data   - The data that has been dropped onto the Canvas
       * @remarks This is called by {@link Hooks.call}.
       * @remarks An explicit return value of `false` prevents the Document being created.
       * @see {@link Canvas#_onDrop}
       */
      dropCanvasData: (canvas: Canvas, data: TokenLayer.DropData | NotesLayer.DropData) => boolean | void;

      /**
       * A hook event that fires when objects are highlighted on the canvas.
       * Callers may use this hook to apply their own modifications or enhancements to highlighted objects.
       * @param active - Is the highlight state now active
       * @see {@link Canvas#highlightObjects}
       */
      highlightObjects: (active: boolean) => void;

      /** Application */

      /**
       * A hook event that fires when the Scene controls are initialized.
       * @param controls - The SceneControl configurations
       * @remarks This is called by {@link Hooks.callAll}.
       * @see {@link SceneControls#_getControlButtons}
       */
      getSceneControlButtons: (controls: SceneControl[]) => void;

      /**
       * A hook event that fires whenever data is dropped into a Hotbar slot.
       * The hook provides a reference to the Hotbar application, the dropped data, and the target slot.
       * Default handling of the drop event can be prevented by returning false within the hooked function.
       * @param hotbar - The Hotbar application instance
       * @param data   - The dropped data object
       * @param slot   - The target hotbar slot
       * @remarks This is called by {@link Hooks.call}.
       * @remarks An explicit return value of `false` prevents the Document being created.
       * @see {@link Hotbar#_onDrop}
       */
      hotbarDrop: (hotbar: Hotbar, data: DropData<Macro.ConfiguredInstance>, slot: number) => boolean | void;

      /**
       * A hook event that fires when the SceneNavigation menu is expanded or collapsed.
       * @param nav       - The SceneNavigation application
       * @param collapsed - Whether the navigation is now collapsed or not
       * @remarks This is called by {@link Hooks.callAll}.
       * @see {@link SceneNavigation#expand}
       * @see {@link SceneNavigation#collapse}
       */
      collapseSceneNavigation: (nav: SceneNavigation, collapsed: boolean) => void;

      /**
       * A hook event that fires when the Sidebar is collapsed or expanded.
       * @param sidebar   - The Sidebar application
       * @param collapsed - Whether the Sidebar is now collapsed or not
       * @remarks This is called by {@link Hooks.callAll}.
       * @see {@link Sidebar#expand}
       * @see {@link Sidebar#collapse}
       */
      collapseSidebar: (sidebar: Sidebar, collapsed: boolean) => void;

      /**
       * A hook event that fires when the Sidebar tab is changed.
       * @param app - The SidebarTab application which is now active
       * @remarks This is called by {@link Hooks.callAll}.
       * @see {@link Sidebar#_onChangeTab}
       */
      changeSidebarTab: (app: SidebarTab) => void;

      /** EffectsCanvasGroup */

      /**
       * A hook event that fires in the {@link EffectsCanvasGroup} #createLayers private method.
       * @param group - The EffectsCanvasGroup instance
       * @remarks This is called by {@link Hooks.callAll}.
       */
      createEffectsCanvasGroup: (group: EffectsCanvasGroup) => void;

      /**
       * A hook event that fires in the {@link EffectsCanvasGroup} draw method.
       * @param group - The EffectsCanvasGroup instance
       * @remarks This is called by {@link Hooks.callAll}.
       */
      drawEffectsCanvasGroup: (group: EffectsCanvasGroup) => void;

      /**
       * A hook event that fires in the {@link EffectsCanvasGroup} tearDown method.
       * @param group - The EffectsCanvasGroup instance
       */
      tearDownEffectsCanvasGroup: (group: EffectsCanvasGroup) => void;

      /** Active Effects */

      /**
       * A hook event that fires when a custom active effect is applied.
       * @param actor  - The actor the active effect is being applied to
       * @param change - The change data being applied
       * @remarks This is called by {@link Hooks.call}.
       * @see {@link ActiveEffect#_applyCustom}
       */
      applyActiveEffect: (actor: Actor.ConfiguredInstance, change: EffectChangeData) => boolean | void;

      /** Compendium */

      /**
       * A hook event that fires whenever the contents of a Compendium pack were modified.
       * This hook fires for all connected clients after the update has been processed.
       *
       * @param pack      - The Compendium pack being modified
       * @param documents - The locally-cached Documents which were modified in the operation
       * @param options   - Additional options which modified the modification request
       * @param userId    - The ID of the User who triggered the modification workflow
       * @remarks This is called by {@link Hooks.callAll}.
       * @see {@link CompendiumCollection#_onModifyContents}
       */
      updateCompendium: (
        pack: CompendiumCollection.Any,
        documents: foundry.abstract.Document.Any[],
        options: DocumentOnUpdateOptions<foundry.abstract.Document.Any["documentName"]>,
        userId: string,
      ) => void;

      /** Token */

      /**
       * A hook event that fires when a token {@link Token} should apply a specific status effect.
       * @param token    - The token affected
       * @param statusId - The status effect ID being applied, from CONFIG.specialStatusEffects.
       * @param active   - Is the special status effect now active?
       */
      applyTokenStatusEffect: (token: Token.ConfiguredInstance, statusId: string, active: boolean) => void;

      /**
       * A hook event that fires when a chat bubble is rendered.
       * @param token   - The speaking token
       * @param html    - The HTML for the chat bubble
       * @param message - The spoken message text
       * @param options - additional options
       * @remarks This is called when creating a {@link ChatBubble}, but before displaying it.
       * @remarks This is called by {@link Hooks.call}.
       * @remarks An explicit return value of `false` prevents the chat bubble being shown.
       * @see {@link ChatBubbles#say}
       */
      chatBubble: (
        token: Token,
        html: JQuery,
        message: string,
        options: {
          /** Whether to style the speech bubble as an emote */
          emote: boolean;
        },
      ) => boolean | void;

      /**
       * A hook event that fires when a token's resource bar attribute has been modified.
       * @param data    - A object describing the modification
       * @param updates - The update delta that will be applied to the Token's actor
       * @returns whether the Actor should be updated
       * @remarks This is called by {@link Hooks.call}.
       * @see {@link Actor#modifyTokenAttribute}
       * @see {@link Actor#update}
       */
      modifyTokenAttribute: (
        data: {
          /** The attribute path */
          attribute: string;

          /** The target attribute value */
          value: number;

          /** Whether the number represents a relative change (true) or an absolute change (false) */
          isDelta: boolean;

          /** Whether the new value is part of an attribute bar, or just a direct value */
          isBar: boolean;
        },
        updates: Record<string, number>,
      ) => boolean;

      /**
       * A hook event that fires when a token is targeted or un-targeted.
       * @param user     - The User doing the targeting
       * @param token    - The targeted Token
       * @param targeted - Whether the Token has been targeted or untargeted
       * @remarks This is called by {@link Hooks.callAll}.
       * @see {@link UserTargets#_hook}
       */
      targetToken: (
        user: User.ConfiguredInstance,
        token: ConfiguredObjectClassForName<"Token">,
        targeted: boolean,
      ) => void;

      /** Note */

      /**
       * A hook event that fires whenever a map note is double-clicked.
       * The hook provides the note placeable and the arguments passed to the associated {@link JournalSheet} render call.
       * Hooked functions may modify the render arguments or cancel the render by returning false.
       * @param note    - The note that was activated
       * @param options - Options for rendering the associated {@link JournalSheet}
       * @remarks This is called by {@link Hooks.call}.
       */
      activateNote: (note: Note.ConfiguredInstance, options: JournalSheet.RenderOptions) => boolean | false;

      /** Cards */

      /**
       * A hook event that fires when Cards are dealt from a deck to other hands
       * @param origin             - The origin Cards document
       * @param destinations       - An array of destination Cards documents
       * @param context            - Additional context which describes the operation
       * @remarks This is called by {@link Hooks.call}.
       * @remarks An explicit return value of `false` prevents the operation.
       */
      dealCards: (
        origin: Cards.ConfiguredInstance,
        destinations: Cards.ConfiguredInstance[],
        context: Cards.DealContext,
      ) => boolean | void;

      /**
       * A hook event that fires when Cards are passed from one stack to another
       * @param origin      - The origin Cards document
       * @param destination - The destination Cards document
       * @param context     - Additional context which describes the operation
       * @remarks This is called by {@link Hooks.call}.
       * @remarks An explicit return value of `false` prevents the operation.
       */
      passCards: (
        origin: Cards.ConfiguredInstance,
        destination: Cards.ConfiguredInstance,
        context: Cards.DealContext,
      ) => boolean | void;

      /**
       * A hook event that fires when a stack of Cards are returned to the decks they originally came from.
       * @param origin   - The origin Cards document.
       * @param returned - The cards being returned.
       * @param context  - Additional context which describes the operation.
       */
      returnCards: (
        origin: Cards.ConfiguredInstance,
        returned: Card.ConfiguredInstance[],
        context: Cards.ReturnContext,
      ) => boolean | void;

      /** ActorSheet */

      /**
       * A hook event that fires when some useful data is dropped onto an ActorSheet.
       * @param actor - The Actor
       * @param sheet - The ActorSheet application
       * @param data  - The data that has been dropped onto the sheet
       * @remarks This is called by {@link Hooks.call}.
       * @remarks An explicit return value of `false` prevents the Document being created.
       * @see {@link ActorSheet#_onDrop}
       */
      dropActorSheetData: (
        actor: Actor.ConfiguredInstance,
        sheet: ActorSheet,
        data: ActorSheet.DropData,
      ) => boolean | void;

      /** CanvasVisibility */

      /**
       * A hook event that fires when the set of vision sources are initialized.
       * @param sources - The collection of current vision sources
       * @remarks This is called by {@link Hooks.call}.
       */
      initializeVisionSources: (sources: Collection<VisionSource>) => void;

      /**
       * A hook event that fires when the LightingLayer is refreshed.
       * @param layer - the LightingLayer
       * @remarks This is called by {@link Hooks.callAll}.
       * @see {@link LightingLayer#refresh}
       */
      lightingRefresh: (layer: LightingLayer) => void;

      /**
       * A hook event that fires during light source initialization.
       * This hook can be used to add programmatic light sources to the Scene.
       * @param source - The EffectsCanvasGroup where light sources are initialized
       * @remarks This is called by {@link Hooks.callAll}.
       * @see {@link EffectsCanvasGroup#initializeLightSources}
       */
      initializeLightSources: (group: EffectsCanvasGroup) => void;

      /**
       * A hook event that fires when the CanvasVisibility layer has been refreshed.
       * @param visibility - The CanvasVisibility layer
       * @remarks This is called by {@link Hooks.callAll}.
       * @see {@link CanvasVisibility#restrictVisibility}
       */
      sightRefresh: (visibility: CanvasVisibility) => void;

      /** Weather */

      /**
       * Initialize the weather container from a weather config object.
       * @param weatherEffect        - The weather effects canvas layer
       * @param weatherEffectsConfig - The weather effects config object
       * @remarks This is called by {@link Hooks.callAll}.
       */
      initializeWeatherEffects: (
        weatherEffect: WeatherEffects,
        weatherEffectsConfig?: WeatherLayer.WeatherEffectsConfig | null,
      ) => void;

      /** Adventure */

      /**
       * A hook event that fires when Adventure data is being prepared for import.
       * Modules may return false from this hook to take over handling of the import workflow.
       * @param adventure - The Adventure document from which content is being imported
       * @param formData  - Processed data from the importer form
       * @param toCreate  - Adventure data which needs to be created in the World
       * @param toUpdate  - Adventure data which needs to be updated in the World
       * @returns False to prevent the core software from handling the import
       * @remarks This is called by {@link Hooks.call}.
       */
      preImportAdventure: (
        adventure: Adventure.ConfiguredInstance,
        formData: object, // TODO: Improve this. Also relevant to `AdventureImporter#_updateObject`
        toCreate: AdventureImportData["toCreate"],
        toUpdate: AdventureImportData["toUpdate"],
      ) => boolean | void;

      /**
       * A hook event that fires after an Adventure has been imported into the World.
       * @param adventure - The Adventure document from which content is being imported
       * @param formData  - Processed data from the importer form
       * @param toCreate  - Adventure data which needs to be created in the World
       * @param toUpdate  - Adventure data which needs to be updated in the World
       * @returns False to prevent the core software from handling the import
       * @remarks This is called by {@link Hooks.callAll}.
       */
      importAdventure: (
        adventure: Adventure.ConfiguredInstance,
        formData: object, // TODO: Improve this. Also relevant to `AdventureImporter#_updateObject`
        toCreate: AdventureImportData["toCreate"],
        toUpdate: AdventureImportData["toUpdate"],
      ) => void;

      /** Socket */

      /**
       * A hook event that fires whenever some other User joins or leaves the game session.
       * @param user      - The User who connected or disconnected
       * @param connected - Is the user now connected (true) or disconnected (false)
       * @remarks This is called by {@link Hooks.callAll}.
       */
      userConnected: (user: User.ConfiguredInstance, connected: boolean) => void;

      /** Combat */

      /**
       * A hook event that fires when a Combat encounter is started.
       * @param combat     - The Combat encounter which is starting
       * @param updateData - An object which contains Combat properties that will be updated. Can be mutated.
       */
      combatStart: (
        combat: Combat.ConfiguredInstance,
        updateData: {
          /** The initial round */
          round: number;
          /** The initial turn */
          turn: number;
        },
      ) => void;

      /**
       * A hook event that fires when the turn of the Combat encounter changes.
       * @param combat        - The Combat encounter which is advancing or rewinding its turn
       * @param updateData    - An object which contains Combat properties that will be updated. Can be mutated.
       * @param updateOptions - An object which contains options provided to the update method. Can be mutated.
       */
      combatTurn: (
        combat: Combat.ConfiguredInstance,
        updateData: {
          /** The current round of combat */
          round: number;
          /** The new turn number */
          turn: number;
        },
        updateOptions: {
          /** The amount of time in seconds that time is being advanced */
          advanceTime: number;
          /** A signed integer for whether the turn order is advancing or rewinding */
          direction: number;
        },
      ) => void;

      /**
       * A hook event that fires when the round of the Combat encounter changes.
       * @param combat        - The Combat encounter which is advancing or rewinding its round
       * @param updateData    - An object which contains Combat properties that will be updated. Can be mutated.
       * @param updateOptions - An object which contains options provided to the update method. Can be mutated.
       */
      combatRound: (
        combat: Combat.ConfiguredInstance,
        updateData: {
          /** The new round of combat */
          round: number;
          /** The new turn number */
          turn: number;
        },
        updateOptions: {
          /** The amount of time in seconds that time is being advanced */
          advanceTime: number;
          /** A signed integer for whether the turn order is advancing or rewinding */
          direction: number;
        },
      ) => void;

      /** ProseMirror */

      /**
       * A hook even that fires when a ProseMirrorMenu's drop-downs are initialized.
       * The hook provides the ProseMirrorMenu instance and an object of drop-down configuration data.
       * Hooked functions may append their own drop-downs or append entries to existing drop-downs.
       * @param menu   - The ProseMirrorMenu instance.
       * @param config - The drop-down config.
       * @remarks This is called by {@link Hooks.callAll}.
       */
      getProseMirrorMenuDropdowns: (
        menu: ProseMirrorMenu,
        config: {
          format: ProseMirrorDropDown.Config;
          fonts: ProseMirrorDropDown.Config;
        },
      ) => void;

      /**
       * A hook even that fires when a ProseMirrorMenu's buttons are initialized.
       * The hook provides the ProseMirrorMenu instance and an array of button configuration data.
       * Hooked functions may append their own buttons to the list.
       * @param menu   - The ProseMirrorMenu instance
       * @param config - The button configuration objects
       * @remarks This is called by {@link Hooks.callAll}.
       */
      // TODO: Having trouble finding the appropriate typing for the menu items? Also, where is this even called?
      getProseMirrorMenuItems: (menu: ProseMirrorMenu, config: unknown[]) => void;

      /**
       * A hook event that fires whenever a ProseMirror editor is created.
       * The hook provides the ProseMirror instance UUID, a list of plugins, and an object containing the provisional
       * editor state, and a reference to the menu plugin.
       * Hooked functions may append their own plugins or replace the state or menu plugin by replacing their references
       * in the final argument.
       *
       * @param uuid    - A UUID that uniquely identifies this ProseMirror instance.
       * @param plugins - A list of plugins that will be loaded.
       * @param options - The provisional EditorState and ProseMirrorMenuPlugin.
       * @remarks This is called by {@link Hooks.callAll}.
       * @see {@link ProseMirrorEditor.create}
       */
      createProseMirrorEditor: (uuid: string, plugins: Record<string, Plugin>, options: { state: EditorState }) => void;

      /** HotReload */

      /**
       * A hook event that fires when a package that is being watched by the hot reload system has a file changed.
       * The hook provides the hot reload data related to the file change.
       * Hooked functions may intercept the hot reload and prevent the core software from handling it by returning false.
       * @param data - The hot reload data
       * @remarks This is called by {@link Hooks.call}.
       */
      hotReload: (data: HotReloadData) => boolean | void;

      /** Chat */

      /**
       * A hook event that fires when a user sends a message through the ChatLog.
       * @param chatLog  - The ChatLog instance
       * @param message  - The trimmed message content
       * @param chatData - The basic chat data
       * @remarks This is called by {@link Hooks.call}.
       * @remarks An explicit return value of `false` prevents the chat message from being created.
       * @see {@link ChatLog#processMessage}
       */
      chatMessage: (
        chatLog: ChatLog,
        message: string,
        chatData: {
          /** The User sending the message */
          user: string;

          /** The identified speaker data, see {@link ChatMessage.getSpeaker} */
          speaker: ReturnType<ConfiguredDocumentClass<typeof ChatMessage>["getSpeaker"]>;
        },
      ) => boolean | void;

      /**
       * A hook event that fires for each ChatMessage which is rendered for addition to the ChatLog.
       * This hook allows for final customization of the message HTML before it is added to the log.
       * @param message        - The ChatMessage document being rendered
       * @param html           - The pending HTML as a jQuery object
       * @param messageData    - The input data provided for template rendering
       * @remarks This is called by {@link Hooks.call}.
       * @see {@link ChatMessage#render}
       */
      renderChatMessage: (
        message: ChatMessage,
        html: JQuery,
        messageData: {
          message: ToObjectFalseType<ChatMessage.ConfiguredInstance>;
          user: Game["user"];
          author: ChatMessage.ConfiguredInstance["user"];
          alias: ChatMessage.ConfiguredInstance["alias"];
          cssClass: string;
          isWhisper: boolean;
          canDelete: boolean;
          whisperTo: string;
          borderColor?: string;
        },
      ) => boolean | void;

      /** Audio-Video */

      // Individually implemented all three options for globalVolumeChanged

      /**
       * A hook event that fires when the user modifies a global volume slider.
       * @param volume - The new volume level
       * @remarks This is called by {@link Hooks.callAll}.
       * @see {@link AudioHelper#_onChangeGlobalVolume}
       */
      globalAmbientVolumeChanged: (volume: number) => void;
      /**
       * A hook event that fires when the user modifies a global volume slider.
       * @param volume - The new volume level
       * @remarks This is called by {@link Hooks.callAll}.
       * @see {@link AudioHelper#_onChangeGlobalVolume}
       */
      globalInterfaceVolumeChanged: (volume: number) => void;
      /**
       * A hook event that fires when the user modifies a global volume slider.
       * @param volume - The new volume level
       * @remarks This is called by {@link Hooks.callAll}.
       * @see {@link AudioHelper#_onChangeGlobalVolume}
       */
      globalPlaylistVolumeChanged: (volume: number) => void;

      /**
       * A hook event that fires when the AV settings are changed.
       * @param settings - The AVSettings manager
       * @param changed  - The delta of the settings that have been changed
       * @remarks This is called by {@link Hooks.callAll}.
       * @see {@link AVSettings#_onSettingsChanged}
       */
      rtcSettingsChanged: (settings: AVSettings, changed: DeepPartial<AVSettings.Settings>) => void;

      /** RollTableConfig */

      /**
       * A hook event that fires when some useful data is dropped onto a RollTableConfig.
       * @param table  - The RollTable
       * @param config - The RollTableConfig application
       * @param data   - The data dropped onto the RollTableConfig
       * @remarks This is called by {@link Hooks.call}.
       * @remarks An explicit return value of `false` prevents the Document being created.
       * @see {@link RollTableConfig#_onDrop}
       */
      dropRollTableSheetData: (
        table: RollTable.ConfiguredInstance,
        config: RollTableConfig,
        data: object,
      ) => boolean | void;

      /** PrimaryCanvasObject */

      /**
       * A hook event that fires when the occlusion of an OccludableObject refreshed.
       * @param object - The boject whose occlusion is refreshed
       */
      refreshOcclusion: (object: OccludableObject) => void;

      /** Specific implementations of GetEntryContext */

      /**
       * A hook event that fires when the context menu for a SceneNavigation entry is constructed.
       * @param html         - The HTML element to which the context options are attached
       * @param entryOptions - The context menu entries
       * @remarks This is called by {@link Hooks.call}.
       * @see {@link SceneNavigation#activateListeners}
       */
      getSceneNavigationContext: (html: JQuery, entryOptions: ContextMenuEntry[]) => boolean | void;

      /**
       * A hook event that fires when the context menu for a PlayersList entry is constructed.
       * @param html         - The HTML element to which the context options are attached
       * @param entryOptions - The context menu entries
       * @remarks This is called by {@link Hooks.call}.
       * @see {@link PlayerList#activateListeners}
       */
      getUserContextOptions: (html: JQuery, entryOptions: ContextMenuEntry[]) => boolean | void;
    }

    /** Application */

    /**
     * A hook event that fires whenever this Application is rendered.
     * The hook provides the pending application HTML which will be added to the DOM.
     * Hooked functions may modify that HTML or attach interactive listeners to it.
     *
     * @param app   - The Application instance being rendered
     * @param html  - The inner HTML of the document that will be displayed and may be modified
     * @param data  - The object of data used when rendering the application
     * @typeParam A - the type of the Application
     * @remarks The name for this hook is dynamically created by joining "render" with the type name of the Application.
     * @remarks This is called by {@link Hooks.callAll}.
     * @see {@link Application#_render}
     */
    type RenderApplication<A extends Application = Application> = (
      app: A,
      html: JQuery,
      data: ReturnType<A["getData"]> extends Promise<infer T> ? T : ReturnType<A["getData"]>,
    ) => boolean | void;

    /**
     * A hook event that fires whenever this Application is first rendered to add buttons to its header.
     * @param app     - The Application instance being rendered
     * @param buttons - The array of header buttons which will be displayed
     * @typeParam A   - the type of the Application
     * @remarks The name for this hook is dynamically created by joining "get" with the type name of the Application and
     * "HeaderButtons".
     * @remarks This is called by {@link Hooks.call}.
     * @see {@link Application#_getHeaderButtons}
     */
    type GetApplicationHeaderButtons<A extends Application = Application> = (
      app: A,
      buttons: Application.HeaderButton[],
    ) => boolean | void;

    /**
     * A hook event that fires whenever this Application is closed.
     * @param app   - The Application instance being closed
     * @param html  - The application HTML when it is closed
     * @typeParam A - the type of the Application
     * @remarks The name for this hook is dynamically created by joining "close" with the type name of the Application.
     * @remarks This is called by {@link Hooks.call}.
     * @see {@link Application#close}
     */
    type CloseApplication<A extends Application = Application> = (app: A, html: JQuery) => boolean | void;

    /** CanvasLayer */

    /**
     * A hook event that fires with a {@link CanvasLayer} is initially drawn.
     * The dispatched event name replaces "Layer" with the named CanvasLayer subclass, i.e. "drawTokensLayer".
     * @param layer - The layer being drawn
     * @typeParam L - the type of the CanvasLayer
     */
    type DrawLayer<L extends CanvasLayer = CanvasLayer> = (layer: L) => void;

    /**
     * A hook event that fires with a {@link CanvasLayer} is deconstructed.
     * The dispatched event name replaces "Layer" with the named CanvasLayer subclass, i.e. "tearDownTokensLayer".
     * @param layer - The layer being deconstructed
     * @typeParam L - the type of the CanvasLayer
     */
    type TearDownLayer<L extends CanvasLayer = CanvasLayer> = (layer: L) => void;

    /**
     * A hook event that fires when any PlaceableObject is pasted onto the
     * Scene. Substitute the PlaceableObject name in the hook event to target a
     * specific PlaceableObject type, for example "pasteToken".
     * @param copied     - The PlaceableObjects that were copied
     * @param createData - The new objects that will be added to the Scene
     * @typeParam P      - the type of the PlaceableObject
     * @remarks The name for this hook is dynamically created by joining "paste" with the type name of the
     * PlaceableObject.
     * @remarks This is called by {@link Hooks.call}.
     * @see {@link PlaceablesLayer#pasteObjects}
     */
    type PastePlaceableObject<P extends PlaceableObject = PlaceableObject> = (
      copied: P[],
      createData: Array<P["document"]["_source"]>,
    ) => boolean | void;
    /**  */

    /** PlaceableObject */

    /**
     * A hook event that fires when a {@link PlaceableObject} is initially drawn.
     * The dispatched event name replaces "Object" with the named PlaceableObject subclass, i.e. "drawToken".
     * @param object - The object instance being drawn
     * @typeParam P  - the type of the PlaceableObject
     * @remarks This is called by {@link Hooks.callAll}
     */
    type DrawObject<P extends PlaceableObject = PlaceableObject> = (object: P) => void;

    /**
     * A hook event that fires when a {@link PlaceableObject} is incrementally refreshed.
     * The dispatched event name replaces "Object" with the named PlaceableObject subclass, i.e. "refreshToken".
     * @param object - The object instance being refreshed
     * @typeParam P  - the type of the PlaceableObject
     * @remarks This is called by {@link Hooks.callAll}
     */
    type RefreshObject<P extends PlaceableObject = PlaceableObject> = (object: P) => void;

    /**
     * A hook event that fires when a {@link PlaceableObject} is destroyed.
     * The dispatched event name replaces "Object" with the named PlaceableObject subclass, i.e. "destroyToken".
     * @param object - The object instance being destroyed
     * @typeParam P  - the type of the PlaceableObject
     * @remarks This is called by {@link Hooks.callAll}
     */
    type DestroyObject<P extends PlaceableObject = PlaceableObject> = (object: P) => void;

    /**
     * A hook event that fires when any PlaceableObject is selected or
     * deselected. Substitute the PlaceableObject name in the hook event to
     * target a specific PlaceableObject type, for example "controlToken".
     * @param object     - The PlaceableObject
     * @param controlled - Whether the PlaceableObject is selected or not
     * @typeParam P      - the type of the PlaceableObject
     * @remarks The name for this hook is dynamically created by joining "control" and the type name of the
     * PlaceableObject.
     * @remarks This is called by {@link Hooks.callAll}.
     * @see {@link PlaceableObject#control}
     * @see {@link PlaceableObject#release}
     */
    type ControlObject<P extends PlaceableObject = PlaceableObject> = (object: P, controlled: boolean) => void;

    /**
     * A hook event that fires when any PlaceableObject is hovered over or out.
     * Substitute the PlaceableObject name in the hook event to target a specific
     * PlaceableObject type, for example "hoverToken".
     * @param object - The PlaceableObject
     * @param hover  - Whether the PlaceableObject is hovered over or not
     * @typeParam P  - the type of the PlaceableObject
     * @remarks The name for this hook is dynamically created by joining "hover" and the type name of the PlaceableObject.
     * @remarks This is called by {@link Hooks.callAll}.
     * @see {@link PlaceableObject#_onHoverIn}
     * @see {@link PlaceableObject#_onHoverOut}
     */
    type HoverObject<P extends PlaceableObject = PlaceableObject> = (object: P, hover: boolean) => void;

    /** Document */

    /**
     * A hook event that fires for every Document type before execution of a creation workflow. Substitute the
     * Document name in the hook event to target a specific Document type, for example "preCreateActor". This hook
     * only fires for the client who is initiating the creation request.
     *
     * The hook provides the pending document instance which will be used for the Document creation. Hooked functions
     * may modify that data or prevent the workflow entirely by explicitly returning false.
     *
     * @param document - The pending document which is requested for creation
     * @param data     - The initial data object provided to the document creation request
     * @param options  - Additional options which modify the creation request
     * @param userId   - The ID of the requesting user, always game.user.id
     * @typeParam D    - the type of the Document constructor
     * @returns Explicitly return false to prevent creation of this Document
     * @remarks The name for this hook is dynamically created by joining "preCreate" with the name of the Document.
     * @remarks This is called by {@link Hooks.call}.
     * @see {@link ClientDatabaseBackend#_preCreateDocumentArray}
     * @see {@link TokenDocument#_preUpdateTokenActor}
     */
    type PreCreateDocument<D extends DocumentConstructor = DocumentConstructor> = (
      document: ConfiguredDocumentInstance<D>,
      data: ConstructorParameters<D>[0],
      options: DocumentPreCreateOptions<InstanceType<D>["documentName"]>,
      userId: string,
    ) => boolean | void;

    /**
     * A hook event that fires for every Document type before execution of an update workflow. Substitute the Document
     * name in the hook event to target a specific Document type, for example "preUpdateActor". This hook only fires
     * for the client who is initiating the update request.
     *
     * The hook provides the differential data which will be used to update the Document. Hooked functions may modify
     * that data or prevent the workflow entirely by explicitly returning false.
     *
     * @param document - The Document instance being updated
     * @param change   - Differential data that will be used to update the document
     * @param options  - Additional options which modify the update request
     * @param userId   - The ID of the requesting user, always game.user.id
     * @typeParam D    - the type of the Document constructor
     * @returns Explicitly return false to prevent update of this Document
     * @remarks The name for this hook is dynamically created by joining "preUpdate" with the type name of the Document.
     * @remarks This is called {@link Hooks.call}.
     * @see {@link ClientDatabaseBackend#_preUpdateDocumentArray}
     * @see {@link TokenDocument#_preUpdateTokenActor}
     */
    type PreUpdateDocument<D extends DocumentConstructor = DocumentConstructor> = (
      document: ConfiguredDocumentInstance<D>,
      change: DeepPartial<ConstructorParameters<D>[0]>,
      options: DocumentPreUpdateOptions<InstanceType<D>["documentName"]>,
      userId: string,
    ) => boolean | void;

    /**
     * A hook event that fires for every Document type before execution of a deletion workflow. Substitute the
     * Document name in the hook event to target a specific Document type, for example "preDeleteActor". This hook
     * only fires for the client who is initiating the update request.
     *
     * The hook provides the Document instance which is requested for deletion. Hooked functions may prevent the
     * workflow entirely by explicitly returning false.
     *
     * @param document - The Document instance being deleted
     * @param options  - Additional options which modify the deletion request
     * @param userId   - The ID of the requesting user, always game.user.id
     * @typeParam D    - the type of the Document constructor
     * @returns Explicitly return false to prevent deletion of this Document
     * @remarks The name for this hook is dynamically created by joining "preDelete" with the type name of the Document.
     * @remarks This is called by {@link Hooks.call}.
     * @see {@link ClientDatabaseBackend#_preDeleteDocumentArray}.
     * @see {@link TokenDocument#_preUpdateTokenActor}
     */
    type PreDeleteDocument<D extends DocumentConstructor = DocumentConstructor> = (
<<<<<<< HEAD
      document: InstanceType<ConfiguredDocumentClass<D>>,
      options: DocumentPreDeleteOptions<InstanceType<D>["documentName"]>,
=======
      document: ConfiguredDocumentInstance<D>,
      options: DocumentModificationOptions,
>>>>>>> 50aefbac
      userId: string,
    ) => boolean | void;

    /**
     * A hook event that fires for every embedded Document type after conclusion of a creation workflow.
     * Substitute the Document name in the hook event to target a specific type, for example "createToken".
     * This hook fires for all connected clients after the creation has been processed.
     *
     * @param document - The new Document instance which has been created
     * @param options  - Additional options which modified the creation request
     * @param userId   - The ID of the User who triggered the creation workflow
     * @typeParam D    - the type of the Document constructor
     * @remarks The name for this hook is dynamically created by joining "create" and the type name of the Document.
     * @remarks This is called by {@link Hooks.callAll}.
     * @see {@link ClientDatabaseBackend#_postCreateDocumentCallbacks}
     * @see {@link TokenDocument#_onUpdateTokenActor}
     */
    type CreateDocument<D extends DocumentConstructor = DocumentConstructor> = (
<<<<<<< HEAD
      document: InstanceType<ConfiguredDocumentClass<D>>,
      options: DocumentOnCreateOptions<InstanceType<D>["documentName"]>,
=======
      document: ConfiguredDocumentInstance<D>,
      options: DocumentModificationOptions,
>>>>>>> 50aefbac
      userId: string,
    ) => void;

    /**
     * A hook event that fires for every Document type after conclusion of an update workflow.
     * Substitute the Document name in the hook event to target a specific Document type, for example "updateActor".
     * This hook fires for all connected clients after the update has been processed.
     *
     * @param document - The existing Document which was updated
     * @param change   - Differential data that was used used to update the document
     * @param options  - Additional options which modified the update request
     * @param userId   - The ID of the User who triggered the update workflow
     * @typeParam D    - the type of the Document constructor
     * @remarks The name for this hook is dynamically created by joining "update" with the type name of the Document.
     * @remarks This is called by {@link Hooks.callAll}.
     * @see {@link ClientDatabaseBackend#_postUpdateDocumentCallbacks}
     * @see {@link TokenDocument#_onUpdateTokenActor}
     */
    type UpdateDocument<D extends DocumentConstructor = DocumentConstructor> = (
      document: ConfiguredDocumentInstance<D>,
      change: DeepPartial<ConstructorParameters<D>[0]>,
      options: DocumentOnUpdateOptions<InstanceType<D>["documentName"]>,
      userId: string,
    ) => void;

    /**
     * A hook event that fires for every Document type after conclusion of an deletion workflow.
     * Substitute the Document name in the hook event to target a specific Document type, for example "deleteActor".
     * This hook fires for all connected clients after the deletion has been processed.
     *
     * @param document - The existing Document which was deleted
     * @param options  - Additional options which modified the deletion request
     * @param userId   - The ID of the User who triggered the deletion workflow
     * @typeParam D    - the type of the Document constructor
     * @remarks The name for this hook is dynamically created by joining "delete" with the type name of the Document.
     * @remarks This is called by {@link Hooks.callAll}.
     * @see {@link ClientDatabaseBackend#_postDeleteDocumentCallbacks}
     * @see {@link TokenDocument#_onUpdateTokenActor}
     */
    type DeleteDocument<D extends DocumentConstructor = DocumentConstructor> = (
<<<<<<< HEAD
      document: InstanceType<ConfiguredDocumentClass<D>>,
      options: DocumentOnDeleteOptions<InstanceType<D>["documentName"]>,
=======
      document: ConfiguredDocumentInstance<D>,
      options: DocumentModificationOptions,
>>>>>>> 50aefbac
      userId: string,
    ) => void;

    /** PointSource */

    /**
     * A hook event that fires after RenderedPointSource shaders have initialized.
     * @param source  - The RenderedPointSource being initialized.
     * @typeParam RPS - the type of the RenderedPointSource
     * @remarks The name for this hook is dynamically created by wrapping the type name of the shader in `initialize` and `Shaders`.
     * @remarks This is called by {@link Hooks.callAll}.
     */
    type InitializeRenderedPointSourceShaders<RPS extends RenderedPointSource = RenderedPointSource> = (
      source: RPS,
    ) => void;

    /** InteractionLayer */

    /**
     * A hook event that fires with a {@link InteractionLayer} becomes active.
     * The dispatched event name replaces "Layer" with the named InteractionLayer subclass, i.e. "activateTokensLayer".
     * @param layer - The layer becoming active
     * @remarks This is called by {@link Hooks.callAll}.
     */
    type ActivateLayer<L extends InteractionLayer = InteractionLayer> = (layer: L) => void;

    /**
     * A hook event that fires with a {@link InteractionLayer} becomes inactive.
     * The dispatched event name replaces "Layer" with the named InteractionLayer subclass, i.e. "deactivateTokensLayer".
     * @param layer - The layer becoming inactive
     * @remarks This is called by {@link Hooks.callAll}.
     */
    type DeactivateLayer<L extends InteractionLayer = InteractionLayer> = (layer: L) => void;

    /**
     * A hook event that fires when the context menu for entries in an Application is constructed. Substitute the
     * Application name in the hook event to target a specific Application, for example
     * "getActorDirectoryEntryContext".
     * @param html         - The HTML element to which the context options are attached
     * @param entryOptions - The context menu entries
     * @remarks This is called by {@link Hooks.call}.
     * @see {@link ContextMenu.create}
     */
    type GetEntryContext = (html: JQuery, entryOptions: ContextMenuEntry[]) => boolean | void;

    /**
     * A hook event that fires when the context menu for a Sound in the PlaylistDirectory is constructed.
     * @param html         - The HTML element to which the context options are attached
     * @param entryOptions - The context menu entries
     * @remarks The name for this hook is dynamically created by joining "get" with the type name of the PlaylistDirectory
     * and "SoundContext".
     * @remarks This is called by {@link Hooks.call}.
     * @see {@link PlaylistDirectory#_contextMenu}
     */
    type GetPlaylistDirectorySoundContext = (html: JQuery, entryOptions: ContextMenuEntry[]) => boolean | void;

    /**
     * A hook event that fires when the context menu for folders in a SidebarTab
     * is constructed. Substitute the SidebarTab name in the hook event to target
     * a specific SidebarTab, for example "getActorDirectoryFolderContext".
     * @param html         - The HTML element to which the context options are attached
     * @param entryOptions - The context menu entries
     * @remarks The name for this hook is dynamically created by joining "get" with the type name of the SidebarDirectory
     * and "FolderContext".
     * @remarks This is called by {@link Hooks.call}.
     * @see {@link SidebarDirectory#_contextMenu}
     */
    type GetSidebarDirectoryFolderContext = (html: JQuery, entryOptions: ContextMenuEntry[]) => boolean | void;

    type DynamicCallbacks =
      | RenderApplication
      | GetApplicationHeaderButtons
      | CloseApplication
      | DrawLayer
      | TearDownLayer
      | PastePlaceableObject
      | DrawObject
      | ControlObject
      | DestroyObject
      | HoverObject
      | PreCreateDocument
      | PreUpdateDocument
      | PreDeleteDocument
      | CreateDocument
      | UpdateDocument
      | DeleteDocument
      | InitializeRenderedPointSourceShaders
      | ActivateLayer
      | DeactivateLayer
      | GetEntryContext
      | GetPlaylistDirectorySoundContext
      | GetSidebarDirectoryFolderContext
      | HoverObject;

    interface ErrorCallbackParameters {
      "Canvas#draw": [location: "Canvas#draw", err: Error, data: { layer: CanvasLayer }];
      "Application#render": [location: "Application#render", err: Error, data: Application.RenderOptions];
      "Localization#_loadTranslationFile": [
        location: "Localization#_loadTranslationFile",
        err: Error,
        data: { src: string },
      ];
      "ClientDatabaseBackend#_preCreateDocumentArray": [
        location: "ClientDatabaseBackend#_preCreateDocumentArray",
        err: Error,
        data: { id: string },
      ];
      "ClientDatabaseBackend#_preUpdateDocumentArray": [
        location: "ClientDatabaseBackend#_preUpdateDocumentArray",
        err: Error,
        data: { id: string },
      ];
      "WorldCollection#_initialize": [location: "WorldCollection#_initialize", err: Error, data: { id: string }];
      "ClientDocumentMixin#_initialize": [
        location: "ClientDocumentMixin#_initialize",
        err: Error,
        data: { id: string },
      ];
      "Actor#getTokenImages": [location: "Actor#getTokenImages", err: Error, data: EmptyObject];
      "Macro#executeChat": [location: "Macro#executeChat", err: Error, data: { command: string }];
      "ChatMessage#roll": [location: "ChatMessage#roll", err: Error, data: { command: string }];
      "DefaultTokenConfig#_updateObject": [location: "DefaultTokenConfig#_updateObject", err: Error, data: EmptyObject];
      "SceneConfig#_updateObject": [location: "SceneConfig#_updateObject", err: Error, data: { scene: string }];
      "SidebarDirectory.setupFolders": [location: "SidebarDirectory.setupFolders", err: Error, data: EmptyObject];
      "Sidebar#_render": [location: "Sidebar#_render", err: Error, data: { name: string }];
      "Game#initializeCanvas": [location: "Game#initializeCanvas", err: Error, data: EmptyObject];
      "EmbeddedCollection#_initialize": [
        location: "EmbeddedCollection#_initialize",
        err: Error,
        data: { id: string; documentName: string },
      ];
    }
  }
}<|MERGE_RESOLUTION|>--- conflicted
+++ resolved
@@ -997,13 +997,8 @@
      * @see {@link TokenDocument#_preUpdateTokenActor}
      */
     type PreDeleteDocument<D extends DocumentConstructor = DocumentConstructor> = (
-<<<<<<< HEAD
-      document: InstanceType<ConfiguredDocumentClass<D>>,
+      document: ConfiguredDocumentInstance<D>,
       options: DocumentPreDeleteOptions<InstanceType<D>["documentName"]>,
-=======
-      document: ConfiguredDocumentInstance<D>,
-      options: DocumentModificationOptions,
->>>>>>> 50aefbac
       userId: string,
     ) => boolean | void;
 
@@ -1022,13 +1017,8 @@
      * @see {@link TokenDocument#_onUpdateTokenActor}
      */
     type CreateDocument<D extends DocumentConstructor = DocumentConstructor> = (
-<<<<<<< HEAD
-      document: InstanceType<ConfiguredDocumentClass<D>>,
+      document: ConfiguredDocumentInstance<D>,
       options: DocumentOnCreateOptions<InstanceType<D>["documentName"]>,
-=======
-      document: ConfiguredDocumentInstance<D>,
-      options: DocumentModificationOptions,
->>>>>>> 50aefbac
       userId: string,
     ) => void;
 
@@ -1069,13 +1059,8 @@
      * @see {@link TokenDocument#_onUpdateTokenActor}
      */
     type DeleteDocument<D extends DocumentConstructor = DocumentConstructor> = (
-<<<<<<< HEAD
-      document: InstanceType<ConfiguredDocumentClass<D>>,
+      document: ConfiguredDocumentInstance<D>,
       options: DocumentOnDeleteOptions<InstanceType<D>["documentName"]>,
-=======
-      document: ConfiguredDocumentInstance<D>,
-      options: DocumentModificationOptions,
->>>>>>> 50aefbac
       userId: string,
     ) => void;
 
