import type { EditorState } from "prosemirror-state";
import type {
  ConfiguredDocumentClass,
  ConfiguredObjectClassForName,
  DocumentConstructor,
  EmptyObject,
  ToObjectFalseType,
} from "../../types/helperTypes.d.mts";
import type { DeepPartial, ValueOf } from "../../types/utils.d.mts";
import type { DropData } from "./data/abstract/client-document.d.mts";
import type {
  DocumentOnCreateOptions,
  DocumentOnDeleteOptions,
  DocumentOnUpdateOptions,
  DocumentPreCreateOptions,
  DocumentPreDeleteOptions,
  DocumentPreUpdateOptions,
} from "../common/abstract/document.d.mts";

// eslint-disable-next-line import/no-named-as-default
import type ProseMirrorMenu from "../common/prosemirror/menu.d.mts";
import type { ProseMirrorDropDown } from "../common/prosemirror/menu.d.mts";
import type { OccludableObject } from "./pixi/placeables/primary-canvas-objects/occludable-object.d.mts";

export {};

declare global {
  /**
   * This namespace contains typescript specific type definitions for the {@link Hooks} callback functions. It contains an
   * interface ({@link Hooks.StaticCallbacks}) for callbacks with static names. There are more function types in the
   * namespace for the dynamic hooks, whose names are generated at runtime. There is also a union of all of the dynamic
   * hooks ({@link Hooks.DynamicCallbacks}).
   *
   * Callback types remarked to be called with {@link Hooks.callAll} do not care about the return value of the callback.
   * Callback types remarked to be called with {@link Hooks.call} do care about the return value and will stop executing
   * remaining callbacks if `false` is returned. If a callback type does not have such a remark, pay attention to the
   * return value documentation.
   *
   * @example Using a callback type with a static name
   * ```typescript
   * Hooks.on("updateWorldTime", (worldTime, dt) => {
   *   worldTime; // number
   *   dt; // number
   *   // [...]
   * })
   * ```
   *
   * @example Using a callback with a dynamic name and generic parameter
   * ```typescript
   * Hooks.on<Hooks.CloseApplication<FormApplication>>("closeFormApplication", (app, jq) => {
   *   app; // FormApplication
   *   jq; // JQuery
   *   // [...]
   * })
   * ```
   *
   * @example Using the `error` callback type
   * ```typescript
   * Hooks.on("error", (...args) => {
   *   if (args[0] === "Canvas#draw")
   *     args[2].layer // CanvasLayer
   *   // [...]
   * })
   * ```
   */
  namespace Hooks {
    interface OnOptions {
      /** Only trigger the hooked function once */
      once?: boolean;
    }

    interface StaticCallbacks {
      /** Core lifecycle */

      /**
       * A hook event that fires as Foundry is initializing, right before any initialization tasks have begun.
       * @remarks This is called by {@link Hooks.callAll}.
       * @see {@link Game#initialize}
       */
      init: () => void;

      /**
       * A hook event that fires once Localization translations have been loaded and are ready for use.
       * @remarks This is called by {@link Hooks.callAll}.
       * @see {@link Localization#initialize}
       */
      i18nInit: () => void;

      /**
       * A hook event that fires when Foundry has finished initializing but
       * before the game state has been set up. Fires before any Documents, UI
       * applications, or the Canvas have been initialized.
       * @remarks This is called by {@link Hooks.callAll}.
       * @see {@link Game#setupGame}
       */
      setup: () => void;

      /**
       * A hook event that fires when the game is fully ready.
       * @remarks This is called by {@link Hooks.callAll}.
       * @see {@link Game#setupGame}
       */
      ready: () => void;

      /**
       * A hook event that fires whenever foundry experiences an error.
       *
       * @param location - The method where the error was caught.
       * @param err      - The error.
       * @param data     - Additional data that might be provided, based on the nature of the error.
       *                   (default: `{}`)
       * @remarks This is called by {@link Hooks.callAll}.
       * @see {@link Hooks.onError}
       */
      error: (...args: ValueOf<ErrorCallbackParameters>) => void;

      /** Game */

      /**
       * A hook event that fires when the game is paused or un-paused.
       * @param paused - Is the game now paused (true) or un-paused (false)
       * @remarks This is called by {@link Hooks.callAll}.
       * @see {@link Game#togglePause}
       */
      pauseGame: (paused: boolean) => void;

      /**
       * A hook event that fires when the World time has been updated.
       * @param worldTime - The new canonical World time
       * @param delta     - The time delta
       * @remarks This is called by {@link Hooks.callAll}.
       * @see {@link GameTime#onUpdateWorldTime}
       */
      // Note: Double-listed in the official docs, possible this moves to under Socket
      updateWorldTime: (worldTime: number, delta: number) => void;

      /** CanvasLifecycle */

      /**
       * A hook event that fires immediately prior to PIXI Application construction with the configuration parameters.
       * @param canvasConfig - Canvas configuration parameters that will be used to initialize the PIXI.Application
       * @remarks This is called by {@link Hooks.callAll}.
       */
      canvasConfig: (canvasConfig: ConstructorParameters<typeof PIXI.Application>[0]) => void;

      /**
       * A hook event that fires when the Canvas is initialized.
       * @param canvas - the Canvas instance being initialized
       * @remarks This is called by {@link Hooks.callAll}.
       * @see {@link Canvas#draw}
       */
      canvasInit: (canvas: Canvas) => void;

      /**
       * A hook event that fires when the Canvas is panned.
       * @param canvas - The Canvas instance
       * @param view   - The applied camera position
       * @remarks When called during animated panning, the callback is called on every tick.
       * @remarks This is called by {@link Hooks.callAll}.
       * @see {@link Canvas#pan}
       * @see {@link Canvas#animatePan}
       */
      canvasPan: (canvas: Canvas, view: CanvasViewPosition) => void;

      /**
       * A hook event that fires when the Canvas is ready.
       * @param canvas - The Canvas which is now ready for use
       * @remarks This is called by {@link Hooks.call}.
       * @see {@link Canvas#draw}
       */
      canvasReady: (canvas: Canvas) => boolean | void;

      /**
       * A hook event that fires when the Canvas is deactivated.
       * @param canvas - The Canvas instance being deactivated
       * @remarks This is called by {@link Hooks.callAll}.
       */
      canvasTearDown: (canvas: Canvas) => void;

      /**
       * A hook event that fires when the Canvas is beginning to draw the canvas groups.
       * @param canvas - The Canvas instance being drawn
       * @remarks This is called by {@link Hooks.callAll}.
       */
      canvasDraw: (canvas: Canvas) => void;

      /**
       * A hook event that fires when some useful data is dropped onto the Canvas.
       * @param canvas - The Canvas
       * @param data   - The data that has been dropped onto the Canvas
       * @remarks This is called by {@link Hooks.call}.
       * @remarks An explicit return value of `false` prevents the Document being created.
       * @see {@link Canvas#_onDrop}
       */
      dropCanvasData: (canvas: Canvas, data: TokenLayer.DropData | NotesLayer.DropData) => boolean | void;

      /**
       * A hook event that fires when objects are highlighted on the canvas.
       * Callers may use this hook to apply their own modifications or enhancements to highlighted objects.
       * @param active - Is the highlight state now active
       * @see {@link Canvas#highlightObjects}
       */
      highlightObjects: (active: boolean) => void;

      /** Application */

      /**
       * A hook event that fires when the Scene controls are initialized.
       * @param controls - The SceneControl configurations
       * @remarks This is called by {@link Hooks.callAll}.
       * @see {@link SceneControls#_getControlButtons}
       */
      getSceneControlButtons: (controls: SceneControl[]) => void;

      /**
       * A hook event that fires whenever data is dropped into a Hotbar slot.
       * The hook provides a reference to the Hotbar application, the dropped data, and the target slot.
       * Default handling of the drop event can be prevented by returning false within the hooked function.
       * @param hotbar - The Hotbar application instance
       * @param data   - The dropped data object
       * @param slot   - The target hotbar slot
       * @remarks This is called by {@link Hooks.call}.
       * @remarks An explicit return value of `false` prevents the Document being created.
       * @see {@link Hotbar#_onDrop}
       */
      hotbarDrop: (hotbar: Hotbar, data: DropData<Macro.ConfiguredInstance>, slot: number) => boolean | void;

      /**
       * A hook event that fires when the SceneNavigation menu is expanded or collapsed.
       * @param nav       - The SceneNavigation application
       * @param collapsed - Whether the navigation is now collapsed or not
       * @remarks This is called by {@link Hooks.callAll}.
       * @see {@link SceneNavigation#expand}
       * @see {@link SceneNavigation#collapse}
       */
      collapseSceneNavigation: (nav: SceneNavigation, collapsed: boolean) => void;

      /**
       * A hook event that fires when the Sidebar is collapsed or expanded.
       * @param sidebar   - The Sidebar application
       * @param collapsed - Whether the Sidebar is now collapsed or not
       * @remarks This is called by {@link Hooks.callAll}.
       * @see {@link Sidebar#expand}
       * @see {@link Sidebar#collapse}
       */
      collapseSidebar: (sidebar: Sidebar, collapsed: boolean) => void;

      /**
       * A hook event that fires when the Sidebar tab is changed.
       * @param app - The SidebarTab application which is now active
       * @remarks This is called by {@link Hooks.callAll}.
       * @see {@link Sidebar#_onChangeTab}
       */
      changeSidebarTab: (app: SidebarTab) => void;

      /** EffectsCanvasGroup */

      /**
       * A hook event that fires in the {@link EffectsCanvasGroup} #createLayers private method.
       * @param group - The EffectsCanvasGroup instance
       * @remarks This is called by {@link Hooks.callAll}.
       */
      createEffectsCanvasGroup: (group: EffectsCanvasGroup) => void;

      /**
       * A hook event that fires in the {@link EffectsCanvasGroup} draw method.
       * @param group - The EffectsCanvasGroup instance
       * @remarks This is called by {@link Hooks.callAll}.
       */
      drawEffectsCanvasGroup: (group: EffectsCanvasGroup) => void;

      /**
       * A hook event that fires in the {@link EffectsCanvasGroup} tearDown method.
       * @param group - The EffectsCanvasGroup instance
       */
      tearDownEffectsCanvasGroup: (group: EffectsCanvasGroup) => void;

      /** Active Effects */

      /**
       * A hook event that fires when a custom active effect is applied.
       * @param actor  - The actor the active effect is being applied to
       * @param change - The change data being applied
       * @remarks This is called by {@link Hooks.call}.
       * @see {@link ActiveEffect#_applyCustom}
       */
      applyActiveEffect: (actor: Actor.ConfiguredInstance, change: EffectChangeData) => boolean | void;

      /** Compendium */

      /**
       * A hook event that fires whenever the contents of a Compendium pack were modified.
       * This hook fires for all connected clients after the update has been processed.
       *
       * @param pack      - The Compendium pack being modified
       * @param documents - The locally-cached Documents which were modified in the operation
       * @param options   - Additional options which modified the modification request
       * @param userId    - The ID of the User who triggered the modification workflow
       * @remarks This is called by {@link Hooks.callAll}.
       * @see {@link CompendiumCollection#_onModifyContents}
       */
      updateCompendium: (
        pack: CompendiumCollection<any>,
<<<<<<< HEAD
        documents: foundry.abstract.Document<any, any, any>[],
        options: DocumentOnUpdateOptions<InstanceType<any>["documentName"]>,
=======
        documents: foundry.abstract.Document.Any[],
        options: DocumentModificationOptions,
>>>>>>> 3d304e6e
        userId: string,
      ) => void;

      /** Token */

      /**
       * A hook event that fires when a token {@link Token} should apply a specific status effect.
       * @param token    - The token affected
       * @param statusId - The status effect ID being applied, from CONFIG.specialStatusEffects.
       * @param active   - Is the special status effect now active?
       */
      applyTokenStatusEffect: (token: Token.ConfiguredInstance, statusId: string, active: boolean) => void;

      /**
       * A hook event that fires when a chat bubble is rendered.
       * @param token   - The speaking token
       * @param html    - The HTML for the chat bubble
       * @param message - The spoken message text
       * @param options - additional options
       * @remarks This is called when creating a {@link ChatBubble}, but before displaying it.
       * @remarks This is called by {@link Hooks.call}.
       * @remarks An explicit return value of `false` prevents the chat bubble being shown.
       * @see {@link ChatBubbles#say}
       */
      chatBubble: (
        token: Token,
        html: JQuery,
        message: string,
        options: {
          /** Whether to style the speech bubble as an emote */
          emote: boolean;
        },
      ) => boolean | void;

      /**
       * A hook event that fires when a token's resource bar attribute has been modified.
       * @param data    - A object describing the modification
       * @param updates - The update delta that will be applied to the Token's actor
       * @returns whether the Actor should be updated
       * @remarks This is called by {@link Hooks.call}.
       * @see {@link Actor#modifyTokenAttribute}
       * @see {@link Actor#update}
       */
      modifyTokenAttribute: (
        data: {
          /** The attribute path */
          attribute: string;

          /** The target attribute value */
          value: number;

          /** Whether the number represents a relative change (true) or an absolute change (false) */
          isDelta: boolean;

          /** Whether the new value is part of an attribute bar, or just a direct value */
          isBar: boolean;
        },
        updates: Record<string, number>,
      ) => boolean;

      /**
       * A hook event that fires when a token is targeted or un-targeted.
       * @param user     - The User doing the targeting
       * @param token    - The targeted Token
       * @param targeted - Whether the Token has been targeted or untargeted
       * @remarks This is called by {@link Hooks.callAll}.
       * @see {@link UserTargets#_hook}
       */
      targetToken: (
        user: User.ConfiguredInstance,
        token: ConfiguredObjectClassForName<"Token">,
        targeted: boolean,
      ) => void;

      /** Note */

      /**
       * A hook event that fires whenever a map note is double-clicked.
       * The hook provides the note placeable and the arguments passed to the associated {@link JournalSheet} render call.
       * Hooked functions may modify the render arguments or cancel the render by returning false.
       * @param note    - The note that was activated
       * @param options - Options for rendering the associated {@link JournalSheet}
       * @remarks This is called by {@link Hooks.call}.
       */
      activateNote: (note: Note.ConfiguredInstance, options: JournalSheet.RenderOptions) => boolean | false;

      /** Cards */

      /**
       * A hook event that fires when Cards are dealt from a deck to other hands
       * @param origin             - The origin Cards document
       * @param destinations       - An array of destination Cards documents
       * @param context            - Additional context which describes the operation
       * @remarks This is called by {@link Hooks.call}.
       * @remarks An explicit return value of `false` prevents the operation.
       */
      dealCards: (
        origin: Cards.ConfiguredInstance,
        destinations: Cards.ConfiguredInstance[],
        context: Cards.DealContext,
      ) => boolean | void;

      /**
       * A hook event that fires when Cards are passed from one stack to another
       * @param origin      - The origin Cards document
       * @param destination - The destination Cards document
       * @param context     - Additional context which describes the operation
       * @remarks This is called by {@link Hooks.call}.
       * @remarks An explicit return value of `false` prevents the operation.
       */
      passCards: (
        origin: Cards.ConfiguredInstance,
        destination: Cards.ConfiguredInstance,
        context: Cards.DealContext,
      ) => boolean | void;

      /**
       * A hook event that fires when a stack of Cards are returned to the decks they originally came from.
       * @param origin   - The origin Cards document.
       * @param returned - The cards being returned.
       * @param context  - Additional context which describes the operation.
       */
      returnCards: (
        origin: Cards.ConfiguredInstance,
        returned: Card.ConfiguredInstance[],
        context: Cards.ReturnContext,
      ) => boolean | void;

      /** ActorSheet */

      /**
       * A hook event that fires when some useful data is dropped onto an ActorSheet.
       * @param actor - The Actor
       * @param sheet - The ActorSheet application
       * @param data  - The data that has been dropped onto the sheet
       * @remarks This is called by {@link Hooks.call}.
       * @remarks An explicit return value of `false` prevents the Document being created.
       * @see {@link ActorSheet#_onDrop}
       */
      dropActorSheetData: (
        actor: Actor.ConfiguredInstance,
        sheet: ActorSheet,
        data: ActorSheet.DropData,
      ) => boolean | void;

      /** CanvasVisibility */

      /**
       * A hook event that fires when the set of vision sources are initialized.
       * @param sources - The collection of current vision sources
       * @remarks This is called by {@link Hooks.call}.
       */
      initializeVisionSources: (sources: Collection<VisionSource>) => void;

      /**
       * A hook event that fires when the LightingLayer is refreshed.
       * @param layer - the LightingLayer
       * @remarks This is called by {@link Hooks.callAll}.
       * @see {@link LightingLayer#refresh}
       */
      lightingRefresh: (layer: LightingLayer) => void;

      /**
       * A hook event that fires during light source initialization.
       * This hook can be used to add programmatic light sources to the Scene.
       * @param source - The EffectsCanvasGroup where light sources are initialized
       * @remarks This is called by {@link Hooks.callAll}.
       * @see {@link EffectsCanvasGroup#initializeLightSources}
       */
      initializeLightSources: (group: EffectsCanvasGroup) => void;

      /**
       * A hook event that fires when the CanvasVisibility layer has been refreshed.
       * @param visibility - The CanvasVisibility layer
       * @remarks This is called by {@link Hooks.callAll}.
       * @see {@link CanvasVisibility#restrictVisibility}
       */
      sightRefresh: (visibility: CanvasVisibility) => void;

      /** Weather */

      /**
       * Initialize the weather container from a weather config object.
       * @param weatherEffect        - The weather effects canvas layer
       * @param weatherEffectsConfig - The weather effects config object
       * @remarks This is called by {@link Hooks.callAll}.
       */
      initializeWeatherEffects: (
        weatherEffect: WeatherEffects,
        weatherEffectsConfig?: WeatherLayer.WeatherEffectsConfig | null,
      ) => void;

      /** Adventure */

      /**
       * A hook event that fires when Adventure data is being prepared for import.
       * Modules may return false from this hook to take over handling of the import workflow.
       * @param adventure - The Adventure document from which content is being imported
       * @param formData  - Processed data from the importer form
       * @param toCreate  - Adventure data which needs to be created in the World
       * @param toUpdate  - Adventure data which needs to be updated in the World
       * @returns False to prevent the core software from handling the import
       * @remarks This is called by {@link Hooks.call}.
       */
      preImportAdventure: (
        adventure: Adventure.ConfiguredInstance,
        formData: object, // TODO: Improve this. Also relevant to `AdventureImporter#_updateObject`
        toCreate: AdventureImportData["toCreate"],
        toUpdate: AdventureImportData["toUpdate"],
      ) => boolean | void;

      /**
       * A hook event that fires after an Adventure has been imported into the World.
       * @param adventure - The Adventure document from which content is being imported
       * @param formData  - Processed data from the importer form
       * @param toCreate  - Adventure data which needs to be created in the World
       * @param toUpdate  - Adventure data which needs to be updated in the World
       * @returns False to prevent the core software from handling the import
       * @remarks This is called by {@link Hooks.callAll}.
       */
      importAdventure: (
        adventure: Adventure.ConfiguredInstance,
        formData: object, // TODO: Improve this. Also relevant to `AdventureImporter#_updateObject`
        toCreate: AdventureImportData["toCreate"],
        toUpdate: AdventureImportData["toUpdate"],
      ) => void;

      /** Socket */

      /**
       * A hook event that fires whenever some other User joins or leaves the game session.
       * @param user      - The User who connected or disconnected
       * @param connected - Is the user now connected (true) or disconnected (false)
       * @remarks This is called by {@link Hooks.callAll}.
       */
      userConnected: (user: User.ConfiguredInstance, connected: boolean) => void;

      /** Combat */

      /**
       * A hook event that fires when a Combat encounter is started.
       * @param combat     - The Combat encounter which is starting
       * @param updateData - An object which contains Combat properties that will be updated. Can be mutated.
       */
      combatStart: (
        combat: Combat.ConfiguredInstance,
        updateData: {
          /** The initial round */
          round: number;
          /** The initial turn */
          turn: number;
        },
      ) => void;

      /**
       * A hook event that fires when the turn of the Combat encounter changes.
       * @param combat        - The Combat encounter which is advancing or rewinding its turn
       * @param updateData    - An object which contains Combat properties that will be updated. Can be mutated.
       * @param updateOptions - An object which contains options provided to the update method. Can be mutated.
       */
      combatTurn: (
        combat: Combat.ConfiguredInstance,
        updateData: {
          /** The current round of combat */
          round: number;
          /** The new turn number */
          turn: number;
        },
        updateOptions: {
          /** The amount of time in seconds that time is being advanced */
          advanceTime: number;
          /** A signed integer for whether the turn order is advancing or rewinding */
          direction: number;
        },
      ) => void;

      /**
       * A hook event that fires when the round of the Combat encounter changes.
       * @param combat        - The Combat encounter which is advancing or rewinding its round
       * @param updateData    - An object which contains Combat properties that will be updated. Can be mutated.
       * @param updateOptions - An object which contains options provided to the update method. Can be mutated.
       */
      combatRound: (
        combat: Combat.ConfiguredInstance,
        updateData: {
          /** The new round of combat */
          round: number;
          /** The new turn number */
          turn: number;
        },
        updateOptions: {
          /** The amount of time in seconds that time is being advanced */
          advanceTime: number;
          /** A signed integer for whether the turn order is advancing or rewinding */
          direction: number;
        },
      ) => void;

      /** ProseMirror */

      /**
       * A hook even that fires when a ProseMirrorMenu's drop-downs are initialized.
       * The hook provides the ProseMirrorMenu instance and an object of drop-down configuration data.
       * Hooked functions may append their own drop-downs or append entries to existing drop-downs.
       * @param menu   - The ProseMirrorMenu instance.
       * @param config - The drop-down config.
       * @remarks This is called by {@link Hooks.callAll}.
       */
      getProseMirrorMenuDropdowns: (
        menu: ProseMirrorMenu,
        config: {
          format: ProseMirrorDropDown.Config;
          fonts: ProseMirrorDropDown.Config;
        },
      ) => void;

      /**
       * A hook even that fires when a ProseMirrorMenu's buttons are initialized.
       * The hook provides the ProseMirrorMenu instance and an array of button configuration data.
       * Hooked functions may append their own buttons to the list.
       * @param menu   - The ProseMirrorMenu instance
       * @param config - The button configuration objects
       * @remarks This is called by {@link Hooks.callAll}.
       */
      // TODO: Having trouble finding the appropriate typing for the menu items? Also, where is this even called?
      getProseMirrorMenuItems: (menu: ProseMirrorMenu, config: unknown[]) => void;

      /**
       * A hook event that fires whenever a ProseMirror editor is created.
       * The hook provides the ProseMirror instance UUID, a list of plugins, and an object containing the provisional
       * editor state, and a reference to the menu plugin.
       * Hooked functions may append their own plugins or replace the state or menu plugin by replacing their references
       * in the final argument.
       *
       * @param uuid    - A UUID that uniquely identifies this ProseMirror instance.
       * @param plugins - A list of plugins that will be loaded.
       * @param options - The provisional EditorState and ProseMirrorMenuPlugin.
       * @remarks This is called by {@link Hooks.callAll}.
       * @see {@link ProseMirrorEditor.create}
       */
      createProseMirrorEditor: (uuid: string, plugins: Record<string, Plugin>, options: { state: EditorState }) => void;

      /** HotReload */

      /**
       * A hook event that fires when a package that is being watched by the hot reload system has a file changed.
       * The hook provides the hot reload data related to the file change.
       * Hooked functions may intercept the hot reload and prevent the core software from handling it by returning false.
       * @param data - The hot reload data
       * @remarks This is called by {@link Hooks.call}.
       */
      hotReload: (data: HotReloadData) => boolean | void;

      /** Chat */

      /**
       * A hook event that fires when a user sends a message through the ChatLog.
       * @param chatLog  - The ChatLog instance
       * @param message  - The trimmed message content
       * @param chatData - The basic chat data
       * @remarks This is called by {@link Hooks.call}.
       * @remarks An explicit return value of `false` prevents the chat message from being created.
       * @see {@link ChatLog#processMessage}
       */
      chatMessage: (
        chatLog: ChatLog,
        message: string,
        chatData: {
          /** The User sending the message */
          user: string;

          /** The identified speaker data, see {@link ChatMessage.getSpeaker} */
          speaker: ReturnType<ConfiguredDocumentClass<typeof ChatMessage>["getSpeaker"]>;
        },
      ) => boolean | void;

      /**
       * A hook event that fires for each ChatMessage which is rendered for addition to the ChatLog.
       * This hook allows for final customization of the message HTML before it is added to the log.
       * @param message        - The ChatMessage document being rendered
       * @param html           - The pending HTML as a jQuery object
       * @param messageData    - The input data provided for template rendering
       * @remarks This is called by {@link Hooks.call}.
       * @see {@link ChatMessage#render}
       */
      renderChatMessage: (
        message: ChatMessage,
        html: JQuery,
        messageData: {
          message: ToObjectFalseType<ChatMessage.ConfiguredInstance>;
          user: Game["user"];
          author: ChatMessage.ConfiguredInstance["user"];
          alias: ChatMessage.ConfiguredInstance["alias"];
          cssClass: string;
          isWhisper: boolean;
          canDelete: boolean;
          whisperTo: string;
          borderColor?: string;
        },
      ) => boolean | void;

      /** Audio-Video */

      // Individually implemented all three options for globalVolumeChanged

      /**
       * A hook event that fires when the user modifies a global volume slider.
       * @param volume - The new volume level
       * @remarks This is called by {@link Hooks.callAll}.
       * @see {@link AudioHelper#_onChangeGlobalVolume}
       */
      globalAmbientVolumeChanged: (volume: number) => void;
      /**
       * A hook event that fires when the user modifies a global volume slider.
       * @param volume - The new volume level
       * @remarks This is called by {@link Hooks.callAll}.
       * @see {@link AudioHelper#_onChangeGlobalVolume}
       */
      globalInterfaceVolumeChanged: (volume: number) => void;
      /**
       * A hook event that fires when the user modifies a global volume slider.
       * @param volume - The new volume level
       * @remarks This is called by {@link Hooks.callAll}.
       * @see {@link AudioHelper#_onChangeGlobalVolume}
       */
      globalPlaylistVolumeChanged: (volume: number) => void;

      /**
       * A hook event that fires when the AV settings are changed.
       * @param settings - The AVSettings manager
       * @param changed  - The delta of the settings that have been changed
       * @remarks This is called by {@link Hooks.callAll}.
       * @see {@link AVSettings#_onSettingsChanged}
       */
      rtcSettingsChanged: (settings: AVSettings, changed: DeepPartial<AVSettings.Settings>) => void;

      /** RollTableConfig */

      /**
       * A hook event that fires when some useful data is dropped onto a RollTableConfig.
       * @param table  - The RollTable
       * @param config - The RollTableConfig application
       * @param data   - The data dropped onto the RollTableConfig
       * @remarks This is called by {@link Hooks.call}.
       * @remarks An explicit return value of `false` prevents the Document being created.
       * @see {@link RollTableConfig#_onDrop}
       */
      dropRollTableSheetData: (
        table: RollTable.ConfiguredInstance,
        config: RollTableConfig,
        data: object,
      ) => boolean | void;

      /** PrimaryCanvasObject */

      /**
       * A hook event that fires when the occlusion of an OccludableObject refreshed.
       * @param object - The boject whose occlusion is refreshed
       */
      refreshOcclusion: (object: OccludableObject) => void;

      /** Specific implementations of GetEntryContext */

      /**
       * A hook event that fires when the context menu for a SceneNavigation entry is constructed.
       * @param html         - The HTML element to which the context options are attached
       * @param entryOptions - The context menu entries
       * @remarks This is called by {@link Hooks.call}.
       * @see {@link SceneNavigation#activateListeners}
       */
      getSceneNavigationContext: (html: JQuery, entryOptions: ContextMenuEntry[]) => boolean | void;

      /**
       * A hook event that fires when the context menu for a PlayersList entry is constructed.
       * @param html         - The HTML element to which the context options are attached
       * @param entryOptions - The context menu entries
       * @remarks This is called by {@link Hooks.call}.
       * @see {@link PlayerList#activateListeners}
       */
      getUserContextOptions: (html: JQuery, entryOptions: ContextMenuEntry[]) => boolean | void;
    }

    /** Application */

    /**
     * A hook event that fires whenever this Application is rendered.
     * The hook provides the pending application HTML which will be added to the DOM.
     * Hooked functions may modify that HTML or attach interactive listeners to it.
     *
     * @param app   - The Application instance being rendered
     * @param html  - The inner HTML of the document that will be displayed and may be modified
     * @param data  - The object of data used when rendering the application
     * @typeParam A - the type of the Application
     * @remarks The name for this hook is dynamically created by joining "render" with the type name of the Application.
     * @remarks This is called by {@link Hooks.callAll}.
     * @see {@link Application#_render}
     */
    type RenderApplication<A extends Application = Application> = (
      app: A,
      html: JQuery,
      data: ReturnType<A["getData"]> extends Promise<infer T> ? T : ReturnType<A["getData"]>,
    ) => boolean | void;

    /**
     * A hook event that fires whenever this Application is first rendered to add buttons to its header.
     * @param app     - The Application instance being rendered
     * @param buttons - The array of header buttons which will be displayed
     * @typeParam A   - the type of the Application
     * @remarks The name for this hook is dynamically created by joining "get" with the type name of the Application and
     * "HeaderButtons".
     * @remarks This is called by {@link Hooks.call}.
     * @see {@link Application#_getHeaderButtons}
     */
    type GetApplicationHeaderButtons<A extends Application = Application> = (
      app: A,
      buttons: Application.HeaderButton[],
    ) => boolean | void;

    /**
     * A hook event that fires whenever this Application is closed.
     * @param app   - The Application instance being closed
     * @param html  - The application HTML when it is closed
     * @typeParam A - the type of the Application
     * @remarks The name for this hook is dynamically created by joining "close" with the type name of the Application.
     * @remarks This is called by {@link Hooks.call}.
     * @see {@link Application#close}
     */
    type CloseApplication<A extends Application = Application> = (app: A, html: JQuery) => boolean | void;

    /** CanvasLayer */

    /**
     * A hook event that fires with a {@link CanvasLayer} is initially drawn.
     * The dispatched event name replaces "Layer" with the named CanvasLayer subclass, i.e. "drawTokensLayer".
     * @param layer - The layer being drawn
     * @typeParam L - the type of the CanvasLayer
     */
    type DrawLayer<L extends CanvasLayer = CanvasLayer> = (layer: L) => void;

    /**
     * A hook event that fires with a {@link CanvasLayer} is deconstructed.
     * The dispatched event name replaces "Layer" with the named CanvasLayer subclass, i.e. "tearDownTokensLayer".
     * @param layer - The layer being deconstructed
     * @typeParam L - the type of the CanvasLayer
     */
    type TearDownLayer<L extends CanvasLayer = CanvasLayer> = (layer: L) => void;

    /**
     * A hook event that fires when any PlaceableObject is pasted onto the
     * Scene. Substitute the PlaceableObject name in the hook event to target a
     * specific PlaceableObject type, for example "pasteToken".
     * @param copied     - The PlaceableObjects that were copied
     * @param createData - The new objects that will be added to the Scene
     * @typeParam P      - the type of the PlaceableObject
     * @remarks The name for this hook is dynamically created by joining "paste" with the type name of the
     * PlaceableObject.
     * @remarks This is called by {@link Hooks.call}.
     * @see {@link PlaceablesLayer#pasteObjects}
     */
    type PastePlaceableObject<P extends PlaceableObject = PlaceableObject> = (
      copied: P[],
      createData: Array<P["document"]["_source"]>,
    ) => boolean | void;
    /**  */

    /** PlaceableObject */

    /**
     * A hook event that fires when a {@link PlaceableObject} is initially drawn.
     * The dispatched event name replaces "Object" with the named PlaceableObject subclass, i.e. "drawToken".
     * @param object - The object instance being drawn
     * @typeParam P  - the type of the PlaceableObject
     * @remarks This is called by {@link Hooks.callAll}
     */
    type DrawObject<P extends PlaceableObject = PlaceableObject> = (object: P) => void;

    /**
     * A hook event that fires when a {@link PlaceableObject} is incrementally refreshed.
     * The dispatched event name replaces "Object" with the named PlaceableObject subclass, i.e. "refreshToken".
     * @param object - The object instance being refreshed
     * @typeParam P  - the type of the PlaceableObject
     * @remarks This is called by {@link Hooks.callAll}
     */
    type RefreshObject<P extends PlaceableObject = PlaceableObject> = (object: P) => void;

    /**
     * A hook event that fires when a {@link PlaceableObject} is destroyed.
     * The dispatched event name replaces "Object" with the named PlaceableObject subclass, i.e. "destroyToken".
     * @param object - The object instance being destroyed
     * @typeParam P  - the type of the PlaceableObject
     * @remarks This is called by {@link Hooks.callAll}
     */
    type DestroyObject<P extends PlaceableObject = PlaceableObject> = (object: P) => void;

    /**
     * A hook event that fires when any PlaceableObject is selected or
     * deselected. Substitute the PlaceableObject name in the hook event to
     * target a specific PlaceableObject type, for example "controlToken".
     * @param object     - The PlaceableObject
     * @param controlled - Whether the PlaceableObject is selected or not
     * @typeParam P      - the type of the PlaceableObject
     * @remarks The name for this hook is dynamically created by joining "control" and the type name of the
     * PlaceableObject.
     * @remarks This is called by {@link Hooks.callAll}.
     * @see {@link PlaceableObject#control}
     * @see {@link PlaceableObject#release}
     */
    type ControlObject<P extends PlaceableObject = PlaceableObject> = (object: P, controlled: boolean) => void;

    /**
     * A hook event that fires when any PlaceableObject is hovered over or out.
     * Substitute the PlaceableObject name in the hook event to target a specific
     * PlaceableObject type, for example "hoverToken".
     * @param object - The PlaceableObject
     * @param hover  - Whether the PlaceableObject is hovered over or not
     * @typeParam P  - the type of the PlaceableObject
     * @remarks The name for this hook is dynamically created by joining "hover" and the type name of the PlaceableObject.
     * @remarks This is called by {@link Hooks.callAll}.
     * @see {@link PlaceableObject#_onHoverIn}
     * @see {@link PlaceableObject#_onHoverOut}
     */
    type HoverObject<P extends PlaceableObject = PlaceableObject> = (object: P, hover: boolean) => void;

    /** Document */

    /**
     * A hook event that fires for every Document type before execution of a creation workflow. Substitute the
     * Document name in the hook event to target a specific Document type, for example "preCreateActor". This hook
     * only fires for the client who is initiating the creation request.
     *
     * The hook provides the pending document instance which will be used for the Document creation. Hooked functions
     * may modify that data or prevent the workflow entirely by explicitly returning false.
     *
     * @param document - The pending document which is requested for creation
     * @param data     - The initial data object provided to the document creation request
     * @param options  - Additional options which modify the creation request
     * @param userId   - The ID of the requesting user, always game.user.id
     * @typeParam D    - the type of the Document constructor
     * @returns Explicitly return false to prevent creation of this Document
     * @remarks The name for this hook is dynamically created by joining "preCreate" with the name of the Document.
     * @remarks This is called by {@link Hooks.call}.
     * @see {@link ClientDatabaseBackend#_preCreateDocumentArray}
     * @see {@link TokenDocument#_preUpdateTokenActor}
     */
    type PreCreateDocument<D extends DocumentConstructor = DocumentConstructor> = (
      document: InstanceType<ConfiguredDocumentClass<D>>,
      data: ConstructorParameters<D>[0],
      options: DocumentPreCreateOptions<InstanceType<D>["documentName"]>,
      userId: string,
    ) => boolean | void;

    /**
     * A hook event that fires for every Document type before execution of an update workflow. Substitute the Document
     * name in the hook event to target a specific Document type, for example "preUpdateActor". This hook only fires
     * for the client who is initiating the update request.
     *
     * The hook provides the differential data which will be used to update the Document. Hooked functions may modify
     * that data or prevent the workflow entirely by explicitly returning false.
     *
     * @param document - The Document instance being updated
     * @param change   - Differential data that will be used to update the document
     * @param options  - Additional options which modify the update request
     * @param userId   - The ID of the requesting user, always game.user.id
     * @typeParam D    - the type of the Document constructor
     * @returns Explicitly return false to prevent update of this Document
     * @remarks The name for this hook is dynamically created by joining "preUpdate" with the type name of the Document.
     * @remarks This is called {@link Hooks.call}.
     * @see {@link ClientDatabaseBackend#_preUpdateDocumentArray}
     * @see {@link TokenDocument#_preUpdateTokenActor}
     */
    type PreUpdateDocument<D extends DocumentConstructor = DocumentConstructor> = (
      document: InstanceType<ConfiguredDocumentClass<D>>,
      change: DeepPartial<ConstructorParameters<D>[0]>,
      options: DocumentPreUpdateOptions<InstanceType<D>["documentName"]>,
      userId: string,
    ) => boolean | void;

    /**
     * A hook event that fires for every Document type before execution of a deletion workflow. Substitute the
     * Document name in the hook event to target a specific Document type, for example "preDeleteActor". This hook
     * only fires for the client who is initiating the update request.
     *
     * The hook provides the Document instance which is requested for deletion. Hooked functions may prevent the
     * workflow entirely by explicitly returning false.
     *
     * @param document - The Document instance being deleted
     * @param options  - Additional options which modify the deletion request
     * @param userId   - The ID of the requesting user, always game.user.id
     * @typeParam D    - the type of the Document constructor
     * @returns Explicitly return false to prevent deletion of this Document
     * @remarks The name for this hook is dynamically created by joining "preDelete" with the type name of the Document.
     * @remarks This is called by {@link Hooks.call}.
     * @see {@link ClientDatabaseBackend#_preDeleteDocumentArray}.
     * @see {@link TokenDocument#_preUpdateTokenActor}
     */
    type PreDeleteDocument<D extends DocumentConstructor = DocumentConstructor> = (
      document: InstanceType<ConfiguredDocumentClass<D>>,
      options: DocumentPreDeleteOptions<InstanceType<D>["documentName"]>,
      userId: string,
    ) => boolean | void;

    /**
     * A hook event that fires for every embedded Document type after conclusion of a creation workflow.
     * Substitute the Document name in the hook event to target a specific type, for example "createToken".
     * This hook fires for all connected clients after the creation has been processed.
     *
     * @param document - The new Document instance which has been created
     * @param options  - Additional options which modified the creation request
     * @param userId   - The ID of the User who triggered the creation workflow
     * @typeParam D    - the type of the Document constructor
     * @remarks The name for this hook is dynamically created by joining "create" and the type name of the Document.
     * @remarks This is called by {@link Hooks.callAll}.
     * @see {@link ClientDatabaseBackend#_postCreateDocumentCallbacks}
     * @see {@link TokenDocument#_onUpdateTokenActor}
     */
    type CreateDocument<D extends DocumentConstructor = DocumentConstructor> = (
      document: InstanceType<ConfiguredDocumentClass<D>>,
      options: DocumentOnCreateOptions<InstanceType<D>["documentName"]>,
      userId: string,
    ) => void;

    /**
     * A hook event that fires for every Document type after conclusion of an update workflow.
     * Substitute the Document name in the hook event to target a specific Document type, for example "updateActor".
     * This hook fires for all connected clients after the update has been processed.
     *
     * @param document - The existing Document which was updated
     * @param change   - Differential data that was used used to update the document
     * @param options  - Additional options which modified the update request
     * @param userId   - The ID of the User who triggered the update workflow
     * @typeParam D    - the type of the Document constructor
     * @remarks The name for this hook is dynamically created by joining "update" with the type name of the Document.
     * @remarks This is called by {@link Hooks.callAll}.
     * @see {@link ClientDatabaseBackend#_postUpdateDocumentCallbacks}
     * @see {@link TokenDocument#_onUpdateTokenActor}
     */
    type UpdateDocument<D extends DocumentConstructor = DocumentConstructor> = (
      document: InstanceType<ConfiguredDocumentClass<D>>,
      change: DeepPartial<ConstructorParameters<D>[0]>,
      options: DocumentOnUpdateOptions<InstanceType<D>["documentName"]>,
      userId: string,
    ) => void;

    /**
     * A hook event that fires for every Document type after conclusion of an deletion workflow.
     * Substitute the Document name in the hook event to target a specific Document type, for example "deleteActor".
     * This hook fires for all connected clients after the deletion has been processed.
     *
     * @param document - The existing Document which was deleted
     * @param options  - Additional options which modified the deletion request
     * @param userId   - The ID of the User who triggered the deletion workflow
     * @typeParam D    - the type of the Document constructor
     * @remarks The name for this hook is dynamically created by joining "delete" with the type name of the Document.
     * @remarks This is called by {@link Hooks.callAll}.
     * @see {@link ClientDatabaseBackend#_postDeleteDocumentCallbacks}
     * @see {@link TokenDocument#_onUpdateTokenActor}
     */
    type DeleteDocument<D extends DocumentConstructor = DocumentConstructor> = (
      document: InstanceType<ConfiguredDocumentClass<D>>,
      options: DocumentOnDeleteOptions<InstanceType<D>["documentName"]>,
      userId: string,
    ) => void;

    /** PointSource */

    /**
     * A hook event that fires after RenderedPointSource shaders have initialized.
     * @param source  - The RenderedPointSource being initialized.
     * @typeParam RPS - the type of the RenderedPointSource
     * @remarks The name for this hook is dynamically created by wrapping the type name of the shader in `initialize` and `Shaders`.
     * @remarks This is called by {@link Hooks.callAll}.
     */
    type InitializeRenderedPointSourceShaders<RPS extends RenderedPointSource = RenderedPointSource> = (
      source: RPS,
    ) => void;

    /** InteractionLayer */

    /**
     * A hook event that fires with a {@link InteractionLayer} becomes active.
     * The dispatched event name replaces "Layer" with the named InteractionLayer subclass, i.e. "activateTokensLayer".
     * @param layer - The layer becoming active
     * @remarks This is called by {@link Hooks.callAll}.
     */
    type ActivateLayer<L extends InteractionLayer = InteractionLayer> = (layer: L) => void;

    /**
     * A hook event that fires with a {@link InteractionLayer} becomes inactive.
     * The dispatched event name replaces "Layer" with the named InteractionLayer subclass, i.e. "deactivateTokensLayer".
     * @param layer - The layer becoming inactive
     * @remarks This is called by {@link Hooks.callAll}.
     */
    type DeactivateLayer<L extends InteractionLayer = InteractionLayer> = (layer: L) => void;

    /**
     * A hook event that fires when the context menu for entries in an Application is constructed. Substitute the
     * Application name in the hook event to target a specific Application, for example
     * "getActorDirectoryEntryContext".
     * @param html         - The HTML element to which the context options are attached
     * @param entryOptions - The context menu entries
     * @remarks This is called by {@link Hooks.call}.
     * @see {@link ContextMenu.create}
     */
    type GetEntryContext = (html: JQuery, entryOptions: ContextMenuEntry[]) => boolean | void;

    /**
     * A hook event that fires when the context menu for a Sound in the PlaylistDirectory is constructed.
     * @param html         - The HTML element to which the context options are attached
     * @param entryOptions - The context menu entries
     * @remarks The name for this hook is dynamically created by joining "get" with the type name of the PlaylistDirectory
     * and "SoundContext".
     * @remarks This is called by {@link Hooks.call}.
     * @see {@link PlaylistDirectory#_contextMenu}
     */
    type GetPlaylistDirectorySoundContext = (html: JQuery, entryOptions: ContextMenuEntry[]) => boolean | void;

    /**
     * A hook event that fires when the context menu for folders in a SidebarTab
     * is constructed. Substitute the SidebarTab name in the hook event to target
     * a specific SidebarTab, for example "getActorDirectoryFolderContext".
     * @param html         - The HTML element to which the context options are attached
     * @param entryOptions - The context menu entries
     * @remarks The name for this hook is dynamically created by joining "get" with the type name of the SidebarDirectory
     * and "FolderContext".
     * @remarks This is called by {@link Hooks.call}.
     * @see {@link SidebarDirectory#_contextMenu}
     */
    type GetSidebarDirectoryFolderContext = (html: JQuery, entryOptions: ContextMenuEntry[]) => boolean | void;

    type DynamicCallbacks =
      | RenderApplication
      | GetApplicationHeaderButtons
      | CloseApplication
      | DrawLayer
      | TearDownLayer
      | PastePlaceableObject
      | DrawObject
      | ControlObject
      | DestroyObject
      | HoverObject
      | PreCreateDocument
      | PreUpdateDocument
      | PreDeleteDocument
      | CreateDocument
      | UpdateDocument
      | DeleteDocument
      | InitializeRenderedPointSourceShaders
      | ActivateLayer
      | DeactivateLayer
      | GetEntryContext
      | GetPlaylistDirectorySoundContext
      | GetSidebarDirectoryFolderContext
      | HoverObject;

    interface ErrorCallbackParameters {
      "Canvas#draw": [location: "Canvas#draw", err: Error, data: { layer: CanvasLayer }];
      "Application#render": [location: "Application#render", err: Error, data: Application.RenderOptions];
      "Localization#_loadTranslationFile": [
        location: "Localization#_loadTranslationFile",
        err: Error,
        data: { src: string },
      ];
      "ClientDatabaseBackend#_preCreateDocumentArray": [
        location: "ClientDatabaseBackend#_preCreateDocumentArray",
        err: Error,
        data: { id: string },
      ];
      "ClientDatabaseBackend#_preUpdateDocumentArray": [
        location: "ClientDatabaseBackend#_preUpdateDocumentArray",
        err: Error,
        data: { id: string },
      ];
      "WorldCollection#_initialize": [location: "WorldCollection#_initialize", err: Error, data: { id: string }];
      "ClientDocumentMixin#_initialize": [
        location: "ClientDocumentMixin#_initialize",
        err: Error,
        data: { id: string },
      ];
      "Actor#getTokenImages": [location: "Actor#getTokenImages", err: Error, data: EmptyObject];
      "Macro#executeChat": [location: "Macro#executeChat", err: Error, data: { command: string }];
      "ChatMessage#roll": [location: "ChatMessage#roll", err: Error, data: { command: string }];
      "DefaultTokenConfig#_updateObject": [location: "DefaultTokenConfig#_updateObject", err: Error, data: EmptyObject];
      "SceneConfig#_updateObject": [location: "SceneConfig#_updateObject", err: Error, data: { scene: string }];
      "SidebarDirectory.setupFolders": [location: "SidebarDirectory.setupFolders", err: Error, data: EmptyObject];
      "Sidebar#_render": [location: "Sidebar#_render", err: Error, data: { name: string }];
      "Game#initializeCanvas": [location: "Game#initializeCanvas", err: Error, data: EmptyObject];
      "EmbeddedCollection#_initialize": [
        location: "EmbeddedCollection#_initialize",
        err: Error,
        data: { id: string; documentName: string },
      ];
    }
  }
}<|MERGE_RESOLUTION|>--- conflicted
+++ resolved
@@ -301,13 +301,8 @@
        */
       updateCompendium: (
         pack: CompendiumCollection<any>,
-<<<<<<< HEAD
-        documents: foundry.abstract.Document<any, any, any>[],
-        options: DocumentOnUpdateOptions<InstanceType<any>["documentName"]>,
-=======
         documents: foundry.abstract.Document.Any[],
-        options: DocumentModificationOptions,
->>>>>>> 3d304e6e
+        options: DocumentOnUpdateOptions<foundry.abstract.Document.Any["documentName"]>,
         userId: string,
       ) => void;
 
