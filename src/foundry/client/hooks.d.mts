--- conflicted
+++ resolved
@@ -795,18 +795,6 @@
        * @remarks This is called by {@link Hooks.call | `Hooks.call`}.
        * @see {@link SceneNavigation.activateListeners | `SceneNavigation#activateListeners`}
        */
-<<<<<<< HEAD
-      getSceneNavigationContext: (html: JQuery, entryOptions: ContextMenu.Entry[]) => boolean | void;
-
-      /**
-       * A hook event that fires when the context menu for a PlayersList entry is constructed.
-       * @param html         - The HTML element to which the context options are attached
-       * @param entryOptions - The context menu entries
-       * @remarks This is called by {@link Hooks.call | `Hooks.call`}.
-       * @see {@link PlayerList.activateListeners | `PlayerList#activateListeners`}
-       */
-      getUserContextOptions: (html: JQuery, entryOptions: ContextMenu.Entry[]) => boolean | void;
-=======
       getSceneNavigationContext: (
         app: foundry.applications.ui.SceneNavigation,
         contextOptions: foundry.applications.ux.ContextMenu.Entry<HTMLElement>[],
@@ -816,14 +804,13 @@
        * A hook event that fires when the context menu for a PlayersList entry is constructed.
        * @param app            - The Application instance that the context menu is constructed in
        * @param contextOptions - The context menu entries
-       * @remarks This is called by {@link Hooks.call}.
-       * @see {@link PlayerList#activateListeners}
+       * @remarks This is called by {@link Hooks.call | `Hooks.call`}.
+       * @see {@link PlayerList.activateListeners | `PlayerList#activateListeners`}
        */
       getUserContextOptions: (
         app: foundry.applications.ui.Players,
         contextOptions: foundry.applications.ux.ContextMenu.Entry<HTMLElement>[],
       ) => boolean | void;
->>>>>>> cd8ac1c0
     }
 
     /** Application */
@@ -1179,14 +1166,10 @@
      * @remarks This is called by {@link Hooks.call | `Hooks.call`}.
      * @see {@link ContextMenu.create | `ContextMenu.create`}
      */
-<<<<<<< HEAD
-    type GetEntryContext = (html: JQuery, entryOptions: ContextMenu.Entry[]) => boolean | void;
-=======
     type GetEntryContext = (
       app: Application.Any | foundry.applications.api.ApplicationV2.Any,
       entryOptions: foundry.applications.ux.ContextMenu.Entry<HTMLElement | JQuery>[],
     ) => boolean | void;
->>>>>>> cd8ac1c0
 
     /**
      * A hook event that fires when the context menu for a Sound in the PlaylistDirectory is constructed.
@@ -1197,14 +1180,10 @@
      * @remarks This is called by {@link Hooks.call | `Hooks.call`}.
      * @see {@link PlaylistDirectory._contextMenu | `PlaylistDirectory#_contextMenu`}
      */
-<<<<<<< HEAD
-    type GetPlaylistDirectorySoundContext = (html: JQuery, entryOptions: ContextMenu.Entry[]) => boolean | void;
-=======
     type GetSoundContextPlaylistDirectory = (
       app: foundry.applications.sidebar.tabs.PlaylistDirectory,
       entryOptions: foundry.applications.ux.ContextMenu.Entry<HTMLElement>[],
     ) => boolean | void;
->>>>>>> cd8ac1c0
 
     /**
      * A hook event that fires when the context menu for folders in a SidebarTab
@@ -1217,14 +1196,10 @@
      * @remarks This is called by {@link Hooks.call | `Hooks.call`}.
      * @see {@link SidebarDirectory._contextMenu | `SidebarDirectory#_contextMenu`}
      */
-<<<<<<< HEAD
-    type GetSidebarDirectoryFolderContext = (html: JQuery, entryOptions: ContextMenu.Entry[]) => boolean | void;
-=======
     type GetSidebarDirectoryFolderContext = (
       app: foundry.applications.sidebar.DocumentDirectory,
       entryOptions: foundry.applications.ux.ContextMenu.Entry<HTMLElement>[],
     ) => boolean | void;
->>>>>>> cd8ac1c0
 
     type DynamicCallbacks =
       | RenderApplication
