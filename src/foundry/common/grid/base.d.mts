import type { AnyObject, EmptyObject, InexactPartial } from "fvtt-types/utils";

/**
 * The base grid class.
 */
declare abstract class BaseGrid {
  /** The base grid constructor. */
  constructor(config: BaseGrid.Configuration);

  size: number;

  sizeX: number;

  sizeY: number;

  distance: number;

  units: string;

  style: string;

  thickness: number;

  color: Color;

  alpha: number;

  /**
   * The grid type (see {@link CONST.GRID_TYPES}).
   */
  type: CONST.GRID_TYPES;

  get isGridless(): boolean;

  get isSquare(): boolean;

  get isHexagonal(): boolean;

  /**
   * Calculate the total size of the canvas with padding applied, as well as the top-left coordinates of the inner
   * rectangle that houses the scene.
   * @param sceneWidth  - The width of the scene.
   * @param sceneHeight - The height of the scene.
   * @param padding     - The percentage of padding.
   */
  abstract calculateDimensions(sceneWidth: number, sceneHeight: number, padding: number): BaseGrid.Dimensions;

  /**
   * Returns the offset of the grid space corresponding to the given coordinates.
   * @param coords -The coordinates
   * @returns The offset
   */
  abstract getOffset(coords: BaseGrid.Coordinates): BaseGrid.Offset;

  /**
   * Returns the smallest possible range containing the offsets of all grid spaces that intersect the given bounds.
   * If the bounds are empty (non-positive width or height), then the offset range is empty.
   * @example
   * ```js
   * const [i0, j0, i1, j1] = grid.getOffsetRange(bounds);
   * for ( let i = i0; i < i1; i++ ) {
   *   for ( let j = j0; j < j1; j++ ) {
   *     const offset = {i, j};
   *     // ...
   *   }
   * }
   * ```
   * @param bounds - The bounds
   * @returns The offset range
   */
  abstract getOffsetRange(bounds: Canvas.Rectangle): BaseGrid.OffsetRange;

  /**
   * Returns the offsets of the grid spaces adjacent to the one corresponding to the given coordinates.
   * Returns an empty array in gridless grids.
   * @param coords - The coordinates
   * @returns The adjacent offsets
   */
  abstract getAdjacentOffsets(coords: BaseGrid.Coordinates): BaseGrid.Offset[];

  /**
   * Returns true if the grid spaces corresponding to the given coordinates are adjacent to each other.
   * In square grids with illegal diagonals the diagonally neighboring grid spaces are not adjacent.
   * Returns false in gridless grids.
   * @param coords1 - The first coordinates
   * @param coords2 - The second coordinates
   */
  abstract testAdjacency(coords1: BaseGrid.Coordinates, coords2: BaseGrid.Coordinates): boolean;

  /**
   * Returns the offset of the grid space corresponding to the given coordinates
   * shifted by one grid space in the given direction.
   * In square grids with illegal diagonals the offset of the given coordinates is returned
   * if the direction is diagonal.
   * @param coords    - The coordinates
   * @param direction - The direction (see {@link CONST.MOVEMENT_DIRECTIONS})
   * @returns The offset
   */
  abstract getShiftedOffset(coords: BaseGrid.Coordinates, direction: number): BaseGrid.Offset;

  /**
   * Returns the point shifted by the difference between the grid space corresponding to the given coordinates
   * and the shifted grid space in the given direction.
   * In square grids with illegal diagonals the point is not shifted if the direction is diagonal.
   * In gridless grids the point coordinates are shifted by the grid size.
   * @param point     - The point that is to be shifted
   * @param direction - The direction (see {@link CONST.MOVEMENT_DIRECTIONS})
   * @returns The shifted point
   */
  abstract getShiftedPoint(point: Canvas.Point, direction: number): Canvas.Point;

  /**
   * Returns the top-left point of the grid space corresponding to the given coordinates.
   * If given a point, the top-left point of the grid space that contains it is returned.
   * In gridless grids a point with the same coordinates as the given point is returned.
   * @param coords - The coordinates
   * @returns The top-left point
   */
  abstract getTopLeftPoint(coords: BaseGrid.Coordinates): Canvas.Point;

  /**
   * Returns the center point of the grid space corresponding to the given coordinates.
   * If given a point, the center point of the grid space that contains it is returned.
   * In gridless grids a point with the same coordinates as the given point is returned.
   * @param coords- The coordinates
   * @returns The center point
   */
  abstract getCenterPoint(coords: BaseGrid.Coordinates): Canvas.Point;

  /**
   * Returns the points of the grid space shape relative to the center point.
   * The points are returned in the same order as in {@link BaseGrid#getVertices}.
   * In gridless grids an empty array is returned.
   * @returns The points of the polygon
   */
  abstract getShape(): Canvas.Point[];

  /**
   * Returns the vertices of the grid space corresponding to the given coordinates.
   * The vertices are returned ordered in positive orientation with the first vertex
   * being the top-left vertex in square grids, the top vertex in row-oriented
   * hexagonal grids, and the left vertex in column-oriented hexagonal grids.
   * In gridless grids an empty array is returned.
   * @param coords - The coordinates
   * @returns The vertices
   */
  abstract getVertices(coords: BaseGrid.Coordinates): Canvas.Point[];

  /**
   * Snaps the given point to the grid.
   * @param point    - The point that is to be snapped
   * @param behavior - The snapping behavior
   * @returns The snapped point
   */
  abstract getSnappedPoint({ x, y }: Canvas.Point, behavior: BaseGrid.SnappingBehavior): Canvas.Point;

  /**
   * Measure a shortest, direct path through the given waypoints.
   * @param waypoints - The waypoints the path must pass through
   * @param options   - Additional measurement options
   * @returns The measurements a shortest, direct path through the given waypoints.
   */
  measurePath(
    waypoints: BaseGrid.MeasurePathWaypoint[],
    options: InexactPartial<{
      /**
       * The function that returns the cost for a given move between
       * grid spaces (default is the distance traveled along the direct path)
       */
      cost: BaseGrid.MeasurePathCostFunction;
    }>,
  ): BaseGrid.MeasurePathResult;

  /**
   * Measures the path and writes the measurements into `result`.
   * Called by {@link BaseGrid#measurePath}.
   * @param waypoints - The waypoints the path must pass through
   * @param options   - Additional measurement options
   * @param result    - The measurement result that the measurements need to be written to
   */
  protected abstract _measurePath(
    waypoints: BaseGrid.MeasurePathWaypoint[],
    options: InexactPartial<{
      /**
       * The function that returns the cost for a given move between
       * grid spaces (default is the distance traveled along the direct path)
       */
      cost: BaseGrid.MeasurePathCostFunction;
    }>,
    result: BaseGrid.MeasurePathResult,
  ): void;

  /**
   * Returns the sequence of grid offsets of a shortest, direct path passing through the given waypoints.
   * @param waypoints - The waypoints the path must pass through
   * @returns The sequence of grid offsets of a shortest, direct path
   */
  abstract getDirectPath(waypoints: BaseGrid.Coordinates[]): BaseGrid.Offset[];

  /**
   * Get the point translated in a direction by a distance.
   * @param point     - The point that is to be translated.
   * @param direction - The angle of direction in degrees.
   * @param distance  - The distance in grid units.
   * @returns The translated point.
   */
  abstract getTranslatedPoint(point: Canvas.Point, direction: number, distance: number): Canvas.Point;

  /**
   * Get the circle polygon given the radius in grid units for this grid.
   * The points of the polygon are returned ordered in positive orientation.
   * In gridless grids an approximation of the true circle with a deviation of less than 0.25 pixels is returned.
   * @param radius - The radius in grid units.
   * @param center - The center point of the circle.
   * @returns The points of the circle polygon.
   */
  abstract getCircle(center: Canvas.Point, radius: number): Canvas.Point[];

  /**
   * Get the cone polygon given the radius in grid units and the angle in degrees for this grid.
   * The points of the polygon are returned ordered in positive orientation.
   * In gridless grids an approximation of the true cone with a deviation of less than 0.25 pixels is returned.
   * @param origin    - The origin point of the cone.
   * @param radius    - The radius in grid units.
   * @param direction - The direction in degrees.
   * @param angle     - The angle in degrees.
   * @returns The points of the cone polygon.
   */
  getCone(origin: Canvas.Point, radius: number, direction: number, angle: number): Canvas.Point[];

  /* -------------------------------------------- */
  /*  Deprecations and Compatibility              */
  /* -------------------------------------------- */

  /**
   * Determine a placeable's bounding box based on the size of the grid.
   * @param w - The width in grid spaces.
   * @param h - The height in grid spaces.
   * @deprecated Since v12 until v14. If you need the size of a Token, use Token#getSize instead.
   */
  getRect(w: number, h: number): PIXI.Rectangle;

  /**
   * Calculate the total size of the canvas with padding applied, as well as the top-left co-ordinates of the inner
   * rectangle that houses the scene.
   * @param gridType - The grid type to calculate padding for.
   * @param width    - The width of the scene.
   * @param height   - The height of the scene.
   * @param size     - The grid size.
   * @param padding  - The percentage of padding.
   * @param options  - Options to configure the padding calculation.
   * @deprecated Since v12 until v14. Use {@link BaseGrid#calculateDimensions} instead.
   */
  static calculatePadding(
    gridType: foundry.CONST.GRID_TYPES,
    width: number,
    height: number,
    size: number,
    padding: number,
    options?: InexactPartial<{
      /**
       * Are we computing padding for a legacy scene?
       */
      legacy: boolean;
    }>,
  ): { width: number; height: number; x: number; y: number };

  /**
   * @deprecated Since v12 until v14. Use {@link BaseGrid#sizeX} instead.
   */
  get w(): number;

  /**
   * @deprecated Since v12 until v14. Use {@link BaseGrid#sizeX} instead.
   */
  set w(value: number);

  /**
   * @deprecated Since v12 until v14. Use {@link BaseGrid#sizeY} instead.
   */
  get h(): number;

  /**
   * @deprecated Since v12 until v14. Use {@link BaseGrid#sizeY} instead.
   */
  set h(value: number);

  /**
   * Given a pair of coordinates (x, y) - return the top-left of the grid square which contains that point
   * @returns An Array [x, y] of the top-left coordinate of the square which contains (x, y)
   * @deprecated Since v12 until v14. Use {@link BaseGrid#getTopLeftPoint} instead.
   */
  getTopLeft(x: number, y: number): Canvas.PointTuple;

  /**
   * Given a pair of coordinates (x, y), return the center of the grid square which contains that point
   * @param x - The x-coordinate
   * @param y - The y-coordinate
   * @returns An array [cx, cy] of the central point of the grid space which contains (x, y)
   * @deprecated Since v12 until v14. Use {@link BaseGrid#getCenterPoint} instead.
   */
  getCenter(x: number, y: number): Canvas.PointTuple;

  /**
   * Get the grid row and column positions which are neighbors of a certain position
   * @param row - The grid row coordinate against which to test for neighbors
   * @param col - The grid column coordinate against which to test for neighbors
   * @returns An array of grid positions which are neighbors of the row and column
   * @deprecated Since v12 until v14. Use {@link BaseGrid#getAdjacentOffsets} instead.
   */
  getNeighbors(row: number, col: number): Canvas.PointTuple[];

  /**
   * Given a pair of pixel coordinates, return the grid position as an Array.
   * Always round down to the nearest grid position so the pixels are within the grid space (from top-left).
   * @param x - The x-coordinate pixel position
   * @param y - The y-coordinate pixel position
   * @returns An array representing the position in grid units
   * @deprecated Since v12 until v14. Use {@link BaseGrid#getOffset} instead.
   */
  getGridPositionFromPixels(x: number, y: number): Canvas.PointTuple;

  /* -------------------------------------------- */

  /**
   * Given a pair of grid coordinates, return the pixel position as an Array.
   * Always round up to a whole pixel so the pixel is within the grid space (from top-left).
   * @param x - The x-coordinate grid position
   * @param y - The y-coordinate grid position
   * @returns An array representing the position in pixels
   * @deprecated Since v12 until v14. Use {@link BaseGrid#getTopLeftPoint} instead.
   */
  getPixelsFromGridPosition(x: number, y: number): Canvas.PointTuple;

  /* -------------------------------------------- */

  /**
   * Shift a pixel position [x,y] by some number of grid units dx and dy
   * @param x  - The starting x-coordinate in pixels
   * @param y  - The starting y-coordinate in pixels
   * @param dx - The number of grid positions to shift horizontally
   * @param dy - The number of grid positions to shift vertically
   * @param options - Additional options to configure shift behavior.
   * @deprecated Since v12 until v14. Use {@link BaseGrid#getShiftedPoint} instead.
   */
  shiftPosition(
    x: number,
    y: number,
    dx: number,
    dy: number,
    options?: InexactPartial<{
      /**
       * The token that is being shifted.
       */
      token: Token;
    }>,
  ): Canvas.PointTuple;

  /* -------------------------------------------- */

  /**
   * Measure the distance traversed over an array of measured segments
   * @param segments - An Array of measured movement segments
   * @param options  - Additional options which modify the measurement
   *                   (default: `{}`)
   * @returns An Array of distance measurements for each segment
   * @deprecated Since v12 until v14. Use {@link BaseGrid#measurePath} instead.
   */
<<<<<<< HEAD
  // eslint-disable-next-line @typescript-eslint/no-deprecated
  measureDistances(segments: BaseGrid.Segment[], options?: AnyObject): number[];
=======
  measureDistances(
    // eslint-disable-next-line @typescript-eslint/no-deprecated
    segments: BaseGrid.Segment[],
    /**
     * @defaultValue `{}`
     * @remarks Unused */
    options?: EmptyObject,
  ): number[];
>>>>>>> 2e423061

  /* -------------------------------------------- */

  /**
   * Given a pair of coordinates (x1,y1), return the grid coordinates (x2,y2) which represent the snapped position
   * Under a "gridless" system, every pixel position is a valid snapping position
   *
   * @param x        - The exact target location x
   * @param y        - The exact target location y
   * @param interval - An interval of grid spaces at which to snap.
   *                   At interval=1, snapping occurs at pixel intervals defined by the grid size
   *                   At interval=2, snapping would occur at the center-points of each grid size
   *                   At interval=null, no snapping occurs
   *                   (default: `null`)
   * @param options  - Additional options to configure snapping behavior.
   * @returns An object containing the coordinates of the snapped location
   * @deprecated Since v12 until v14. Use {@link BaseGrid#getSnappedPoint} instead.
   */
  getSnappedPosition(
    x: number,
    y: number,
    interval?: number | null,
    /**
     * @defaultValue `{}`
     * @remarks Unused
     */
<<<<<<< HEAD
    options?: AnyObject,
=======
    options?: EmptyObject,
>>>>>>> 2e423061
  ): PIXI.IPointData;

  /* -------------------------------------------- */

  /**
   * Highlight a grid position for a certain coordinates
   * @param layer   - The highlight layer to use
   * @param options - Additional options to configure behavior.
   * @deprecated Since v12 until v14. Use {@link GridLayer#highlightPosition} instead.
   */
  highlightGridPosition(layer: GridHighlight, options?: AnyObject): void;

  /* -------------------------------------------- */

  /**
   * @deprecated Since v12 until v14. Use {@link Canvas#grid} instead.
   */
  get grid(): BaseGrid;

  /* -------------------------------------------- */

  /**
   * @deprecated Since v12 until v14. Use {@link BaseGrid#testAdjacency} instead.
   */
  isNeighbor(r0: number, c0: number, r1: number, c1: number): boolean;

  /* -------------------------------------------- */

  /**
   * @deprecated Since v12 until v14. Use {@link BaseGrid#isHexagonal} instead.
   */
  get isHex(): boolean;

  /* -------------------------------------------- */

  /**
   * @deprecated Since v12 until v14. Use {@link BaseGrid#measurePath} instead.
   */
  measureDistance(origin: Canvas.Point, target: Canvas.Point, options: AnyObject): number[];

  /* -------------------------------------------- */

  /**
   * @deprecated Since v12 until v14.
   */
  get highlight(): unknown;

  /* -------------------------------------------- */

  /**
   * @deprecated Since v12 until v14.
   */
  get highlightLayers(): unknown;

  /* -------------------------------------------- */

  /**
   * @deprecated Since v12 until v14.
   */
  addHighlightLayer(name: string): unknown;

  /* -------------------------------------------- */

  /**
   * @deprecated Since v12 until v14.
   */
  clearHighlightLayer(name: string): unknown;

  /* -------------------------------------------- */

  /**
   * @deprecated Since v12 until v14.
   */
  destroyHighlightLayer(name: string): unknown;

  /* -------------------------------------------- */

  /**
   * @deprecated Since v12 until v14.
   */
  getHighlightLayer(name: string): unknown;

  /* -------------------------------------------- */

  /**
   * @deprecated Since v12 until v14.
   */
  highlightPosition(name: string, options: AnyObject): unknown;
}

declare namespace BaseGrid {
  interface Any extends AnyBaseGrid {}
  type AnyConstructor = typeof AnyBaseGrid;

  interface Configuration {
    /** The size of a grid space in pixels (a positive number) */
    size: number;

    /**
     * The distance of a grid space in units (a positive number)
     * Default: `1`
     */
    distance?: number | undefined;

    /**
     * The units of measurement
     * Default: `""`
     */
    units?: string | undefined;

    /**
     * The style of the grid
     * Default: `"solidLines"`
     */
    style?: string | undefined;

    /**
     * The color of the grid
     * Default: `0`
     */
    color?: Color.Source | undefined;

    /**
     * The alpha of the grid
     * Default: `1`
     */
    alpha?: number | undefined;

    /**
     * The line thickness of the grid
     * Default: `1`
     */
    thickness?: number | undefined;
  }

  interface Offset {
    /** The row coordinate */
    i: number;

    /** The column coordinate */
    j: number;
  }

  type OffsetRange = [i0: number, j0: number, i1: number, j1: number];

  type Coordinates = Offset | Canvas.Point;

  interface SnappingBehavior {
    /** The snapping mode (a union of {@link CONST.GRID_SNAPPING_MODES}) */
    mode: number;

    /**
     * The resolution (a positive integer)
     * Default: `1`
     */
    resolution?: number | undefined;
  }

  type MeasurePathWaypoint = Coordinates | (Configuration & { teleport: boolean });

  /** The measurements of a waypoint. */
  interface MeasurePathResultWaypoint {
    /** The segment from the previous waypoint to this waypoint. */
    backward: MeasurePathResultSegment | null;

    /** The segment from this waypoint to the next waypoint. */
    forward: MeasurePathResultSegment | null;

    /** The total distance traveled along the path up to this waypoint. */
    distance: number;

    /** The total number of spaces moved along a direct path up to this waypoint. */
    spaces: number;

    /** The total cost of the direct path ({@link BaseGrid#getDirectPath}) up to this waypoint. */
    cost: number;
  }

  /** The measurements of a segment. */
  interface MeasurePathResultSegment {
    /** The waypoint that this segment starts from. */
    from: MeasurePathResultWaypoint;

    /** The waypoint that this segment goes to. */
    to: MeasurePathResultWaypoint;

    /** Is teleportation? */
    teleport: boolean;

    /** The distance traveled in grid units along this segment. */
    distance: number;

    /** The number of spaces moved along this segment. */
    spaces: number;

    /** The cost of the direct path ({@link BaseGrid#getDirectPath}) between the two waypoints. */
    cost: number;
  }

  /** The measurements result of {@link BaseGrid#measurePath}. */
  interface MeasurePathResult {
    /** The measurements at each waypoint. */
    waypoints: MeasurePathResultWaypoint[];

    /** The measurements at each segments. */
    segments: MeasurePathResultSegment[];

    /** The total distance traveled along the path through all waypoints. */
    distance: number;

    /**
     * The total number of spaces moved along a direct path through all waypoints.
     * Moving from a grid space to any of its neighbors counts as 1 step.
     * Always 0 in gridless grids.
     */
    spaces: number;

    /** The total cost of the direct path ({@link BaseGrid#getDirectPath}) through all waypoints. */
    cost: number;
  }

  /**
   * A function that returns the cost for a given move between grid spaces.
   * In square and hexagonal grids the grid spaces are always adjacent unless teleported.
   * The distance is 0 if and only if teleported. The function is never called with the same offsets.
   * @param from     - The offset that is moved from.
   * @param to       - The offset that is moved to.
   * @param distance - The distance between the grid spaces, or 0 if teleported.
   * @returns The cost of the move between the grid spaces.
   */
  type MeasurePathCostFunction = (from: Offset, to: Offset, distance: number) => number;

  interface Dimensions {
    width: number;
    height: number;
    x: number;
    y: number;
    rows: number;
    columns: number;
  }

  /**
   * @deprecated since v12, will be removed in v14
   */
  interface Segment {
    ray: Ray;
  }
}

declare abstract class AnyBaseGrid extends BaseGrid {
  constructor(arg0: never, ...args: never[]);
}

export default BaseGrid;<|MERGE_RESOLUTION|>--- conflicted
+++ resolved
@@ -366,10 +366,6 @@
    * @returns An Array of distance measurements for each segment
    * @deprecated Since v12 until v14. Use {@link BaseGrid#measurePath} instead.
    */
-<<<<<<< HEAD
-  // eslint-disable-next-line @typescript-eslint/no-deprecated
-  measureDistances(segments: BaseGrid.Segment[], options?: AnyObject): number[];
-=======
   measureDistances(
     // eslint-disable-next-line @typescript-eslint/no-deprecated
     segments: BaseGrid.Segment[],
@@ -378,7 +374,6 @@
      * @remarks Unused */
     options?: EmptyObject,
   ): number[];
->>>>>>> 2e423061
 
   /* -------------------------------------------- */
 
@@ -405,11 +400,7 @@
      * @defaultValue `{}`
      * @remarks Unused
      */
-<<<<<<< HEAD
-    options?: AnyObject,
-=======
     options?: EmptyObject,
->>>>>>> 2e423061
   ): PIXI.IPointData;
 
   /* -------------------------------------------- */
