import { PropertiesToSource } from '../../../../types/helperTypes';
import { DocumentData } from '../../abstract/module.mjs';
import { BaseActiveEffect } from '../../documents.mjs';
import * as fields from '../fields.mjs';

interface EffectDurationDataSchema extends DocumentSchema {
  startTime: typeof fields.TIMESTAMP_FIELD;
  seconds: typeof fields.NONNEGATIVE_INTEGER_FIELD;
  combat: typeof fields.STRING_FIELD;
  rounds: typeof fields.NONNEGATIVE_INTEGER_FIELD;
  turns: typeof fields.NONNEGATIVE_INTEGER_FIELD;
  startRound: typeof fields.NONNEGATIVE_INTEGER_FIELD;
  startTurn: typeof fields.NONNEGATIVE_INTEGER_FIELD;
}

interface EffectDurationDataProperties {
  /**
   * The world time when the active effect first started
   * @defaultValue `Date.now`
   */
  startTime: number;

  /**
   * The maximum duration of the effect, in seconds
   */
  seconds?: number;

  /**
   * The _id of the CombatEncounter in which the effect first started
   */
  combat?: string;

  /**
   * The maximum duration of the effect, in combat rounds
   */
  rounds?: number;

  /**
   * The maximum duration of the effect, in combat turns
   */
  turns?: number;

  /**
   * The round of the CombatEncounter in which the effect first started
   */
  startRound?: number;

  /**
   * The turn of the CombatEncounter in which the effect first started
   */
  startTurn?: number;
}

interface EffectDurationDataUpdateArgs {
  startTime?: number | null;
  seconds?: number | null;
  combat?: string | null;
  rounds?: number | null;
  turns?: number | null;
  startRound?: number | null;
  startTurn?: number | null;
}

/**
 * An embedded data structure which tracks the duration of an ActiveEffect.
 * @see ActiveEffectData
 */
export declare class EffectDurationData extends DocumentData<
  EffectDurationDataSchema,
  EffectDurationDataProperties,
<<<<<<< HEAD
  BaseActiveEffect,
  EffectDurationDataUpdateArgs
=======
  PropertiesToSource<EffectDurationDataProperties>,
  BaseActiveEffect
>>>>>>> d6c6e0a2
> {
  static defineSchema(): EffectDurationDataSchema;
}

// eslint-disable-next-line @typescript-eslint/no-empty-interface
export declare interface EffectDurationData extends EffectDurationDataProperties {}<|MERGE_RESOLUTION|>--- conflicted
+++ resolved
@@ -51,7 +51,7 @@
   startTurn?: number;
 }
 
-interface EffectDurationDataUpdateArgs {
+interface EffectDurationDataConstructorData {
   startTime?: number | null;
   seconds?: number | null;
   combat?: string | null;
@@ -68,13 +68,9 @@
 export declare class EffectDurationData extends DocumentData<
   EffectDurationDataSchema,
   EffectDurationDataProperties,
-<<<<<<< HEAD
-  BaseActiveEffect,
-  EffectDurationDataUpdateArgs
-=======
   PropertiesToSource<EffectDurationDataProperties>,
+  EffectDurationDataConstructorData,
   BaseActiveEffect
->>>>>>> d6c6e0a2
 > {
   static defineSchema(): EffectDurationDataSchema;
 }
