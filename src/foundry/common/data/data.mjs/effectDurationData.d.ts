--- conflicted
+++ resolved
@@ -16,11 +16,7 @@
 interface EffectDurationDataProperties {
   /**
    * The world time when the active effect first started
-<<<<<<< HEAD
-   * @defaultValue `Date.now`
-=======
    * @defaultValue `null`
->>>>>>> b512c1ee
    */
   startTime?: number | null;
 
