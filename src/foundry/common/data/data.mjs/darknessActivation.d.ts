import { FieldReturnType, PropertiesToSource } from '../../../../types/helperTypes';
import { DocumentData } from '../../abstract/module.mjs';
import { BaseAmbientLight } from '../../documents.mjs';
import * as fields from '../fields.mjs';

interface DarknessActivationSchema extends DocumentSchema {
  min: FieldReturnType<typeof fields.ALPHA_FIELD, { default: 0 }>;
  max: typeof fields.ALPHA_FIELD;
}

interface DarknessActivationProperties {
  /**
   * The minimum darkness level for which activation occurs
   * @defaultValue `0`
   */
  min: number;

  /**
   * The maximum darkness level for which activation occurs
   * @defaultValue `1`
   */
  max: number;
}

interface DarknessActivationUpdateArgs {
  min?: number | null;
  max?: number | null;
}

/**
 * An embedded data object which defines the darkness range during which some attribute is active
 */
export declare class DarknessActivation extends DocumentData<
  DarknessActivationSchema,
  DarknessActivationProperties,
<<<<<<< HEAD
  BaseAmbientLight,
  DarknessActivationUpdateArgs
=======
  PropertiesToSource<DarknessActivationProperties>,
  BaseAmbientLight
>>>>>>> d6c6e0a2
> {
  static defineSchema(): DarknessActivationSchema;
}

// eslint-disable-next-line @typescript-eslint/no-empty-interface
export declare interface DarknessActivation extends DarknessActivationProperties {}<|MERGE_RESOLUTION|>--- conflicted
+++ resolved
@@ -22,7 +22,7 @@
   max: number;
 }
 
-interface DarknessActivationUpdateArgs {
+interface DarknessActivationConstructorData {
   min?: number | null;
   max?: number | null;
 }
@@ -33,13 +33,9 @@
 export declare class DarknessActivation extends DocumentData<
   DarknessActivationSchema,
   DarknessActivationProperties,
-<<<<<<< HEAD
-  BaseAmbientLight,
-  DarknessActivationUpdateArgs
-=======
   PropertiesToSource<DarknessActivationProperties>,
+  DarknessActivationConstructorData,
   BaseAmbientLight
->>>>>>> d6c6e0a2
 > {
   static defineSchema(): DarknessActivationSchema;
 }
