import DocumentData from '../../abstract/data.mjs';
import * as fields from '../fields.mjs';
import * as documents from '../../documents.mjs';
import { PropertiesToSource } from '../../../../types/helperTypes';

type FolderEntityTypes = ValueOf<typeof CONST.FOLDER_ENTITY_TYPES>;
type SortingModes = ValueOf<typeof FolderData.SORTING_MODES>;

interface FolderDataSchema extends DocumentSchema {
  _id: typeof fields.DOCUMENT_ID;
  name: typeof fields.REQUIRED_STRING;
  type: DocumentField<FolderEntityTypes> & {
    type: String;
    required: true;
    validate: (t: unknown) => t is FolderEntityTypes;
    validationError: 'Invalid Folder type provided';
  };
  description: typeof fields.STRING_FIELD;
  parent: fields.ForeignDocumentField<{ type: typeof documents.BaseFolder }>;
  sorting: DocumentField<SortingModes> & {
    type: String;
    required: true;
    default: 'a';
    validate: (mode: unknown) => mode is SortingModes;
    validationError: 'Invalid Folder sorting mode';
  };
  sort: typeof fields.INTEGER_SORT_FIELD;
  color: typeof fields.COLOR_FIELD;
  flags: typeof fields.OBJECT_FIELD;
}

interface FolderDataProperties {
  /**
   * The _id which uniquely identifies this Folder document
   */
  _id: string | null;

  /**
   * The name of this Folder
   */
  name: string;

  /**
   * The document type which this Folder contains, from CONST.FOLDER_ENTITY_TYPES
   */
  type: FolderEntityTypes;

  /**
   * An HTML description of the contents of this folder
   */
  description?: string;

  /**
   * The _id of a parent Folder which contains this Folder
   * @defaultValue `null`
   */
  parent: string | null;

  /**
   * The sorting mode used to organize documents within this Folder, in ["a", "m"]
   * @defaultValue `'a'`
   */
  sorting: SortingModes;

  /**
   * The numeric sort value which orders this Folder relative to its siblings
   * @defaultValue `0`
   */
  sort: number;

  /**
   * A color string used for the background color of this Folder
   */
  color?: string | null;

  /**
   * An object of optional key/value flags
   * @defaultValue `{}`
   */
  flags: Record<string, unknown>;
}

interface FolderDataUpdateArgs {
  _id?: string | null;
  name: string;
  type: FolderEntityTypes;
  description?: string | null;
  parent?: string | null;
  sorting?: SortingModes | null;
  sort?: number | null;
  color?: string | null;
  flags?: Record<string, unknown> | null;
}

/**
 * The data schema for a Folder document.
 */
export declare class FolderData extends DocumentData<
  FolderDataSchema,
  FolderDataProperties,
<<<<<<< HEAD
  documents.BaseFolder,
  FolderDataUpdateArgs
=======
  PropertiesToSource<FolderDataProperties>,
  documents.BaseFolder
>>>>>>> d6c6e0a2
> {
  static defineSchema(): FolderDataSchema;

  static SORTING_MODES: ['a', 'm'];
}

// eslint-disable-next-line @typescript-eslint/no-empty-interface
export declare interface FolderData extends FolderDataProperties {}<|MERGE_RESOLUTION|>--- conflicted
+++ resolved
@@ -80,7 +80,7 @@
   flags: Record<string, unknown>;
 }
 
-interface FolderDataUpdateArgs {
+interface FolderDataConstructorData {
   _id?: string | null;
   name: string;
   type: FolderEntityTypes;
@@ -98,13 +98,9 @@
 export declare class FolderData extends DocumentData<
   FolderDataSchema,
   FolderDataProperties,
-<<<<<<< HEAD
-  documents.BaseFolder,
-  FolderDataUpdateArgs
-=======
   PropertiesToSource<FolderDataProperties>,
+  FolderDataConstructorData,
   documents.BaseFolder
->>>>>>> d6c6e0a2
 > {
   static defineSchema(): FolderDataSchema;
 
