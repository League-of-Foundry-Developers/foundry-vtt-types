import {
  ConfiguredData,
  ConfiguredDocumentClass,
  ConfiguredFlags,
  ConfiguredSource,
  FieldReturnType,
  PropertiesToSource
} from '../../../../types/helperTypes';
import EmbeddedCollection from '../../abstract/embedded-collection.mjs';
import { DocumentData } from '../../abstract/module.mjs';
import * as documents from '../../documents.mjs';
import * as fields from '../fields.mjs';

interface ItemDataSchema extends DocumentSchema {
  _id: fields.DocumentId;
  name: fields.RequiredString;
  type: DocumentField<string> & {
    type: typeof String;
    required: true;
    validate: (t: unknown) => boolean;
    validationError: 'The provided Item type must be in the array of types defined by the game system';
  };
<<<<<<< HEAD
  img: FieldReturnType<fields.ImageField, { default: () => string }>;
  data: fields.SystemDataField;
=======
  img: FieldReturnType<fields.ImageField, { default: () => typeof ItemData.DEFAULT_ICON }>;
  data: FieldReturnType<fields.ObjectField, { default: (data: { type: string }) => any }>; // TODO
>>>>>>> 882c4b64
  effects: fields.EmbeddedCollectionField<typeof documents.BaseActiveEffect>;
  folder: fields.ForeignDocumentField<{ type: typeof documents.BaseFolder }>;
  sort: fields.IntegerSortField;
  permission: fields.DocumentPermissions;
  flags: fields.ObjectField;
}

interface ItemDataBaseProperties {
  /**
   * The _id which uniquely identifies this Item document
   * @defaultValue `null`
   */
  _id: string | null;

  /**
   * The name of this Item
   */
  name: string;

  /**
   * An Item subtype which configures the system data model applied
   */
  type: string;

  /**
   * An image file path which provides the artwork for this Item
   * @defaultValue `ItemData.DEFAULT_ICON`
   */
  img: string | null;

  /**
   * The system data object which is defined by the system template.json model
   * @defaultValue template from template.json for type or `{}`
   */
  data: object;

  /**
   * A collection of ActiveEffect embedded Documents
   * @defaultValue `new EmbeddedCollection(ActiveEffectData, [], BaseActiveEffect.implementation)`
   */
  effects: EmbeddedCollection<ConfiguredDocumentClass<typeof documents.BaseActiveEffect>, ItemData>;

  /**
   * The _id of a Folder which contains this Item
   * @defaultValue `null`
   */
  folder: string | null;

  /**
   * The numeric sort value which orders this Item relative to its siblings
   * @defaultValue `0`
   */
  sort: number;

  /**
   * An object which configures user permissions to this Item
   * @defaultValue `{ default: CONST.ENTITY_PERMISSIONS.NONE }`
   */
  permission: Partial<Record<string, foundry.CONST.DOCUMENT_PERMISSION_LEVELS>>;

  /**
   * An object of optional key/value flags
   * @defaultValue `{}`
   */
  flags: ConfiguredFlags<'Item'>;
}

interface ItemDataConstructorData {
  /**
   * The _id which uniquely identifies this Item document
   * @defaultValue `null`
   */
  _id?: string | null | undefined;

  /**
   * The name of this Item
   */
  name: string;

  /**
   * An Item subtype which configures the system data model applied
   */
  type: ItemDataSource['type'];

  /**
   * An image file path which provides the artwork for this Item
   * @defaultValue `ItemData.DEFAULT_ICON`
   */
  img?: string | null | undefined;

  /**
   * The system data object which is defined by the system template.json model
   * @defaultValue template from template.json for type or `{}`
   */
  data?: DeepPartial<ItemDataSource['data']> | null | undefined;

  /**
   * A collection of ActiveEffect embedded Documents
   * @defaultValue `new EmbeddedCollection(ActiveEffectData, [], BaseActiveEffect.implementation)`
   */
  effects?: ConstructorParameters<ConfiguredDocumentClass<typeof documents.BaseActiveEffect>>[0][] | null | undefined;

  /**
   * The _id of a Folder which contains this Item
   * @defaultValue `null`
   */
  folder?: InstanceType<ConfiguredDocumentClass<typeof documents.BaseFolder>> | string | null | undefined;

  /**
   * The numeric sort value which orders this Item relative to its siblings
   * @defaultValue `0`
   */
  sort?: number | null | undefined;

  /**
   * An object which configures user permissions to this Item
   * @defaultValue `{ default: CONST.ENTITY_PERMISSIONS.NONE }`
   */
  permission?: Partial<Record<string, foundry.CONST.DOCUMENT_PERMISSION_LEVELS>> | null | undefined;

  /**
   * An object of optional key/value flags
   * @defaultValue `{}`
   */
  flags?: ConfiguredFlags<'Item'> | null | undefined;
}

type ItemDataBaseSource = PropertiesToSource<ItemDataBaseProperties>;
type ItemDataProperties = ItemDataBaseProperties & ConfiguredData<'Item'>;
type ItemDataSource = ItemDataBaseSource & ConfiguredSource<'Item'>;

type DocumentDataConstructor = Pick<typeof DocumentData, keyof typeof DocumentData>;

interface ItemDataConstructor extends DocumentDataConstructor {
  new (data: ItemDataConstructorData, document?: documents.BaseItem | null): ItemData;

  /** @override */
  defineSchema(): ItemDataSchema;

  /**
   * The default icon used for newly created Item documents
   * @defaultValue `"icons/svg/item-bag.svg"`
   */
  DEFAULT_ICON: string;
}

/**
 * The data schema for a Item document.
 * @see BaseItem
 */
export type ItemData = DocumentData<
  ItemDataSchema,
  ItemDataProperties,
  ItemDataSource,
  ItemDataConstructorData,
  documents.BaseItem
> &
  ItemDataProperties & {
    /** @override */
    _initializeSource(data: ItemDataConstructorData): ItemDataSource;
  };
export const ItemData: ItemDataConstructor;<|MERGE_RESOLUTION|>--- conflicted
+++ resolved
@@ -20,13 +20,8 @@
     validate: (t: unknown) => boolean;
     validationError: 'The provided Item type must be in the array of types defined by the game system';
   };
-<<<<<<< HEAD
-  img: FieldReturnType<fields.ImageField, { default: () => string }>;
+  img: FieldReturnType<fields.ImageField, { default: () => typeof ItemData.DEFAULT_ICON }>;
   data: fields.SystemDataField;
-=======
-  img: FieldReturnType<fields.ImageField, { default: () => typeof ItemData.DEFAULT_ICON }>;
-  data: FieldReturnType<fields.ObjectField, { default: (data: { type: string }) => any }>; // TODO
->>>>>>> 882c4b64
   effects: fields.EmbeddedCollectionField<typeof documents.BaseActiveEffect>;
   folder: fields.ForeignDocumentField<{ type: typeof documents.BaseFolder }>;
   sort: fields.IntegerSortField;
