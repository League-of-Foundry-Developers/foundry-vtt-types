<<<<<<< HEAD
import { ConfiguredDocumentClass, ConfiguredFlags, PropertiesToSource } from '../../../../types/helperTypes';
import type EmbeddedCollection from '../../abstract/embedded-collection.mjs.js';
import { DocumentData } from '../../abstract/module.mjs';
import * as documents from '../../documents.mjs';
import * as fields from '../fields.mjs';
import type { JournalEntryPageData } from './journalEntryPageData.js';
=======
import { ConfiguredDocumentClass, ConfiguredFlags, PropertiesToSource } from "../../../../types/helperTypes";
import { DocumentData } from "../../abstract/module.mjs";
import * as documents from "../../documents.mjs";
import * as fields from "../fields.mjs";
>>>>>>> 4e418ab0

interface JournalEntryDataSchema extends DocumentSchema {
  _id: fields.DocumentId;
  name: fields.RequiredString;
  pages: fields.EmbeddedCollectionField<typeof documents.BaseJournalEntryPage>;
  folder: fields.ForeignDocumentField<{ type: typeof documents.BaseFolder }>;
  sort: fields.IntegerSortField;
  ownership: fields.DocumentPermissions;
  flags: fields.ObjectField;
}

interface JournalEntryDataProperties {
  /**
   * The _id which uniquely identifies this JournalEntry document
   * @defaultValue `null`
   */
  _id: string | null;

  /**
   * The name of this JournalEntry
   */
  name: string;

  /**
   * The pages contained within this JournalEntry document
   */
  pages: EmbeddedCollection<ConfiguredDocumentClass<typeof documents.BaseJournalEntryPage>, JournalEntryData>;

  /**
   * The _id of a Folder which contains this JournalEntry
   * @defaultValue `null`
   */
  folder: string | null;

  /**
   * The numeric sort value which orders this JournalEntry relative to its siblings
   * @defaultValue `0`
   */
  sort: number;

  /**
   * An object which configures user permissions to this JournalEntry
   * @defaultValue `{ default: CONST.DOCUMENT_OWNERSHIP_LEVELS.NONE }`
   */
  ownership: Partial<Record<string, foundry.CONST.DOCUMENT_OWNERSHIP_LEVELS>>;

  /**
   * An object of optional key/value flags
   * @defaultValue `{}`
   */
  flags: ConfiguredFlags<"JournalEntry">;
}

type ConstructorDataOf<T> = {
  [P in keyof T]?: T[P] | undefined | null;
};

interface JournalEntryDataConstructorData
  extends Omit<ConstructorDataOf<JournalEntryDataProperties>, 'pages' | 'folder'> {
  _id?: JournalEntryDataProperties['_id'] | undefined;

  name: JournalEntryDataProperties['name'];

  /**
   * The pages contained within this JournalEntry document
   */
  pages: ConstructorParameters<ConfiguredDocumentClass<typeof documents.BaseJournalEntryPage>>[] | null | undefined;

  /**
   * The _id of a Folder which contains this JournalEntry
   * @defaultValue `null`
   */
  folder?: InstanceType<ConfiguredDocumentClass<typeof documents.BaseFolder>> | string | null | undefined;

  sort?: JournalEntryDataProperties['sort'] | null | undefined;

  ownership?: JournalEntryDataProperties['ownership'] | null | undefined;

<<<<<<< HEAD
  flags?: JournalEntryDataProperties['flags'] | null | undefined;
=======
  /**
   * An object of optional key/value flags
   * @defaultValue `{}`
   */
  flags?: ConfiguredFlags<"JournalEntry"> | null | undefined;
>>>>>>> 4e418ab0
}

type JournalEntryDataSource = PropertiesToSource<JournalEntryDataProperties>;

/**
 * The data schema for a JournalEntry document.
 * @see BaseJournalEntry
 */
export class JournalEntryData extends DocumentData<
  JournalEntryDataSchema,
  JournalEntryDataProperties,
  JournalEntryDataSource,
  JournalEntryDataConstructorData,
  documents.BaseJournalEntry
> {
  constructor(data: JournalEntryDataConstructorData, document?: documents.BaseJournalEntry | null);

  static override defineSchema(): JournalEntryDataSchema;
}

// eslint-disable-next-line @typescript-eslint/no-empty-interface
export interface JournalEntryData extends JournalEntryDataProperties {}<|MERGE_RESOLUTION|>--- conflicted
+++ resolved
@@ -1,16 +1,8 @@
-<<<<<<< HEAD
-import { ConfiguredDocumentClass, ConfiguredFlags, PropertiesToSource } from '../../../../types/helperTypes';
-import type EmbeddedCollection from '../../abstract/embedded-collection.mjs.js';
-import { DocumentData } from '../../abstract/module.mjs';
-import * as documents from '../../documents.mjs';
-import * as fields from '../fields.mjs';
-import type { JournalEntryPageData } from './journalEntryPageData.js';
-=======
 import { ConfiguredDocumentClass, ConfiguredFlags, PropertiesToSource } from "../../../../types/helperTypes";
+import type EmbeddedCollection from "../../abstract/embedded-collection.mjs";
 import { DocumentData } from "../../abstract/module.mjs";
 import * as documents from "../../documents.mjs";
 import * as fields from "../fields.mjs";
->>>>>>> 4e418ab0
 
 interface JournalEntryDataSchema extends DocumentSchema {
   _id: fields.DocumentId;
@@ -69,10 +61,10 @@
 };
 
 interface JournalEntryDataConstructorData
-  extends Omit<ConstructorDataOf<JournalEntryDataProperties>, 'pages' | 'folder'> {
-  _id?: JournalEntryDataProperties['_id'] | undefined;
+  extends Omit<ConstructorDataOf<JournalEntryDataProperties>, "pages" | "folder"> {
+  _id?: JournalEntryDataProperties["_id"] | undefined;
 
-  name: JournalEntryDataProperties['name'];
+  name: JournalEntryDataProperties["name"];
 
   /**
    * The pages contained within this JournalEntry document
@@ -85,19 +77,15 @@
    */
   folder?: InstanceType<ConfiguredDocumentClass<typeof documents.BaseFolder>> | string | null | undefined;
 
-  sort?: JournalEntryDataProperties['sort'] | null | undefined;
+  sort?: JournalEntryDataProperties["sort"] | null | undefined;
 
-  ownership?: JournalEntryDataProperties['ownership'] | null | undefined;
+  ownership?: JournalEntryDataProperties["ownership"] | null | undefined;
 
-<<<<<<< HEAD
-  flags?: JournalEntryDataProperties['flags'] | null | undefined;
-=======
   /**
    * An object of optional key/value flags
    * @defaultValue `{}`
    */
   flags?: ConfiguredFlags<"JournalEntry"> | null | undefined;
->>>>>>> 4e418ab0
 }
 
 type JournalEntryDataSource = PropertiesToSource<JournalEntryDataProperties>;
