--- conflicted
+++ resolved
@@ -127,7 +127,7 @@
   flags: Record<string, unknown>;
 }
 
-interface AmbientLightDataUpdateArgs {
+interface AmbientLightDataConstructorData {
   _id?: string | null;
   t?: CONST.SourceType | null;
   x?: number | null;
@@ -152,13 +152,9 @@
 export declare class AmbientLightData extends DocumentData<
   AmbientLightDataSchema,
   AmbientLightDataProperties,
-<<<<<<< HEAD
-  BaseAmbientLight,
-  AmbientLightDataUpdateArgs
-=======
   PropertiesToSource<AmbientLightDataProperties>,
+  AmbientLightDataConstructorData,
   BaseAmbientLight
->>>>>>> d6c6e0a2
 > {
   static defineSchema(): AmbientLightDataSchema;
 }
