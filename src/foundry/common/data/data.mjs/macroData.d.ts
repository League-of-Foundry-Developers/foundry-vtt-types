--- conflicted
+++ resolved
@@ -101,7 +101,7 @@
   flags: Record<string, unknown>;
 }
 
-interface MacroDataUpdateArgs {
+interface MacroDataConstructorData {
   _id?: string | null;
   name: string;
   type?: MacroTypes | null;
@@ -122,13 +122,9 @@
 export declare class MacroData extends DocumentData<
   MacroDataSchema,
   MacroDataProperties,
-<<<<<<< HEAD
-  documents.BaseMacro,
-  MacroDataUpdateArgs
-=======
   PropertiesToSource<MacroDataProperties>,
+  MacroDataConstructorData,
   documents.BaseMacro
->>>>>>> d6c6e0a2
 > {
   static defineSchema(): MacroDataSchema;
 }
