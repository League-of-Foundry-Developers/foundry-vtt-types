import { DocumentData } from '../../abstract/module.mjs';
import { BaseActiveEffect } from '../../documents.mjs';
import * as fields from '../fields.mjs';
import * as CONST from '../../constants.mjs';
import { PropertiesToSource } from '../../../../types/helperTypes';

interface EffectChangeDataSchema extends DocumentSchema {
  key: typeof fields.BLANK_STRING;
  value: typeof fields.BLANK_STRING;
  mode: DocumentField<number> & {
    type: typeof Number;
    required: true;
    default: typeof CONST.ACTIVE_EFFECT_MODES.ADD;
    validate: (m: unknown) => boolean;
    validationError: 'Invalid mode specified for change in ActiveEffectData';
  };
  priority: typeof fields.NUMERIC_FIELD;
}

interface EffectChangeDataProperties {
  /**
   * The attribute path in the Actor or Item data which the change modifies
   * @defaultValue `''`
   */
  key: string;

  /**
   * The value of the change effect
   * @defaultValue `''`
   */
  value: string;

  /**
   * The modification mode with which the change is applied
   */
  mode: CONST.ActiveEffectMode;

  /**
   * The priority level with which this change is applied
   */
  priority?: number | null;
}

interface EffectChangeDataUpdateArgs {
  key?: string | null;
  value?: string | null;
  mode?: CONST.ActiveEffectMode | null;
  priority?: number | null;
}

/**
 * An embedded data structure which defines the structure of a change applied by an ActiveEffect.
 * @see ActiveEffectData
 */
export declare class EffectChangeData extends DocumentData<
  EffectChangeDataSchema,
  EffectChangeDataProperties,
<<<<<<< HEAD
  BaseActiveEffect,
  EffectChangeDataUpdateArgs
=======
  PropertiesToSource<EffectChangeDataProperties>,
  BaseActiveEffect
>>>>>>> d6c6e0a2
> {
  static defineSchema(): EffectChangeDataSchema;
}

// eslint-disable-next-line @typescript-eslint/no-empty-interface
export declare interface EffectChangeData extends EffectChangeDataProperties {}<|MERGE_RESOLUTION|>--- conflicted
+++ resolved
@@ -41,7 +41,7 @@
   priority?: number | null;
 }
 
-interface EffectChangeDataUpdateArgs {
+interface EffectChangeDataConstructorData {
   key?: string | null;
   value?: string | null;
   mode?: CONST.ActiveEffectMode | null;
@@ -55,13 +55,9 @@
 export declare class EffectChangeData extends DocumentData<
   EffectChangeDataSchema,
   EffectChangeDataProperties,
-<<<<<<< HEAD
-  BaseActiveEffect,
-  EffectChangeDataUpdateArgs
-=======
   PropertiesToSource<EffectChangeDataProperties>,
+  EffectChangeDataConstructorData,
   BaseActiveEffect
->>>>>>> d6c6e0a2
 > {
   static defineSchema(): EffectChangeDataSchema;
 }
