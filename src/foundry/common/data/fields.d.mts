--- conflicted
+++ resolved
@@ -6,14 +6,10 @@
   NullishProps,
   InexactPartial,
   FixedInstanceType,
-<<<<<<< HEAD
+  Identity,
   PrettifyType,
   InterfaceToObject,
-} from "../../../utils/index.d.mts";
-=======
-  Identity,
 } from "fvtt-types/utils";
->>>>>>> c4aefa54
 import type { DataModel } from "../abstract/data.mts";
 import type Document from "../abstract/document.mts";
 import type { EmbeddedCollection, EmbeddedCollectionDelta, TypeDataModel } from "../abstract/module.d.mts";
@@ -498,13 +494,8 @@
     // Note(LukeAbby): This `& object` is intentional. Its purpose is to allow options like `{ integer: true }` to be assigned.
     // This is an issue because `{ integer: true }` does not extend `{ required?: boolean }` because they have no properties in common.
     // Even though `{ integer: true, required: undefined }` would extend `{ required?: boolean }` following the regular rules of surplus properties being allowed.
-<<<<<<< HEAD
     // `object` was chosen over `AnyObject` so that people may pass in interfaces.
-    type Any = DataField.Options<any> & object;
-=======
-    // `object` was chosen over `AnyObject` so that people may pass in interface.
     interface Any extends DataField.Options<any>, Identity<object> {}
->>>>>>> c4aefa54
 
     /**
      * A helper type for the {@link DataField.Options.initial | `DataField.Options.initial`} option.
