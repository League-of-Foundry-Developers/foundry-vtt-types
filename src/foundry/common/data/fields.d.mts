--- conflicted
+++ resolved
@@ -3627,17 +3627,11 @@
   /** @internal */
   type _Choices = Omit<_SelectInputConfig, "options"> & StringField.PrepareChoiceConfig;
 
-<<<<<<< HEAD
   interface ToInputConfigWithOptions<InitializedType> extends RootToInputConfig<InitializedType>, _SelectInputConfig {}
-  interface ToInputConfigWithChoices<InitializedType>
-    extends SimpleMerge<RootToInputConfig<InitializedType>, _Choices> {}
-=======
-  interface ToInputConfigWithOptions<InitializedType> extends RootToInputConfig<InitializedType>, SelectInputConfig {}
   interface ToInputConfigWithChoices<InitializedType> extends SimpleMerge<
     RootToInputConfig<InitializedType>,
     _Choices
   > {}
->>>>>>> 972105a1
 
   /**
    * @remarks `DocumentUUIDField#_toInput` writes `Object.assign(config, {type: this.type, single: true});` which is why they have been removed as options.
