--- conflicted
+++ resolved
@@ -3286,14 +3286,10 @@
   type Errors = Record<number | string | symbol, Error> | Error[] | string;
 }
 
-<<<<<<< HEAD
-=======
 /**
  * @deprecated since v10, will be removed in v12
  */
-export function systemDataField<const D extends Document.SystemConstructor>(
-  document: InstanceType<D>,
-): TypeDataField<D>;
+export function systemDataField<const D extends Document.Any>(document: D): TypeDataField<D>;
 
 /**
  * @deprecated since v10, will be removed in v12
@@ -3319,7 +3315,6 @@
   options?: DataFieldOptions.Any,
 ): DataField;
 
->>>>>>> c95a204f
 export {
   AlphaField,
   AngleField,
