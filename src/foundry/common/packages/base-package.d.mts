import type {
  GetKey,
  AnyObject,
  InexactPartial,
  AnyMutableObject,
  Identity,
  AnyArray,
  NullishProps,
  PrettifyType,
} from "#utils";
import type DataModel from "../abstract/data.d.mts";
import type { ReleaseData } from "../config.d.mts";
import type * as fields from "../data/fields.d.mts";
import type { DataModelValidationFailure } from "../data/validation-failure.d.mts";
import type { BaseFolder } from "../documents/_module.d.mts";
import type { LogCompatibilityWarningOptions } from "../utils/logging.d.mts";

type DataSchema = foundry.data.fields.DataSchema;

declare const __BasePackageBrand: unique symbol;

declare const __PackageSchema: unique symbol;

declare namespace BasePackage {
  interface Any extends AnyBasePackage {}
  interface AnyConstructor extends Identity<typeof AnyBasePackage> {}

  // Documented at https://gist.github.com/LukeAbby/c7420b053d881db4a4d4496b95995c98
  namespace Internal {
    type Constructor = (abstract new (...args: never) => Instance.Any) & {
      [__BasePackageBrand]: never;
    };

    interface Instance<PackageSchema extends BasePackage.Internal.Schema> {
      [__PackageSchema]: PackageSchema;
    }

    namespace Instance {
      interface Any extends Instance<BasePackage.Internal.Schema> {}
    }

    interface Schema extends Omit<BasePackage.Schema, "version"> {}
  }

  interface OptionalString {
    required: false;
    blank: false;
    initial: undefined;
  }

  interface PackageAuthorSchema extends DataSchema {
    /**
     * The author name
     */
    name: fields.StringField<{ required: true; blank: false }>;

    /**
     * The author email address
     */
    email: fields.StringField<OptionalString>;

    /**
     * A website url for the author
     */
    url: fields.StringField<OptionalString>;

    /**
     * A Discord username for the author
     */
    discord: fields.StringField<OptionalString>;

    flags: fields.ObjectField;
  }

  interface PackageMediaSchema extends DataSchema {
    /** Usage type for the media asset. "setup" means it will be used on the setup screen. */
    type: fields.StringField<OptionalString>;

    /** A web url link to the media element. */
    url: fields.StringField<OptionalString>;

    /** A caption for the media element. */
    caption: fields.StringField<OptionalString>;

    /** Should the media play on loop? */
    loop: fields.BooleanField<{ required: false; blank: false; initial: false }>;

    /** A link to the thumbnail for the media element. */
    thumbnail: fields.StringField<OptionalString>;

    /** An object of optional key/value flags. */
    flags: fields.ObjectField;
  }

<<<<<<< HEAD
  // TODO: (esheyw) does this need to be `InexactPartial`ed here? Explicit `undefined` values for any key fail validation.
=======
  // TODO(esheyw): does this need to be `InexactPartial`ed here? Explicit `undefined` values for any key fail validation.
>>>>>>> 62405de5
  type OwnershipRecord = InexactPartial<
    Record<keyof typeof CONST.USER_ROLES, keyof typeof CONST.DOCUMENT_OWNERSHIP_LEVELS>
  >;

  interface PackageCompendiumSchema extends DataSchema {
    /**
     * The canonical compendium name. This should contain no spaces or special characters
     */
    name: fields.StringField<{
      required: true;
      blank: false;
<<<<<<< HEAD
      validate: (typeof BasePackage)["validateId"];
=======
      validate: typeof BasePackage.validateId;
>>>>>>> 62405de5
      validationError: "may not contain periods";
    }>;

    /**
     * The human-readable compendium name
     */
    label: fields.StringField<{ required: true; blank: false }>;

    /**
     * A file path to a banner image that will be used in the Compendium sidebar. This should
     * be hosted within your package, e.g. `modules/my-module/assets/banners/bestiary.webp`.
     * The dimensions are 290 x 70; you can either have each be an individual landscape or
     * slice them up to form a composite with your other compendiums, but keep in mind that
     * users can reorder compendium packs as well as filter them to break up the composite.
     *
     * @remarks `undefined` is replaced with the default `CONFIG[this.metadata.type]?.compendiumBanner`
     * but `null` passes through unchanged.
     */
    banner: fields.StringField<OptionalString & { nullable: true }>;

    /**
     * The local relative path to the compendium source directory. The filename should match the name attribute
     */
    path: fields.StringField<{ required: false }>;

    /**
     * The specific document type that is contained within this compendium pack
     */
    type: fields.StringField<{
      required: true;
      blank: false;
      choices: CONST.COMPENDIUM_DOCUMENT_TYPES[];
      validationError: "must be a value in CONST.COMPENDIUM_DOCUMENT_TYPES";
    }>;

    /**
     * Denote that this compendium pack requires a specific game system to function properly.
     * Required for "Actor" and "Item" packs, but even others should keep in mind that system
     * specific features and subtypes (e.g. JournalEntryPage) may present limitations.
     */
    system: fields.StringField<OptionalString>;

    /** @remarks Be careful when setting this; an empty object will prevent even a GM from seeing it in the directory. */
    ownership: CompendiumOwnershipField;

    flags: fields.ObjectField;
  }

  interface PackageCompendiumData extends fields.SchemaField.InitializedData<PackageCompendiumSchema> {}

  interface SocketCompendiumData extends UndefinedToOptional<PackageCompendiumData> {}

  interface PackageLanguageSchema extends DataSchema {
    /**
     * A string language code which is validated by Intl.getCanonicalLocales
     */
    lang: fields.StringField<{
      required: true;
      blank: false;
      // Foundry is using the truthiness of this function
      // validate: typeof Intl.getCanonicalLocales;
      validationError: "must be supported by the Intl.getCanonicalLocales function";
    }>;

    /**
     * The human-readable language name
     */
    name: fields.StringField<{ required: false }>;

    /**
     * The relative path to included JSON translation strings
     */
    path: fields.StringField<{ required: true; blank: false }>;

    /**
     * Only apply this set of translations when a specific system is being used
     */
    system: fields.StringField<OptionalString>;

    /**
     * Only apply this set of translations when a specific module is active
     */
    module: fields.StringField<OptionalString>;

    flags: fields.ObjectField;
  }

  interface PackageCompatibilitySchema extends DataSchema {
    /**
     * The Package will not function before this version
     */
    minimum: fields.StringField<{ required: false; blank: false; initial: undefined }>;

    /**
     * Verified compatible up to this version
     */
    verified: fields.StringField<{ required: false; blank: false; initial: undefined }>;

    /**
     * The Package will not function after this version
     */
    maximum: fields.StringField<{ required: false; blank: false; initial: undefined }>;
  }

  interface PackageRelationshipsSchema extends DataSchema {
    /**
     * Systems that this Package supports
     */
    systems: fields.SetField<RelatedPackage<"system">>;

    /**
     * Packages that are required for base functionality
     */
    requires: fields.SetField<RelatedPackage>;

    /**
     * Packages that are recommended for optimal functionality
     */
    recommends: fields.SetField<RelatedPackage>;

    conflicts: fields.SetField<RelatedPackage>;

    flags: fields.ObjectField;
  }

  interface RelatedPackageSchema<PackageType extends foundry.CONST.PACKAGE_TYPES = foundry.CONST.PACKAGE_TYPES>
    extends DataSchema {
    /**
     * The id of the related package
     */
    id: fields.StringField<{ required: true; blank: false }>;

    /**
     * The type of the related package
     */
    type: fields.StringField<{ choices: PackageType[]; initial: "module" }>;

    /**
     * An explicit manifest URL, otherwise learned from the Foundry web server
     */
    manifest: fields.StringField<{ required: false; blank: false; initial: undefined }>;

    /**
     * The compatibility data with this related Package
     */
    compatibility: PackageCompatibility;

    /**
     * The reason for this relationship
     */
    reason: fields.StringField<{ required: false; blank: false; initial: undefined }>;
  }

  /** @internal */
  interface _PackageCompendiumFolderSchema extends DataSchema {
    /** Name for the folder. Multiple packages with identical folder names will merge by name. */
    name: fields.StringField<{ required: true; blank: false }>;

    /** Alphabetical or manual sorting. */
    sorting: fields.StringField<{
      required: false;
      blank: false;
      initial: undefined;
      choices: typeof BaseFolder.SORTING_MODES;
    }>;

    /** A hex string for the pack's color. */
    color: fields.ColorField;

    /** A list of the pack names to include in this folder. */
    packs: fields.SetField<fields.StringField<{ required: true; blank: false }>>;
  }

  // Foundry starts Depth at 1 and increments from there
  type FolderRecursion = [never, 2, 3];

  type PackageCompendiumFolderSchema<Depth> = Depth extends number
    ? _PackageCompendiumFolderSchema & {
        /** Nested folder data, up to three levels. */
        folders: fields.SetField<fields.SchemaField<PackageCompendiumFolderSchema<FolderRecursion[Depth]>>>;
      }
    : _PackageCompendiumFolderSchema;

  interface CreateData extends fields.SchemaField.CreateData<Schema> {}

  interface Schema extends DataSchema {
    /**
     * The machine-readable unique package id, should be lower-case with no spaces or special characters
     */
    id: fields.StringField<{
      required: true;
      blank: false;
      validate: typeof BasePackage.validateId;
    }>;

    /**
     * The human-readable package title, containing spaces and special characters
     */
    title: fields.StringField<{ required: true; blank: false }>;

    /**
     * An optional package description, may contain HTML
     */
    description: fields.StringField<{ required: true }>;

    /**
     * An array of author objects who are co-authors of this package. Preferred to the singular author field.
     */
    authors: fields.SetField<fields.SchemaField<PackageAuthorSchema>>;

    /**
     * A web url where more details about the package may be found
     */
    url: fields.StringField<OptionalString>;

    /**
     * A web url or relative file path where license details may be found
     */
    license: fields.StringField<OptionalString>;

    /**
     * A web url or relative file path where readme instructions may be found
     */
    readme: fields.StringField<OptionalString>;

    /**
     * A web url where bug reports may be submitted and tracked
     */
    bugs: fields.StringField<OptionalString>;

    /**
     * A web url where notes detailing package updates are available
     */
    changelog: fields.StringField<OptionalString>;

    /**
     * An object of optional key/value flags. Packages can use this namespace for their own purposes,
     * preferably within a namespace matching their package ID.
     */
    flags: fields.ObjectField;

    /** An array of objects containing media info about the package. */
    media: fields.SetField<fields.SchemaField<PackageMediaSchema>>;

    // Moved to base-module and base-system to avoid conflict with base-world

    // version: fields.StringField<{ required: true; blank: false; initial: "0" }>;

    /**
     * The compatibility of this version with the core Foundry software. See https://foundryvtt.com/article/versioning/
     * for more info on how the core software structures its releases.
     */
    compatibility: PackageCompatibility;

    /**
     * An array of urls or relative file paths for JavaScript files to include
     */
    scripts: fields.SetField<fields.StringField<{ required: true; blank: false }>>;

    /**
     * An array of urls or relative file paths for ESModule files to include
     */
    esmodules: fields.SetField<fields.StringField<{ required: true; blank: false }>>;

    /**
     * An array of urls or relative file paths for CSS stylesheet files to include
     */
    styles: fields.SetField<fields.StringField<{ required: true; blank: false }>>;

    /**
     * An array of language data objects which are included by this package
     */
    languages: fields.SetField<fields.SchemaField<PackageLanguageSchema>>;

    /**
     * An array of compendium packs which are included by this package
     */
    packs: PackageCompendiumPacks<fields.SchemaField<PackageCompendiumSchema>>;

    /**
     * An array of pack folders that will be initialized once per world.
     */
    packFolders: fields.SetField<fields.SchemaField<PackageCompendiumFolderSchema<1>>>;

    /**
     * An organized object of relationships to other Packages
     */
    relationships: PackageRelationships;

    /**
     * Whether to require a package-specific socket namespace for this package
     */
    socket: fields.BooleanField;

    /**
     * A publicly accessible web URL which provides the latest available package manifest file. Required in order to support module updates.
     */
    manifest: fields.StringField;

    /**
     * A publicly accessible web URL where the source files for this package may be downloaded. Required in order to support module installation.
     */
    download: fields.StringField<{ required: false; blank: false; initial: undefined }>;

    /**
     * Whether this package uses the protected content access system.
     */
    protected: fields.BooleanField;

    /**
     * Whether this package is a free Exclusive pack.
     */
    exclusive: fields.BooleanField;

    /**
     * Whether updates should leave the contents of the package's /storage folder.
     */
    persistentStorage: fields.BooleanField;
  }

  /**
   * @remarks Package flags do not operate under the same rules as Document flags
   * 1. They are constructed directly from the provided manifest.json files
   * 2. There are no helper getFlag/setFlag functions
   * 3. There is no enforced namespacing
   * 4. There are *many* layers that accept flags, rather than just the top level
   */
  namespace Flags {
    /**
     * Flags used by the core software.
     * @remarks Flags for the top level of the schema. Notably *not* namespaced as "core..."
     */
    interface Core {
      /** Can you upload to this package's folder using the built-in FilePicker. */
      canUpload?: boolean | undefined;

      /** Configuration information for hot reload logic */
      hotReload?: HotReloadConfig | undefined;

      /**
       * Mapping information for CompendiumArt.
       * Each key is a unique system ID, e.g. "dnd5e" or "pf2e".
       */
      compendiumArtMappings?: Record<string, CompendiumArtFlag> | undefined;

      /** A mapping of token subject paths to configured subject images. */
      tokenRingSubjectMappings?: Record<string, string> | undefined;
    }

    interface HotReloadConfig {
      /** A list of file extensions, e.g. `["css", "hbs", "json"]` */
      extensions?: string[] | undefined;

      /** File paths to watch, e.g. `["src/styles", "templates", "lang"]` */
      paths?: string[] | undefined;
    }

    interface CompendiumArtFlag {
      /** The path to the art mapping file. */
      mapping: string;

      /** An optional credit string for use by the game system to apply in an appropriate place. */
      credit?: string | undefined;
    }
  }

  interface PackageManifestData {
    availability: CONST.PACKAGE_AVAILABILITY_CODES;
    locked: boolean;
    exclusive: boolean;
    owned: boolean;
    tags: string[];
    hasStorage: boolean;
  }

  /** @internal */
  type _Installed = NullishProps<{
    /** Is the package installed? */
    installed: boolean;
  }>;

  interface LogOptions extends _Installed, InexactPartial<LogCompatibilityWarningOptions> {}

  interface MigrateDataOptions extends _Installed {}

  interface CleanDataOptions extends fields.DataField.CleanOptions {
    /**
     * Is the package installed?
     * @remarks Only used to pass on to {@link BasePackage._logWarning | `BasePackage#_logWarning`}
     */
    installed?: boolean | null | undefined;
  }
}

/**
 * A custom SchemaField for defining package compatibility versions.
 */
export class PackageCompatibility extends fields.SchemaField<BasePackage.PackageCompatibilitySchema> {
  constructor(options: fields.SchemaField.Options<BasePackage.PackageCompatibilitySchema>);
}

/**
 * A custom SchemaField for defining package relationships.
 */
export class PackageRelationships extends fields.SchemaField<BasePackage.PackageRelationshipsSchema> {
  constructor(options: fields.SchemaField.Options<BasePackage.PackageRelationshipsSchema>);
}

// omitted private class PackageRelationshipField

/**
 * A custom SchemaField for defining a related Package.
 * It may be required to be a specific type of package, by passing the packageType option to the constructor.
 */
export class RelatedPackage<
  PackageType extends foundry.CONST.PACKAGE_TYPES = foundry.CONST.PACKAGE_TYPES,
> extends fields.SchemaField<BasePackage.RelatedPackageSchema<PackageType>> {
  constructor({
    packageType,
    ...options
  }: InexactPartial<{
    /** @defaultValue `"module"` */
    packageType: PackageType;
    options: fields.SchemaField.Options<BasePackage.RelatedPackageSchema<PackageType>>;
  }>);
}

/**
 * A custom SchemaField for defining the folder structure of the included compendium packs.
 */
export class PackageCompendiumFolder<Depth extends number> extends fields.SchemaField<
  BasePackage.PackageCompendiumFolderSchema<Depth>
> {
  constructor({
    depth,
    ...options
  }: InexactPartial<{
    /** @defaultValue `1` */
    depth: Depth;
    options: fields.SchemaField.Options<BasePackage.PackageCompendiumFolderSchema<Depth>>;
  }>);
}

/**
 * A special ObjectField which captures a mapping of USER_ROLES to DOCUMENT_OWNERSHIP_LEVELS.
 */
export class CompendiumOwnershipField extends fields.ObjectField<
  fields.ObjectField.DefaultOptions,
  BasePackage.OwnershipRecord,
  BasePackage.OwnershipRecord,
  BasePackage.OwnershipRecord
> {
  static override get _defaults(): {
    /** @defaultValue `{PLAYER: "OBSERVER", ASSISTANT: "OWNER"}` */
    initial: BasePackage.OwnershipRecord;

    /**
     * @defaultValue `"is not a mapping of USER_ROLES to DOCUMENT_OWNERSHIP_LEVELS"`
     */
    validationError: string;
  };

  /** @remarks `options` is unused in `CompendiumOwnershipField` */
  protected override _validateType(
    value: Record<keyof typeof foundry.CONST.USER_ROLES, keyof typeof foundry.CONST.DOCUMENT_OWNERSHIP_LEVELS>,
    options?: fields.DataField.ValidateOptions<this> | null,
  ): boolean | void;
}

/**
 * A special SetField which provides additional validation and initialization behavior specific to compendium packs.
 */
export class PackageCompendiumPacks<
  ElementFieldType extends fields.DataField.Any,
> extends fields.SetField<ElementFieldType> {
  protected override _cleanType(
    value: Set<fields.ArrayField.InitializedElementType<ElementFieldType>>,
    options?: fields.DataField.CleanOptions,
  ): Set<fields.ArrayField.InitializedElementType<ElementFieldType>>;

  // options: not null (parameter default only)
  override initialize(
    value: fields.ArrayField.PersistedElementType<ElementFieldType>[],
    // In Foundry itself, this field is only used in `BasePackage`, however it should be able to accept any model.
    // NOTE(LukeAbby): This also has been seen in a circularity `Type of property 'packs' circularly references itself in mapped type ...`.
    model: DataModel.Any,
    options?: fields.DataField.InitializeOptions,
  ):
    | Set<fields.ArrayField.InitializedElementType<ElementFieldType>>
    | (() => Set<fields.ArrayField.InitializedElementType<ElementFieldType>> | null);

  protected override _validateElements(
    value: AnyArray,
    options?: fields.DataField.ValidateOptions<fields.DataField.Any>,
  ): void | DataModelValidationFailure;

  protected override _validateElement(
    value: unknown,
    options: fields.DataField.ValidateOptions<fields.DataField.Any>,
  ): void | DataModelValidationFailure;
}

/**
 * The data schema used to define a Package manifest.
 * Specific types of packages extend this schema with additional fields.
 */
declare class BasePackage<
  // BaseWorld alters the definition of `version`
  PackageSchema extends BasePackage.Internal.Schema = BasePackage.Schema,
> extends DataModel<PackageSchema, null> {
  static [__BasePackageBrand]: never;

  [__PackageSchema]: PackageSchema;

  /**
   * An availability code in PACKAGE_AVAILABILITY_CODES which defines whether this package can be used.
   */
  availability: foundry.CONST.PACKAGE_AVAILABILITY_CODES;

  /**
   * A flag which tracks whether this package is currently locked.
   * @defaultValue `false`
   */
  locked: boolean;

  /**
   * A flag which tracks whether this package is a free Exclusive pack
   * @defaultValue `false`
   */
  exclusive: boolean;

  /**
   * A flag which tracks whether this package is owned, if it is protected.
   * @defaultValue `false`
   */
  owned: boolean;

  /**
   * A set of Tags that indicate what kind of Package this is, provided by the Website
   * @defaultValue `[]`
   */
  tags: string[];

  /**
   * Define the package type in CONST.PACKAGE_TYPES that this class represents.
   * Each BasePackage subclass must define this attribute.
   * @abstract
   */
  static type: foundry.CONST.PACKAGE_TYPES;

  /**
   * The type of this package instance. A value in CONST.PACKAGE_TYPES.
   */
  get type(): foundry.CONST.PACKAGE_TYPES;

  /**
   * The canonical identifier for this package
   * @deprecated since v10, will be removed in v13
   * @remarks `"You are accessing BasePackage#name which is now deprecated in favor of id."`
   */
  get name(): GetKey<this, "id">;

  /**
   * A flag which defines whether this package is unavailable to be used.
   */
  get unavailable(): boolean;

  /**
   * Test if a given availability is incompatible with the core version.
   * @param availability - The availability value to test.
   */
  static isIncompatibleWithCoreVersion(availability: foundry.CONST.PACKAGE_AVAILABILITY_CODES): boolean;

  /**
   * The named collection to which this package type belongs
   */
  static get collection(): "worlds" | "systems" | "modules";

  static defineSchema(): BasePackage.Schema;

  static testAvailability(
    data: InexactPartial<BasePackage.PackageManifestData>,
    options: InexactPartial<{
      /**
       * A specific software release for which to test availability.
       * Tests against the current release by default.
       */
      release: ReleaseData;
    }>,
  ): foundry.CONST.PACKAGE_AVAILABILITY_CODES;

  /**
   * Test that the dependencies of a package are satisfied as compatible.
   * This method assumes that all packages in modulesCollection have already had their own availability tested.
   * @param modulesCollection - A collection which defines the set of available modules
   * @returns Are all required dependencies satisfied?
   */
  _testRequiredDependencies(modulesCollection: Collection<foundry.packages.Module>): Promise<boolean>;

  /**
   * Test compatibility of a package's supported systems.
   * @param systemCollection - A collection which defines the set of available systems.
   * @returns True if all supported systems which are currently installed
   *          are compatible or if the package has no supported systems.
   *          Returns false otherwise, or if no supported systems are installed.
   */
  _testSupportedSystems(systemCollection: Collection<foundry.packages.System>): Promise<boolean>;

  /**
   * Determine if a dependency is within the given compatibility range.
   * @param compatibility - The compatibility range declared for the dependency, if any
   * @param dependency    - The known dependency package
   * @returns Is the dependency compatible with the required range?
   */
  static testDependencyCompatibility(compatibility: PackageCompatibility, dependency: BasePackage): boolean;

  static cleanData(source?: AnyObject, options?: BasePackage.CleanDataOptions): AnyMutableObject;

  /**
   * Validate that a Package ID is allowed.
   * @param id - The candidate ID
   * @throws An error if the candidate ID is invalid
   */
  static validateId(id: string): void;

  /**
   *  A wrapper around the default compatibility warning logger which handles some package-specific interactions.
   * @param packageId - The package ID being logged
   * @param message   - The warning or error being logged
   * @param options   - Logging options passed to foundry.utils.logCompatibilityWarning
   */
  protected static _logWarning(packageId: string, message: string, options?: BasePackage.LogOptions): void;

  /**
   * A set of package manifest keys that are migrated.
   */
  static migratedKeys: Set<string>;

  /**
   * @remarks
   * Migrations:
   * - `name` to `id`, both at root and for any `dependencies` (since v10 until v13)
   * - `dependencies` to `relationships` (structural change) (since v10 until v13)
   * - `minimumCoreVersion` and `compatibleCoreVersion` to `compatibility.minimum` and `.verified`, respectively (since v10 until v13)
   * - Inside `media` entries, `link` to `url` (since v11 until v13)
   * - Inside `packs` entries:
   *   - `private` to an `ownership` object with `{PLAYER: "LIMITED", ASSISTANT: "OWNER"}` (since v11 until v13)
   *   - Slugifies the `name` if not already a valid slug (since v12, until v14)
   *   - `entity` to `type` (since v9, no specified end)
   */
  static override migrateData(data: AnyMutableObject, options?: BasePackage.MigrateDataOptions): AnyMutableObject;

  protected static _migrateNameToId(data: AnyObject, logOptions: BasePackage.LogOptions): void;

  protected static _migrateDependenciesNameToId(data: AnyObject, logOptions: BasePackage.LogOptions): void;

  protected static _migrateToRelationships(data: AnyObject, logOptions: BasePackage.LogOptions): void;

  protected static _migrateCompatibility(data: AnyObject, logOptions: BasePackage.LogOptions): void;

  protected static _migrateMediaURL(data: AnyObject, logOptions: BasePackage.LogOptions): void;

  protected static _migrateOwnership(data: AnyObject, logOptions: BasePackage.LogOptions): void;

  protected static _migratePackIDs(data: AnyObject, logOptions: Parameters<typeof BasePackage._logWarning>[2]): void;

  protected static _migratePackEntityToType(
    data: AnyObject,
    logOptions: Parameters<typeof BasePackage._logWarning>[2],
  ): void;

  /**
   * Retrieve the latest Package manifest from a provided remote location.
   * @param manifestUrl - A remote manifest URL to load
   * @param options     - Additional options which affect package construction
   * @returns A Promise which resolves to a constructed ServerPackage instance
   * @throws An error if the retrieved manifest data is invalid
   */
  static fromRemoteManifest(
    manifestUrl: string,
    options: {
      /**
       * Whether to construct the remote package strictly
       * @defaultValue `true`
       */
      strict: boolean;
    },
  ): Promise<never>;
}

export default BasePackage;

declare abstract class AnyBasePackage extends foundry.packages.BasePackage<any> {
  constructor(...args: never);
}

/**
 * A helper for converting a type with properties that are required but can be `undefined`
 * into that type after going over a socket, where properties with explicit `undefined`
 * values are dropped.
 *
 * See {@linkcode Game.Data.Pack}.
 */
type UndefinedToOptional<T extends object> = _UndefinedToOptional<T>;

type _UndefinedToOptional<T> = T extends object
  ? T extends AnyArray
    ? { [K in keyof T]: _UndefinedToOptional<T[K]> }
    : PrettifyType<
        {
          [K in keyof T as undefined extends T[K] ? never : K]: _UndefinedToOptional<T[K]>;
        } & {
          [K in keyof T as undefined extends T[K] ? K : never]?: _UndefinedToOptional<Exclude<T[K], undefined>>;
        }
      >
  : T;<|MERGE_RESOLUTION|>--- conflicted
+++ resolved
@@ -92,11 +92,7 @@
     flags: fields.ObjectField;
   }
 
-<<<<<<< HEAD
-  // TODO: (esheyw) does this need to be `InexactPartial`ed here? Explicit `undefined` values for any key fail validation.
-=======
   // TODO(esheyw): does this need to be `InexactPartial`ed here? Explicit `undefined` values for any key fail validation.
->>>>>>> 62405de5
   type OwnershipRecord = InexactPartial<
     Record<keyof typeof CONST.USER_ROLES, keyof typeof CONST.DOCUMENT_OWNERSHIP_LEVELS>
   >;
@@ -108,11 +104,7 @@
     name: fields.StringField<{
       required: true;
       blank: false;
-<<<<<<< HEAD
-      validate: (typeof BasePackage)["validateId"];
-=======
       validate: typeof BasePackage.validateId;
->>>>>>> 62405de5
       validationError: "may not contain periods";
     }>;
 
