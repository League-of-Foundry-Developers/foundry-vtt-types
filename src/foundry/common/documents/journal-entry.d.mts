import type { AnyObject, Merge } from "../../../types/utils.mts";
import type Document from "../abstract/document.mts";
import type { DocumentMetadata } from "../abstract/document.mts";
<<<<<<< HEAD
import type * as fields from "../data/fields.mts";
import type * as documents from "./_module.mts";
=======
import type * as fields from "../data/fields.d.mts";
import type * as documents from "./module.mts";
>>>>>>> 53e83314

declare global {
  type JournalEntryData = BaseJournalEntry.Properties;
}

/**
 * The Document definition for a JournalEntry.
 * Defines the DataSchema and common behaviors for a JournalEntry which are shared between both client and server.
 */
declare class BaseJournalEntry extends Document<BaseJournalEntry.Schema, BaseJournalEntry.Metadata> {
  /**
   * @param data    - Initial data from which to construct the JournalEntry
   * @param context - Construction context options
   */
  constructor(data: BaseJournalEntry.ConstructorData, context?: DocumentConstructionContext);

  static override metadata: Readonly<BaseJournalEntry.Metadata>;

  static override defineSchema(): BaseJournalEntry.Schema;

  static override migrateData(source: AnyObject): AnyObject;

  static override shimData(
    data: AnyObject,
    options?: {
      /**
       * Apply shims to embedded models?
       * @defaultValue `true`
       */
      embedded?: boolean;
    },
  ): AnyObject;

  protected override _initializeSource(
    data: this | BaseJournalEntry.UpdateData,
    options?: any,
  ): BaseJournalEntry.Source;

  /**
   * Migrate old content and img field to individual pages.
   * @param source - Old source data which will be mutated in-place
   * @returns Page data that should be added to the document
   * @deprecated since v10
   */
  static migrateContentToPages(source: {
    img?: string;
    content?: string;
  }): documents.BaseJournalEntryPage.ConstructorData[];
}
export default BaseJournalEntry;

declare namespace BaseJournalEntry {
  type Metadata = Merge<
    DocumentMetadata,
    {
      name: "JournalEntry";
      collection: "journal";
      indexed: true;
      compendiumIndexFields: ["_id", "name", "sort", "folder"];
      embedded: { JournalEntryPage: "pages" };
      label: "DOCUMENT.JournalEntry";
      labelPlural: "DOCUMENT.JournalEntries";
      permissions: {
        create: "JOURNAL_CREATE";
      };
    }
  >;

  type SchemaField = fields.SchemaField<Schema>;
  type ConstructorData = fields.SchemaField.InnerConstructorType<Schema>;
  type UpdateData = fields.SchemaField.InnerAssignmentType<Schema>;
  type Properties = fields.SchemaField.InnerInitializedType<Schema>;
  type Source = fields.SchemaField.InnerPersistedType<Schema>;

  interface Schema extends DataSchema {
    /**
     * The _id which uniquely identifies this JournalEntry document
     * @defaultValue `null`
     */
    _id: fields.DocumentIdField;

    /**
     * The name of this JournalEntry
     */
    name: fields.StringField<{ required: true; blank: false; textSearch: true }>;

    /**
     * The pages contained within this JournalEntry document
     * @defaultValue `[]`
     */
    pages: fields.EmbeddedCollectionField<typeof documents.BaseJournalEntryPage, JournalEntry.ConfiguredInstance>;

    /**
     * The _id of a Folder which contains this JournalEntry
     * @defaultValue `null`
     */
    folder: fields.ForeignDocumentField<documents.BaseFolder>;

    /**
     * The numeric sort value which orders this JournalEntry relative to its siblings
     * @defaultValue `0`
     */
    sort: fields.IntegerSortField;

    /**
     * An object which configures ownership of this JournalEntry
     * @defaultValue see {@link fields.DocumentOwnershipField}
     */
    ownership: fields.DocumentOwnershipField;

    /**
     * An object of optional key/value flags
     * @defaultValue `{}`
     */
    flags: fields.ObjectField.FlagsField<"JournalEntry">;

    /**
     * An object of creation and access information
     * @defaultValue see {@link fields.DocumentStatsField}
     */
    _stats: fields.DocumentStatsField;
  }
}<|MERGE_RESOLUTION|>--- conflicted
+++ resolved
@@ -1,13 +1,8 @@
 import type { AnyObject, Merge } from "../../../types/utils.mts";
 import type Document from "../abstract/document.mts";
 import type { DocumentMetadata } from "../abstract/document.mts";
-<<<<<<< HEAD
-import type * as fields from "../data/fields.mts";
+import type * as fields from "../data/fields.d.mts";
 import type * as documents from "./_module.mts";
-=======
-import type * as fields from "../data/fields.d.mts";
-import type * as documents from "./module.mts";
->>>>>>> 53e83314
 
 declare global {
   type JournalEntryData = BaseJournalEntry.Properties;
