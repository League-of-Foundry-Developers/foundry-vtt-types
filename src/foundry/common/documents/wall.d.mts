--- conflicted
+++ resolved
@@ -258,17 +258,9 @@
   static override validateJoint(data: WallDocument.Source): void;
 
   // context: not null (destructured)
-<<<<<<< HEAD
-  // context: not null (destructured)
   static override fromSource(
     source: WallDocument.CreateData,
     context?: Document.ConstructionContext<BaseWall.Parent>,
-    context?: Document.ConstructionContext<BaseWall.Parent>,
-=======
-  static override fromSource(
-    source: WallDocument.CreateData,
-    context?: Document.ConstructionContext<BaseWall.Parent>,
->>>>>>> 09d94aff
   ): WallDocument.Implementation;
 
   static override fromJSON(json: string): WallDocument.Implementation;
