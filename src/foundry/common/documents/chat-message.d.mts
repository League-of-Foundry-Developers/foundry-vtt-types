--- conflicted
+++ resolved
@@ -31,34 +31,6 @@
 
   static override defineSchema(): BaseChatMessage.Schema;
 
-  /**
-   * Is a user able to create a new chat message?
-   * @internal
-   */
-<<<<<<< HEAD
-  static #canCreate(user: User.Implementation, doc: BaseChatMessage): boolean;
-
-  /**
-   * Is a user able to update an existing chat message?
-   * @internal
-   */
-  static #canUpdate(user: User.Implementation, doc: BaseChatMessage, data: BaseChatMessage.UpdateData): boolean;
-=======
-  // static #canCreate(user: User, doc: BaseChatMessage): boolean;
-
-  // /**
-  //  * Is a user able to update an existing chat message?
-  //  * @internal
-  //  */
-  // static #canUpdate(user: User, doc: BaseChatMessage, data: BaseChatMessage.UpdateData): boolean;
->>>>>>> 929d55d7
-
-  /**
-   * Validate that Rolls belonging to the ChatMessage document are valid
-   * @param rollJSON - The serialized Roll data
-   */
-  static #validateRoll(rollJSON: string): void;
-
   override testUserPermission(
     user: User.Implementation,
     permission: keyof typeof CONST.DOCUMENT_OWNERSHIP_LEVELS | CONST.DOCUMENT_OWNERSHIP_LEVELS,
@@ -216,6 +188,8 @@
   ): DataModel<ChatMessage.Schema, DataModel.Any | null>;
 
   static override fromJSON(json: string): DataModel<ChatMessage.Schema, DataModel.Any | null>;
+
+  #baseChatMessage: true;
 }
 
 export default BaseChatMessage;
