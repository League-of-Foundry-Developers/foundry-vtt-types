import type { AnyMutableObject } from "fvtt-types/utils";
import type { DataModel } from "../abstract/data.d.mts";
import type Document from "../abstract/document.mts";
import type * as CONST from "../constants.mts";
import type { DataField, SchemaField } from "../data/fields.d.mts";
import type { fields } from "../data/module.d.mts";
import type { LogCompatibilityWarningOptions } from "../utils/logging.d.mts";

/**
 * The base Token model definition which defines common behavior of an Token document between both client and server.
 */
// Note(LukeAbby): You may wonder why documents don't simply pass the `Parent` generic parameter.
// This pattern evolved from trying to avoid circular loops and even internal tsc errors.
// See: https://gist.github.com/LukeAbby/0d01b6e20ef19ebc304d7d18cef9cc21
declare abstract class BaseToken extends Document<"Token", BaseToken.Schema, any> {
  /**
   * @param data    - Initial data from which to construct the `BaseToken`
   * @param context - Construction context options
   *
   * @deprecated Constructing `BaseToken` directly is not advised. The base document classes exist in
   * order to use documents on both the client (i.e. where all your code runs) and behind the scenes
   * on the server to manage document validation and storage.
   *
   * You should use {@link TokenDocument.implementation | `new TokenDocument.implementation(...)`} instead which will give you
   * a system specific implementation of `TokenDocument`.
   */
  constructor(...args: TokenDocument.ConstructorArgs);

  /**
   * @defaultValue
   * ```js
   * mergeObject(super.metadata, {
   *   name: "Token",
   *   collection: "tokens",
   *   label: "DOCUMENT.Token",
   *   labelPlural: "DOCUMENT.Tokens",
   *   isEmbedded: true,
   *   embedded: {
   *     ActorDelta: "delta"
   *   },
   *   permissions: {
   *     create: "TOKEN_CREATE",
   *     update: this.#canUpdate,
   *     delete: "TOKEN_DELETE"
   *   },
   *   schemaVersion: "12.324"
   * })
   * ```
   */
  static override metadata: BaseToken.Metadata;

  static override defineSchema(): BaseToken.Schema;

  /**
   * The default icon used for newly created Token documents
   * @defaultValue `CONST.DEFAULT_TOKEN` (`"icons/svg/mystery-man.svg"`)
   */
  static DEFAULT_ICON: string;

  // options: not null (destructured)
  override testUserPermission(
    user: User.Implementation,
    permission: Document.TestableOwnershipLevel,
    options?: Document.TestUserPermissionOptions,
  ): boolean;

  updateSource(
    changes?: TokenDocument.UpdateData,
    options?: { dryRun?: boolean; fallback?: boolean; recursive?: boolean },
  ): TokenDocument.UpdateData;

  //TODO: Update with the Delta conditionality
  toObject(source: true): this["_source"];
  toObject(source?: boolean): ReturnType<this["schema"]["toObject"]>;

  /**
   * @remarks Migrates:
   * - `actorData` to `delta`
   */
  static override migrateData(source: AnyMutableObject): AnyMutableObject;

  /**
   * @remarks Shims:
   * - `actorData` to `delta` since v11, until v13
   * - `effects` to nothing since v12, until v14 ("TokenDocument#effects is deprecated in favor of using ActiveEffect documents on the associated Actor")
   * - `overlayEffect` to nothing since v12, until v14 ("TokenDocument#overlayEffect is deprecated in favor of using ActiveEffect documents on the associated Actor")
   */
  static override shimData(data: AnyMutableObject, options?: DataModel.ShimDataOptions): AnyMutableObject;

  /**
   * @deprecated since v12, until v14
   * @remarks "TokenDocument#overlayEffect is deprecated in favor of using ActiveEffect documents on the associated Actor"
   */
  get effects(): [];

  /**
   * @deprecated since v12, until v14
   * @remarks "TokenDocument# is deprecated in favor of using ActiveEffect documents on the associated Actor"
   */
  get overlayEffect(): "";

  /*
   * After this point these are not really overridden methods.
   * They are here because Foundry's documents are complex and have lots of edge cases.
   * There are DRY ways of representing this but this ends up being harder to understand
   * for end users extending these functions, especially for static methods. There are also a
   * number of methods that don't make sense to call directly on `Document` like `createDocuments`,
   * as there is no data that can safely construct every possible document. Finally keeping definitions
   * separate like this helps against circularities.
   */

  /* Document overrides */

  static " fvtt_types_internal_document_name_static": "Token";

  // Same as Document for now
  protected static override _initializationOrder(): Generator<[string, DataField.Any]>;

  readonly parentCollection: TokenDocument.ParentCollectionName | null;

  readonly pack: string | null;

  static override get implementation(): TokenDocument.ImplementationClass;

  static get baseDocument(): typeof BaseToken;

  static get collectionName(): TokenDocument.ParentCollectionName;

  static get documentName(): TokenDocument.Name;

  static get TYPES(): CONST.BASE_DOCUMENT_TYPE[];

  static get hasTypeData(): undefined;

  static get hierarchy(): TokenDocument.Hierarchy;

  override parent: TokenDocument.Parent;

  static createDocuments<Temporary extends boolean | undefined = false>(
    data: Array<TokenDocument.Implementation | TokenDocument.CreateData> | undefined,
    operation?: Document.Database.CreateOperation<TokenDocument.Database.Create<Temporary>>,
  ): Promise<Array<Document.TemporaryIf<TokenDocument.Implementation, Temporary>>>;

  static updateDocuments(
    updates: TokenDocument.UpdateData[] | undefined,
    operation?: Document.Database.UpdateDocumentsOperation<TokenDocument.Database.Update>,
  ): Promise<TokenDocument.Implementation[]>;

  static deleteDocuments(
    ids: readonly string[] | undefined,
    operation?: Document.Database.DeleteDocumentsOperation<TokenDocument.Database.Delete>,
  ): Promise<TokenDocument.Implementation[]>;

  static override create<Temporary extends boolean | undefined = false>(
    data: TokenDocument.CreateData | TokenDocument.CreateData[],
    operation?: TokenDocument.Database.CreateOperation<Temporary>,
  ): Promise<Document.TemporaryIf<TokenDocument.Implementation, Temporary> | undefined>;

  override update(
    data: TokenDocument.UpdateData | undefined,
    operation?: TokenDocument.Database.UpdateOperation,
  ): Promise<this | undefined>;

  override delete(operation?: TokenDocument.Database.DeleteOperation): Promise<this | undefined>;

  static get(documentId: string, options?: TokenDocument.Database.GetOptions): TokenDocument.Implementation | null;

<<<<<<< HEAD
  // TODO: @LukeAbby More Implementation Nonsense
  // override getEmbeddedCollection<EmbeddedName extends TokenDocument.EmbeddedName>(
  //   embeddedName: EmbeddedName,
  // ): Document.EmbeddedCollectionFor<TokenDocument.Name, EmbeddedName>;

  // // options: not null (destructured)
  // override getEmbeddedDocument<EmbeddedName extends TokenDocument.EmbeddedName>(
  //   embeddedName: EmbeddedName,
  //   id: string,
  //   options?: Document.GetEmbeddedDocumentOptions, // TODO: Actually get the specific embedded name.
  // ): TokenDocument.Embedded | undefined;

  // override createEmbeddedDocuments<EmbeddedName extends TokenDocument.EmbeddedName>(
  //   embeddedName: EmbeddedName,
  //   data: Document.CreateDataFor<EmbeddedName>[] | undefined,
  //   // TODO: Generic over the EmbeddedName
  //   operation?: never,
  // ): Promise<Array<Document.Stored<Document.ImplementationFor<EmbeddedName>>> | undefined>;

  // override updateEmbeddedDocuments<EmbeddedName extends TokenDocument.EmbeddedName>(
  //   embeddedName: EmbeddedName,
  //   updates: Document.UpdateDataFor<EmbeddedName>[] | undefined,
  //   // TODO: Generic over the EmbeddedName
  //   operation?: never,
  // ): Promise<Array<Document.Stored<Document.ImplementationFor<EmbeddedName>>> | undefined>;

  // override deleteEmbeddedDocuments<EmbeddedName extends TokenDocument.EmbeddedName>(
  //   embeddedName: EmbeddedName,
  //   ids: Array<string>,
  //   // TODO: Generic over the EmbeddedName
  //   operation?: never,
  // ): Promise<Array<Document.Stored<Document.ImplementationFor<EmbeddedName>>>>;
=======
  override getEmbeddedCollection<EmbeddedName extends TokenDocument.Embedded.CollectionName>(
    embeddedName: EmbeddedName,
  ): TokenDocument.Embedded.CollectionFor<EmbeddedName>;

  override getEmbeddedDocument<EmbeddedName extends TokenDocument.Embedded.CollectionName>(
    embeddedName: EmbeddedName,
    id: string,
    options: Document.GetEmbeddedDocumentOptions,
  ): TokenDocument.Embedded.DocumentFor<EmbeddedName> | undefined;

  override createEmbeddedDocuments<EmbeddedName extends TokenDocument.Embedded.Name>(
    embeddedName: EmbeddedName,
    data: Document.CreateDataForName<EmbeddedName>[] | undefined,
    // TODO(LukeAbby): The correct signature would be:
    // operation?: Document.Database.CreateOperation<Document.Database.CreateForName<EmbeddedName>>,
    // However this causes a number of errors.
    operation?: object,
  ): Promise<Array<Document.Stored<Document.ImplementationFor<EmbeddedName>>> | undefined>;

  override updateEmbeddedDocuments<EmbeddedName extends TokenDocument.Embedded.Name>(
    embeddedName: EmbeddedName,
    updates: Document.UpdateDataForName<EmbeddedName>[] | undefined,
    operation?: Document.Database.UpdateOperationForName<EmbeddedName>,
  ): Promise<Array<Document.Stored<Document.ImplementationFor<EmbeddedName>>> | undefined>;

  override deleteEmbeddedDocuments<EmbeddedName extends TokenDocument.Embedded.Name>(
    embeddedName: EmbeddedName,
    ids: Array<string>,
    operation?: Document.Database.DeleteOperationForName<EmbeddedName>,
  ): Promise<Array<Document.Stored<Document.ImplementationFor<EmbeddedName>>>>;
>>>>>>> 96f7aec6

  // Same as Document for now
  override traverseEmbeddedDocuments(_parentPath?: string): Generator<[string, Document.AnyChild<this>]>;

  override getFlag<Scope extends TokenDocument.Flags.Scope, Key extends TokenDocument.Flags.Key<Scope>>(
    scope: Scope,
    key: Key,
  ): Document.GetFlag<TokenDocument.Name, Scope, Key>;

  override setFlag<
    Scope extends TokenDocument.Flags.Scope,
    Key extends TokenDocument.Flags.Key<Scope>,
    Value extends Document.GetFlag<TokenDocument.Name, Scope, Key>,
  >(scope: Scope, key: Key, value: Value): Promise<this>;

  override unsetFlag<Scope extends TokenDocument.Flags.Scope, Key extends TokenDocument.Flags.Key<Scope>>(
    scope: Scope,
    key: Key,
  ): Promise<this>;

  protected _preCreate(
    data: TokenDocument.CreateData,
    options: TokenDocument.Database.PreCreateOptions,
    user: User.Implementation,
  ): Promise<boolean | void>;

  protected _onCreate(
    data: TokenDocument.CreateData,
    options: TokenDocument.Database.OnCreateOperation,
    userId: string,
  ): void;

  protected static _preCreateOperation(
    documents: TokenDocument.Implementation[],
    operation: Document.Database.PreCreateOperationStatic<TokenDocument.Database.Create>,
    user: User.Implementation,
  ): Promise<boolean | void>;

  protected static _onCreateOperation(
    documents: TokenDocument.Implementation[],
    operation: TokenDocument.Database.Create,
    user: User.Implementation,
  ): Promise<void>;

  protected _preUpdate(
    changed: TokenDocument.UpdateData,
    options: TokenDocument.Database.PreUpdateOptions,
    user: User.Implementation,
  ): Promise<boolean | void>;

  protected _onUpdate(
    changed: TokenDocument.UpdateData,
    options: TokenDocument.Database.OnUpdateOperation,
    userId: string,
  ): void;

  protected static _preUpdateOperation(
    documents: TokenDocument.Implementation[],
    operation: TokenDocument.Database.Update,
    user: User.Implementation,
  ): Promise<boolean | void>;

  protected static _onUpdateOperation(
    documents: TokenDocument.Implementation[],
    operation: TokenDocument.Database.Update,
    user: User.Implementation,
  ): Promise<void>;

  protected _preDelete(
    options: TokenDocument.Database.PreUpdateOptions,
    user: User.Implementation,
  ): Promise<boolean | void>;

  protected _onDelete(options: TokenDocument.Database.OnDeleteOperation, userId: string): void;

  protected static _preDeleteOperation(
    documents: TokenDocument.Implementation[],
    operation: TokenDocument.Database.Delete,
    user: User.Implementation,
  ): Promise<boolean | void>;

  protected static _onDeleteOperation(
    documents: TokenDocument.Implementation[],
    operation: TokenDocument.Database.Delete,
    user: User.Implementation,
  ): Promise<void>;

  // These data field things have been ticketed but will probably go into backlog hell for a while.
  // We'll end up copy and pasting without modification for now I think. It makes it a tiny bit easier to update though.
  // options: not null (parameter default only in _addDataFieldShim)
  protected static override _addDataFieldShims(
    data: AnyMutableObject,
    shims: Record<string, string>,
    options?: Document.DataFieldShimOptions,
  ): void;

  // options: not null (parameter default only)
  protected static override _addDataFieldShim(
    data: AnyMutableObject,
    oldKey: string,
    newKey: string,
    options?: Document.DataFieldShimOptions,
  ): void;

  protected static override _addDataFieldMigration(
    data: AnyMutableObject,
    oldKey: string,
    newKey: string,
    apply?: ((data: AnyMutableObject) => unknown) | null,
  ): boolean;

  // options: not null (destructured where forwarded)
  protected static override _logDataFieldMigration(
    oldKey: string,
    newKey: string,
    options?: LogCompatibilityWarningOptions,
  ): void;

  protected static _onCreateDocuments(
    documents: TokenDocument.Implementation[],
    context: Document.ModificationContext<TokenDocument.Parent>,
  ): Promise<void>;

  protected static _onUpdateDocuments(
    documents: TokenDocument.Implementation[],
    context: Document.ModificationContext<TokenDocument.Parent>,
  ): Promise<void>;

  protected static _onDeleteDocuments(
    documents: TokenDocument.Implementation[],
    context: Document.ModificationContext<TokenDocument.Parent>,
  ): Promise<void>;

  /* DataModel overrides */

  protected static _schema: SchemaField<TokenDocument.Schema>;

  static get schema(): SchemaField<TokenDocument.Schema>;

  static validateJoint(data: TokenDocument.Source): void;

  static override fromSource(
    source: TokenDocument.UpdateData,
    { strict, ...context }?: DataModel.FromSourceOptions,
  ): DataModel<TokenDocument.Schema, DataModel.Any | null>;

  static override fromJSON(json: string): DataModel<TokenDocument.Schema, DataModel.Any | null>;
}

/**
 * A special subclass of EmbeddedDocumentField which allows construction of the ActorDelta to be lazily evaluated.
 */
export class ActorDeltaField<
  DocumentType extends Document.AnyConstructor,
  Options extends fields.EmbeddedDocumentField.Options<DocumentType> = fields.EmbeddedDocumentField.DefaultOptions,
> extends fields.EmbeddedDocumentField<DocumentType, Options> {
  // options: not null (parameter default only)
  override initialize(
    value: fields.EmbeddedDocumentField.PersistedType<DocumentType, Options>,
    model: DataModel.Any,
    options?: DataField.InitializeOptions,
  ):
    | fields.EmbeddedDocumentField.InitializedType<DocumentType, Options>
    | (() => fields.EmbeddedDocumentField.InitializedType<DocumentType, Options> | null);
}

export default BaseToken;

declare namespace BaseToken {
  export import Name = TokenDocument.Name;
  export import ConstructorArgs = TokenDocument.ConstructorArgs;
  export import Hierarchy = TokenDocument.Hierarchy;
  export import Metadata = TokenDocument.Metadata;
  export import Parent = TokenDocument.Parent;
  export import Pack = TokenDocument.Pack;
  export import Embedded = TokenDocument.Embedded;
  export import ParentCollectionName = TokenDocument.ParentCollectionName;
  export import Stored = TokenDocument.Stored;
  export import Source = TokenDocument.Source;
  export import PersistedData = TokenDocument.PersistedData;
  export import CreateData = TokenDocument.CreateData;
  export import InitializedData = TokenDocument.InitializedData;
  export import UpdateData = TokenDocument.UpdateData;
  export import Schema = TokenDocument.Schema;
  export import DatabaseOperation = TokenDocument.Database;
  export import Flags = TokenDocument.Flags;

  /**
   * @deprecated This type is used by Foundry too vaguely.
   * In one context the most correct type is after initialization whereas in another one it should be
   * before but Foundry uses it interchangeably.
   */
  type Properties = SchemaField.InitializedData<Schema>;

  /**
   * @deprecated {@link foundry.data.fields.SchemaField | `SchemaField<BaseToken.Schema>`}
   */
  type SchemaField = foundry.data.fields.SchemaField<Schema>;

  /**
   * @deprecated {@link BaseToken.CreateData | `BaseToken.CreateData`}
   */
  type ConstructorData = BaseToken.CreateData;
}

declare namespace ActorDeltaField {}<|MERGE_RESOLUTION|>--- conflicted
+++ resolved
@@ -165,40 +165,6 @@
 
   static get(documentId: string, options?: TokenDocument.Database.GetOptions): TokenDocument.Implementation | null;
 
-<<<<<<< HEAD
-  // TODO: @LukeAbby More Implementation Nonsense
-  // override getEmbeddedCollection<EmbeddedName extends TokenDocument.EmbeddedName>(
-  //   embeddedName: EmbeddedName,
-  // ): Document.EmbeddedCollectionFor<TokenDocument.Name, EmbeddedName>;
-
-  // // options: not null (destructured)
-  // override getEmbeddedDocument<EmbeddedName extends TokenDocument.EmbeddedName>(
-  //   embeddedName: EmbeddedName,
-  //   id: string,
-  //   options?: Document.GetEmbeddedDocumentOptions, // TODO: Actually get the specific embedded name.
-  // ): TokenDocument.Embedded | undefined;
-
-  // override createEmbeddedDocuments<EmbeddedName extends TokenDocument.EmbeddedName>(
-  //   embeddedName: EmbeddedName,
-  //   data: Document.CreateDataFor<EmbeddedName>[] | undefined,
-  //   // TODO: Generic over the EmbeddedName
-  //   operation?: never,
-  // ): Promise<Array<Document.Stored<Document.ImplementationFor<EmbeddedName>>> | undefined>;
-
-  // override updateEmbeddedDocuments<EmbeddedName extends TokenDocument.EmbeddedName>(
-  //   embeddedName: EmbeddedName,
-  //   updates: Document.UpdateDataFor<EmbeddedName>[] | undefined,
-  //   // TODO: Generic over the EmbeddedName
-  //   operation?: never,
-  // ): Promise<Array<Document.Stored<Document.ImplementationFor<EmbeddedName>>> | undefined>;
-
-  // override deleteEmbeddedDocuments<EmbeddedName extends TokenDocument.EmbeddedName>(
-  //   embeddedName: EmbeddedName,
-  //   ids: Array<string>,
-  //   // TODO: Generic over the EmbeddedName
-  //   operation?: never,
-  // ): Promise<Array<Document.Stored<Document.ImplementationFor<EmbeddedName>>>>;
-=======
   override getEmbeddedCollection<EmbeddedName extends TokenDocument.Embedded.CollectionName>(
     embeddedName: EmbeddedName,
   ): TokenDocument.Embedded.CollectionFor<EmbeddedName>;
@@ -229,7 +195,6 @@
     ids: Array<string>,
     operation?: Document.Database.DeleteOperationForName<EmbeddedName>,
   ): Promise<Array<Document.Stored<Document.ImplementationFor<EmbeddedName>>>>;
->>>>>>> 96f7aec6
 
   // Same as Document for now
   override traverseEmbeddedDocuments(_parentPath?: string): Generator<[string, Document.AnyChild<this>]>;
