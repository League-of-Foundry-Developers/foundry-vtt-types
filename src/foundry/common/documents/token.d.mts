<<<<<<< HEAD
import type { AnyObject, AnyMutableObject, InexactPartial } from "../../../utils/index.d.mts";
=======
import type { AnyObject, InexactPartial } from "fvtt-types/utils";
>>>>>>> 2d28e76c
import type { DataModel } from "../abstract/data.d.mts";
import type Document from "../abstract/document.mts";
import type * as CONST from "../constants.mts";
import type { SchemaField } from "../data/fields.d.mts";
import type { fields } from "../data/module.d.mts";
import type { TokenDetectionMode } from "./_types.d.mts";

/**
 * The base Token model definition which defines common behavior of an Token document between both client and server.
 */
// Note(LukeAbby): You may wonder why documents don't simply pass the `Parent` generic parameter.
// This pattern evolved from trying to avoid circular loops and even internal tsc errors.
// See: https://gist.github.com/LukeAbby/0d01b6e20ef19ebc304d7d18cef9cc21
declare abstract class BaseToken extends Document<"Token", BaseToken.Schema, any> {
  // TODO(LukeAbby): This constructor is causing a circular error.
  // constructor(data?: BaseToken.ConstructorData, context?: Document.ConstructionContext<BaseToken.Parent>);

  static override metadata: BaseToken.Metadata;

  static override defineSchema(): BaseToken.Schema;

  /**
   * Validate the structure of the detection modes array
   * @param modes - Configured detection modes
   * @throws An error if the array is invalid
   */
  static #validateDetectionModes(modes: TokenDetectionMode[]): void;

  /**
   * The default icon used for newly created Token documents
   * @defaultValue `CONST.DEFAULT_TOKEN`
   */
  static DEFAULT_ICON: string;

  /**
   * Is a user able to update an existing Token?
   * @internal
   */
  static #canUpdate(user: User.Implementation, doc: BaseToken, data: BaseToken.UpdateData): boolean;

  override testUserPermission(
    user: User.Implementation,
    permission: keyof typeof CONST.DOCUMENT_OWNERSHIP_LEVELS | CONST.DOCUMENT_OWNERSHIP_LEVELS,
    options?: InexactPartial<{
      /**
       * Require the exact permission level requested?
       * @defaultValue `false`
       */
      exact: boolean;
    }>,
  ): boolean;

  updateSource(
    changes?: TokenDocument.CreateData | undefined,
    options?: { dryRun?: boolean; fallback?: boolean; recursive?: boolean } | undefined,
  ): AnyObject;

  static override migrateData(source: AnyMutableObject): AnyMutableObject;

  static override shimData(
    data: AnyObject,
    options?: {
      /**
       * Apply shims to embedded models?
       * @defaultValue `true`
       */
      embedded?: boolean;
    },
  ): AnyObject;

  //TODO: Update with the Delta conditionality
  toObject(source: true): this["_source"];
  toObject(source?: boolean): ReturnType<this["schema"]["toObject"]>;

  /*
   * After this point these are not really overridden methods.
   * They are here because they're static properties but depend on the instance and so can't be
   * defined DRY-ly while also being easily overridable.
   */

  static " fvtt_types_internal_document_name_static": "Token";

  static get implementation(): TokenDocument.ImplementationClass;

  override parent: TokenDocument.Parent;

  static createDocuments<Temporary extends boolean | undefined = false>(
    data: Array<TokenDocument.Implementation | TokenDocument.CreateData> | undefined,
    operation?: Document.Database.CreateOperation<TokenDocument.DatabaseOperation.Create<Temporary>>,
  ): Promise<Array<Document.StoredIf<TokenDocument.Implementation, Temporary>>>;

  static updateDocuments(
    updates: TokenDocument.UpdateData[] | undefined,
    operation?: Document.Database.UpdateOperation<TokenDocument.DatabaseOperation.Update>,
  ): Promise<TokenDocument.Implementation[]>;

  static deleteDocuments(
    ids: readonly string[] | undefined,
    operation?: Document.Database.DeleteOperation<TokenDocument.DatabaseOperation.Delete>,
  ): Promise<TokenDocument.Implementation[]>;

  static create<Temporary extends boolean | undefined = false>(
    data: TokenDocument.CreateData | TokenDocument.CreateData[],
    operation?: Document.Database.CreateOperation<TokenDocument.DatabaseOperation.Create<Temporary>>,
  ): Promise<TokenDocument.Implementation | undefined>;

  static get(documentId: string, options?: Document.Database.GetOperation): TokenDocument.Implementation | null;

  protected _preCreate(
    data: TokenDocument.CreateData,
    options: TokenDocument.DatabaseOperation.PreCreateOperationInstance,
    user: User.Implementation,
  ): Promise<boolean | void>;

  protected _onCreate(
    data: TokenDocument.CreateData,
    options: TokenDocument.DatabaseOperation.OnCreateOperation,
    userId: string,
  ): void;

  protected static _preCreateOperation(
    documents: TokenDocument.Implementation[],
    operation: Document.Database.PreCreateOperationStatic<TokenDocument.DatabaseOperation.Create>,
    user: User.Implementation,
  ): Promise<boolean | void>;

  protected static _onCreateOperation(
    documents: TokenDocument.Implementation[],
    operation: TokenDocument.DatabaseOperation.Create,
    user: User.Implementation,
  ): Promise<void>;

  protected _preUpdate(
    changed: TokenDocument.UpdateData,
    options: TokenDocument.DatabaseOperation.PreUpdateOperationInstance,
    user: User.Implementation,
  ): Promise<boolean | void>;

  protected _onUpdate(
    changed: TokenDocument.UpdateData,
    options: TokenDocument.DatabaseOperation.OnUpdateOperation,
    userId: string,
  ): void;

  protected static _preUpdateOperation(
    documents: TokenDocument.Implementation[],
    operation: TokenDocument.DatabaseOperation.Update,
    user: User.Implementation,
  ): Promise<boolean | void>;

  protected static _onUpdateOperation(
    documents: TokenDocument.Implementation[],
    operation: TokenDocument.DatabaseOperation.Update,
    user: User.Implementation,
  ): Promise<void>;

  protected _preDelete(
    options: TokenDocument.DatabaseOperation.PreDeleteOperationInstance,
    user: User.Implementation,
  ): Promise<boolean | void>;

  protected _onDelete(options: TokenDocument.DatabaseOperation.OnDeleteOperation, userId: string): void;

  protected static _preDeleteOperation(
    documents: TokenDocument.Implementation[],
    operation: TokenDocument.DatabaseOperation.Delete,
    user: User.Implementation,
  ): Promise<boolean | void>;

  protected static _onDeleteOperation(
    documents: TokenDocument.Implementation[],
    operation: TokenDocument.DatabaseOperation.Delete,
    user: User.Implementation,
  ): Promise<void>;

  protected static _onCreateDocuments(
    documents: TokenDocument.Implementation[],
    context: Document.ModificationContext<TokenDocument.Parent>,
  ): Promise<void>;

  protected static _onUpdateDocuments(
    documents: TokenDocument.Implementation[],
    context: Document.ModificationContext<TokenDocument.Parent>,
  ): Promise<void>;

  protected static _onDeleteDocuments(
    documents: TokenDocument.Implementation[],
    context: Document.ModificationContext<TokenDocument.Parent>,
  ): Promise<void>;

  protected static _schema: SchemaField<TokenDocument.Schema>;

  static get schema(): SchemaField<TokenDocument.Schema>;

  static validateJoint(data: TokenDocument.Source): void;

  static override fromSource(
    source: TokenDocument.UpdateData,
    { strict, ...context }?: DataModel.FromSourceOptions,
  ): DataModel<TokenDocument.Schema, DataModel.Any | null>;

  static override fromJSON(json: string): DataModel<TokenDocument.Schema, DataModel.Any | null>;
}

/**
 * A special subclass of EmbeddedDocumentField which allows construction of the ActorDelta to be lazily evaluated.
 */
export class ActorDeltaField<
  DocumentType extends Document.AnyConstructor,
  Options extends fields.EmbeddedDocumentField.Options<DocumentType> = fields.EmbeddedDocumentField.DefaultOptions,
> extends fields.EmbeddedDocumentField<DocumentType, Options> {
  override initialize(
    value: fields.EmbeddedDocumentField.PersistedType<DocumentType, Options>,
    model: DataModel.Any,
    options?: InexactPartial<DataModel.DataValidationOptions>,
  ):
    | fields.EmbeddedDocumentField.InitializedType<DocumentType, Options>
    | (() => fields.EmbeddedDocumentField.InitializedType<DocumentType, Options> | null);
}

export default BaseToken;

declare namespace BaseToken {
  export import Metadata = TokenDocument.Metadata;
  export import Parent = TokenDocument.Parent;
  export import Stored = TokenDocument.Stored;
  export import Source = TokenDocument.Source;
  export import PersistedData = TokenDocument.PersistedData;
  export import CreateData = TokenDocument.CreateData;
  export import InitializedData = TokenDocument.InitializedData;
  export import UpdateData = TokenDocument.UpdateData;
  export import Schema = TokenDocument.Schema;
  export import DatabaseOperation = TokenDocument.DatabaseOperation;
  export import CoreFlags = TokenDocument.CoreFlags;

  /**
   * @deprecated This type is used by Foundry too vaguely.
   * In one context the most correct type is after initialization whereas in another one it should be
   * before but Foundry uses it interchangeably.
   */
  type Properties = SchemaField.InitializedData<Schema>;

  /**
   * @deprecated {@link foundry.data.fields.SchemaField | `SchemaField<BaseToken.Schema>`}
   */
  type SchemaField = foundry.data.fields.SchemaField<Schema>;

  /**
   * @deprecated {@link BaseToken.CreateData | `BaseToken.CreateData`}
   */
  type ConstructorData = BaseToken.CreateData;
}

declare namespace ActorDeltaField {}<|MERGE_RESOLUTION|>--- conflicted
+++ resolved
@@ -1,8 +1,4 @@
-<<<<<<< HEAD
-import type { AnyObject, AnyMutableObject, InexactPartial } from "../../../utils/index.d.mts";
-=======
-import type { AnyObject, InexactPartial } from "fvtt-types/utils";
->>>>>>> 2d28e76c
+import type { AnyObject, AnyMutableObject, InexactPartial } from "fvtt-types/utils";
 import type { DataModel } from "../abstract/data.d.mts";
 import type Document from "../abstract/document.mts";
 import type * as CONST from "../constants.mts";
@@ -18,7 +14,7 @@
 // See: https://gist.github.com/LukeAbby/0d01b6e20ef19ebc304d7d18cef9cc21
 declare abstract class BaseToken extends Document<"Token", BaseToken.Schema, any> {
   // TODO(LukeAbby): This constructor is causing a circular error.
-  // constructor(data?: BaseToken.ConstructorData, context?: Document.ConstructionContext<BaseToken.Parent>);
+  // constructor(data?: BaseToken.CreateData, context?: Document.ConstructionContext<BaseToken.Parent>);
 
   static override metadata: BaseToken.Metadata;
 
