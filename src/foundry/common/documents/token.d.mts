--- conflicted
+++ resolved
@@ -62,13 +62,8 @@
   ): boolean;
 
   updateSource(
-<<<<<<< HEAD
-    changes?: TokenDocument.CreateData | undefined,
-    options?: { dryRun?: boolean; fallback?: boolean; recursive?: boolean } | undefined,
-=======
-    changes?: BaseToken.ConstructorData,
+    changes?: TokenDocument.CreateData,
     options?: { dryRun?: boolean; fallback?: boolean; recursive?: boolean },
->>>>>>> 929d55d7
   ): AnyObject;
 
   static override migrateData(source: AnyMutableObject): AnyMutableObject;
