import type { AnyObject } from "../../../utils/index.d.mts";
import type DataModel from "../abstract/data.d.mts";
import type Document from "../abstract/document.mts";
<<<<<<< HEAD
import type { DataField, SchemaField } from "../data/fields.d.mts";
import type { LogCompatibilityWarningOptions } from "../utils/logging.d.mts";
=======
import type { fields } from "../data/_module.d.mts";

type DataSchema = foundry.data.fields.DataSchema;
>>>>>>> cd8ac1c0

/**
 * The RegionBehavior Document.
 * Defines the DataSchema and common behaviors for a RegionBehavior which are shared between both client and server.
 */
declare abstract class BaseRegionBehavior<
  out SubType extends BaseRegionBehavior.SubType = BaseRegionBehavior.SubType,
> extends Document<"RegionBehavior", BaseRegionBehavior._Schema, any> {
  #baseRegionBehavior: true;

  /**
   * @param data    - Initial data from which to construct the `BaseRegionBehavior`
   * @param context - Construction context options
   *
   * @deprecated Constructing `BaseRegionBehavior` directly is not advised. The base document classes exist in
   * order to use documents on both the client (i.e. where all your code runs) and behind the scenes
   * on the server to manage document validation and storage.
   *
   * You should use {@link RegionBehavior.implementation | `new RegionBehavior.implementation(...)`} instead which will give you
   * a system specific implementation of `RegionBehavior`.
   */
  constructor(...args: RegionBehavior.ConstructorArgs);

  /**
   * @defaultValue
   * ```js
   * mergeObject(super.metadata, {
   *   name: "RegionBehavior",
   *   collection: "behaviors",
   *   label: "DOCUMENT.RegionBehavior",
   *   labelPlural: "DOCUMENT.RegionBehaviors",
   *   coreTypes: [
   *     "adjustDarknessLevel",
   *     "displayScrollingText",
   *     "executeMacro",
   *     "executeScript",
   *     "pauseGame",
   *     "suppressWeather",
   *     "teleportToken",
   *     "toggleBehavior"
   *   ],
   *   hasTypeData: true,
   *   isEmbedded: true,
   *   permissions: {
   *     create: this.#canCreate,
   *     update: this.#canUpdate
   *   },
   *   schemaVersion: "12.324"
   * })
   * ```
   */
  static override metadata: BaseRegionBehavior.Metadata;

  static override defineSchema(): BaseRegionBehavior.Schema;

  static override canUserCreate(user: User.Internal.Implementation): boolean;

  /*
   * After this point these are not really overridden methods.
   * They are here because Foundry's documents are complex and have lots of edge cases.
   * There are DRY ways of representing this but this ends up being harder to understand
   * for end users extending these functions, especially for static methods. There are also a
   * number of methods that don't make sense to call directly on `Document` like `createDocuments`,
   * as there is no data that can safely construct every possible document. Finally keeping definitions
   * separate like this helps against circularities.
   */

  /* Document overrides */

  static " fvtt_types_internal_document_name_static": "RegionBehavior";

  // Same as Document for now
  protected static override _initializationOrder(): Generator<[string, DataField.Any]>;

  readonly parentCollection: RegionBehavior.ParentCollectionName | null;

  readonly pack: string | null;

  static get implementation(): RegionBehavior.ImplementationClass;

  static get baseDocument(): typeof BaseRegionBehavior;

  static get collectionName(): RegionBehavior.ParentCollectionName;

  static get documentName(): RegionBehavior.Name;

  static get TYPES(): BaseRegionBehavior.SubType[];

  static get hasTypeData(): true;

  static get hierarchy(): RegionBehavior.Hierarchy;

  override system: RegionBehavior.SystemOfType<SubType>;

  override parent: BaseRegionBehavior.Parent;

  static createDocuments<Temporary extends boolean | undefined = false>(
    data: Array<RegionBehavior.Implementation | RegionBehavior.CreateData> | undefined,
    operation?: Document.Database.CreateOperation<RegionBehavior.Database.Create<Temporary>>,
  ): Promise<Array<Document.TemporaryIf<RegionBehavior.Implementation, Temporary>>>;

  static updateDocuments(
    updates: RegionBehavior.UpdateData[] | undefined,
    operation?: Document.Database.UpdateDocumentsOperation<RegionBehavior.Database.Update>,
  ): Promise<RegionBehavior.Implementation[]>;

  static deleteDocuments(
    ids: readonly string[] | undefined,
    operation?: Document.Database.DeleteDocumentsOperation<RegionBehavior.Database.Delete>,
  ): Promise<RegionBehavior.Implementation[]>;

  static override create<Temporary extends boolean | undefined = false>(
    data: RegionBehavior.CreateData | RegionBehavior.CreateData[],
    operation?: RegionBehavior.Database.CreateOperation<Temporary>,
  ): Promise<Document.TemporaryIf<RegionBehavior.Implementation, Temporary> | undefined>;

  override update(
    data: RegionBehavior.UpdateData | undefined,
    operation?: RegionBehavior.Database.UpdateOperation,
  ): Promise<this | undefined>;

  override delete(operation?: RegionBehavior.Database.DeleteOperation): Promise<this | undefined>;

  static override get(
    documentId: string,
    options?: RegionBehavior.Database.GetOptions,
  ): RegionBehavior.Implementation | null;

  static override getCollectionName(name: string): null;

  // Same as Document for now
  override traverseEmbeddedDocuments(_parentPath?: string): Generator<[string, Document.AnyChild<this>]>;

  override getFlag<Scope extends RegionBehavior.Flags.Scope, Key extends RegionBehavior.Flags.Key<Scope>>(
    scope: Scope,
    key: Key,
  ): Document.GetFlag<RegionBehavior.Name, Scope, Key>;

  override setFlag<
    Scope extends RegionBehavior.Flags.Scope,
    Key extends RegionBehavior.Flags.Key<Scope>,
    Value extends Document.GetFlag<RegionBehavior.Name, Scope, Key>,
  >(scope: Scope, key: Key, value: Value): Promise<this>;

  override unsetFlag<Scope extends RegionBehavior.Flags.Scope, Key extends RegionBehavior.Flags.Key<Scope>>(
    scope: Scope,
    key: Key,
  ): Promise<this>;

  protected _preCreate(
    data: RegionBehavior.CreateData,
    options: RegionBehavior.Database.PreCreateOptions,
    user: User.Implementation,
  ): Promise<boolean | void>;

  protected _onCreate(
    data: RegionBehavior.CreateData,
    options: RegionBehavior.Database.OnCreateOperation,
    userId: string,
  ): void;

  protected static _preCreateOperation(
    documents: RegionBehavior.Implementation[],
    operation: Document.Database.PreCreateOperationStatic<RegionBehavior.Database.Create>,
    user: User.Implementation,
  ): Promise<boolean | void>;

  protected static _onCreateOperation(
    documents: RegionBehavior.Implementation[],
    operation: RegionBehavior.Database.Create,
    user: User.Implementation,
  ): Promise<void>;

  protected _preUpdate(
    changed: RegionBehavior.UpdateData,
    options: RegionBehavior.Database.PreUpdateOptions,
    user: User.Implementation,
  ): Promise<boolean | void>;

  protected _onUpdate(
    changed: RegionBehavior.UpdateData,
    options: RegionBehavior.Database.OnUpdateOperation,
    userId: string,
  ): void;

  protected static _preUpdateOperation(
    documents: RegionBehavior.Implementation[],
    operation: RegionBehavior.Database.Update,
    user: User.Implementation,
  ): Promise<boolean | void>;

  protected static _onUpdateOperation(
    documents: RegionBehavior.Implementation[],
    operation: RegionBehavior.Database.Update,
    user: User.Implementation,
  ): Promise<void>;

  protected _preDelete(
    options: RegionBehavior.Database.PreDeleteOptions,
    user: User.Implementation,
  ): Promise<boolean | void>;

  protected _onDelete(options: RegionBehavior.Database.OnDeleteOperation, userId: string): void;

  protected static _preDeleteOperation(
    documents: RegionBehavior.Implementation[],
    operation: RegionBehavior.Database.Delete,
    user: User.Implementation,
  ): Promise<boolean | void>;

  protected static _onDeleteOperation(
    documents: RegionBehavior.Implementation[],
    operation: RegionBehavior.Database.Delete,
    user: User.Implementation,
  ): Promise<void>;

  static get hasSystemData(): true;

  // These data field things have been ticketed but will probably go into backlog hell for a while.
  // We'll end up copy and pasting without modification for now I think. It makes it a tiny bit easier to update though.
  protected static _addDataFieldShims(data: AnyObject, shims: AnyObject, options?: Document.DataFieldShimOptions): void;

  protected static _addDataFieldMigration(
    data: AnyObject,
    oldKey: string,
    newKey: string,
    apply?: (data: AnyObject) => unknown,
  ): unknown;

  protected static _logDataFieldMigration(
    oldKey: string,
    newKey: string,
    options?: LogCompatibilityWarningOptions,
  ): void;

  protected static _onCreateDocuments(
    documents: RegionBehavior.Implementation[],
    context: Document.ModificationContext<RegionBehavior.Parent>,
  ): Promise<void>;

  protected static _onUpdateDocuments(
    documents: RegionBehavior.Implementation[],
    context: Document.ModificationContext<RegionBehavior.Parent>,
  ): Promise<void>;

  protected static _onDeleteDocuments(
    documents: RegionBehavior.Implementation[],
    context: Document.ModificationContext<RegionBehavior.Parent>,
  ): Promise<void>;

  /* DataModel overrides */

  protected static _schema: SchemaField<RegionBehavior.Schema>;

  static get schema(): SchemaField<RegionBehavior.Schema>;

  static validateJoint(data: RegionBehavior.Source): void;

  static override fromSource(
    source: RegionBehavior.UpdateData,
    { strict, ...context }?: DataModel.FromSourceOptions,
  ): RegionBehavior.Implementation;

  static override fromJSON(json: string): RegionBehavior.Implementation;
}

export default BaseRegionBehavior;

declare namespace BaseRegionBehavior {
  export import Name = RegionBehavior.Name;
  export import ConstructorArgs = RegionBehavior.ConstructorArgs;
  export import Hierarchy = RegionBehavior.Hierarchy;
  export import Metadata = RegionBehavior.Metadata;
  export import SubType = RegionBehavior.SubType;
  export import ConfiguredSubTypes = RegionBehavior.ConfiguredSubTypes;
  export import Known = RegionBehavior.Known;
  export import OfType = RegionBehavior.OfType;
  export import SystemOfType = RegionBehavior.SystemOfType;
  export import Parent = RegionBehavior.Parent;
  export import Descendant = RegionBehavior.Descendant;
  export import DescendantClass = RegionBehavior.DescendantClass;
  export import Pack = RegionBehavior.Pack;
  export import Embedded = RegionBehavior.Embedded;
  export import ParentCollectionName = RegionBehavior.ParentCollectionName;
  export import CollectionClass = RegionBehavior.CollectionClass;
  export import Collection = RegionBehavior.Collection;
  export import Invalid = RegionBehavior.Invalid;
  export import Stored = RegionBehavior.Stored;
  export import Source = RegionBehavior.Source;
  export import PersistedData = RegionBehavior.PersistedData;
  export import CreateData = RegionBehavior.CreateData;
  export import InitializedData = RegionBehavior.InitializedData;
  export import UpdateData = RegionBehavior.UpdateData;
  export import Schema = RegionBehavior.Schema;
  export import DatabaseOperation = RegionBehavior.Database;
  export import Flags = RegionBehavior.Flags;

  // The document subclasses override `system` anyways.
  // There's no point in doing expensive computation work comparing the base class system.
  /** @internal */
  interface _Schema extends RegionBehavior.Schema {
    system: any;
  }

  /**
   * @deprecated This type is used by Foundry too vaguely.
   * In one context the most correct type is after initialization whereas in another one it should be
   * before but Foundry uses it interchangeably.
   */
  type Properties = SchemaField.InitializedData<Schema>;

  /** @deprecated {@link BaseRegionBehavior.SubType | `BaseRegionBehavior.SubType`} */
  type TypeNames = SubType;

  /**
   * @deprecated {@link foundry.data.fields.SchemaField | `SchemaField<BaseRegionBehavior.Schema>`}
   */
  type SchemaField = foundry.data.fields.SchemaField<Schema>;

  /**
   * @deprecated {@link BaseRegionBehavior.CreateData | `BaseRegionBehavior.CreateData`}
   */
  type ConstructorData = BaseRegionBehavior.CreateData;
}<|MERGE_RESOLUTION|>--- conflicted
+++ resolved
@@ -1,14 +1,8 @@
+import type { DataField, SchemaField } from "@common/data/fields.mjs";
 import type { AnyObject } from "../../../utils/index.d.mts";
 import type DataModel from "../abstract/data.d.mts";
 import type Document from "../abstract/document.mts";
-<<<<<<< HEAD
-import type { DataField, SchemaField } from "../data/fields.d.mts";
 import type { LogCompatibilityWarningOptions } from "../utils/logging.d.mts";
-=======
-import type { fields } from "../data/_module.d.mts";
-
-type DataSchema = foundry.data.fields.DataSchema;
->>>>>>> cd8ac1c0
 
 /**
  * The RegionBehavior Document.
