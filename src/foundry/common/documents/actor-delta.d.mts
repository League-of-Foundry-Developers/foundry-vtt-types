import type { AnyMutableObject } from "fvtt-types/utils";
import type Document from "../abstract/document.mts";
import type { fields } from "../data/module.d.mts";
import type { documents } from "../../client-esm/client.d.mts";
import type { DataField, SchemaField } from "../data/fields.d.mts";
import type DataModel from "../abstract/data.d.mts";
import type { LogCompatibilityWarningOptions } from "../utils/logging.d.mts";
import type EmbeddedCollection from "../abstract/embedded-collection.d.mts";

/**
 * The ActorDelta Document.
 * Defines the DataSchema and common behaviors for an ActorDelta which are shared between both client and server.
 * ActorDeltas store a delta that can be applied to a particular Actor in order to produce a new Actor.
 */
// Note(LukeAbby): You may wonder why documents don't simply pass the `Parent` generic parameter.
// This pattern evolved from trying to avoid circular loops and even internal tsc errors.
// See: https://gist.github.com/LukeAbby/0d01b6e20ef19ebc304d7d18cef9cc21
declare abstract class BaseActorDelta<
  out SubType extends BaseActorDelta.SubType = BaseActorDelta.SubType,
> extends Document<"ActorDelta", BaseActorDelta._Schema, any> {
  /**
   * @param data    - Initial data from which to construct the `BaseActorDelta`
   * @param context - Construction context options
   *
   * @deprecated Constructing `BaseActorDelta` directly is not advised. The base document classes exist in
   * order to use documents on both the client (i.e. where all your code runs) and behind the scenes
   * on the server to manage document validation and storage.
   *
   * You should use {@link ActorDelta.implementation | `new ActorDelta.implementation(...)`} instead which will give you
   * a system specific implementation of `ActorDelta`.
   */
  constructor(...args: ActorDelta.ConstructorArgs);

  /**
   * @defaultValue
   * ```js
   * mergeObject(super.metadata, {
   *   name: "ActorDelta",
   *   collection: "delta",
   *   label: "DOCUMENT.ActorDelta",
   *   labelPlural: "DOCUMENT.ActorDeltas",
   *   isEmbedded: true,
   *   embedded: {
   *     Item: "items",
   *     ActiveEffect: "effects"
   *   },
   *   schemaVersion: "12.324"
   * });
   * ```
   */
  static override metadata: BaseActorDelta.Metadata;

  static override defineSchema(): BaseActorDelta.Schema;

  // data: not null (parameter default only)
  override canUserModify<Action extends "create" | "update" | "delete">(
    user: User.Internal.Implementation,
    action: Action,
    // TODO: should this be `BaseActor._Schema`?
    data?: Document.CanUserModifyData<BaseActorDelta._Schema, Action>,
  ): boolean;

  // options: not null (destructured)
  override testUserPermission(
    user: User.Internal.Implementation,
    permission: Document.TestableOwnershipLevel,
    options?: Document.TestUserPermissionOptions,
  ): boolean;

  /**
   * Retrieve the base actor's collection, if it exists.
   * @param collectionName - The collection name.
   * @remarks Passes `collectionName` to the token's `baseActor`'s {@link Actor.getEmbeddedCollection | `#getEmbeddedCollection`}
   */
<<<<<<< HEAD
  getBaseCollection<DocType extends Actor.EmbeddedName>(
    collectionName: DocType,
  ): EmbeddedCollection<Document.ImplementationFor<DocType>, Actor.Implementation> | undefined;
=======
  getBaseCollection(collectionName: string): Collection<Actor.Implementation> | undefined;
>>>>>>> ce1aed1b

  /**
   * Apply an ActorDelta to an Actor and return the resultant synthetic Actor.
   * @param delta     - The ActorDelta.
   * @param baseActor - The base Actor.
   * @param context   - Context to supply to synthetic Actor instantiation.
   * @remarks `context` is spread into an object, so it being `null` is effectively the same as omitted
   */
  static applyDelta(
    delta: BaseActorDelta,
    baseActor: documents.BaseActor,
    context?: BaseActorDelta.ApplyDeltaContext | null,
  ): Actor.Implementation | null;

  /**
   * @remarks Forwards to {@link foundry.documents.BaseActor.migrateData | `BaseActor.migrateData`}
   */
  static override migrateData(source: AnyMutableObject): AnyMutableObject;

  //TODO: Figure out if this override still applies
  toObject(source: true): this["_source"];
  toObject(source?: boolean): ReturnType<this["schema"]["toObject"]>;

  /*
   * After this point these are not really overridden methods.
   * They are here because Foundry's documents are complex and have lots of edge cases.
   * There are DRY ways of representing this but this ends up being harder to understand
   * for end users extending these functions, especially for static methods. There are also a
   * number of methods that don't make sense to call directly on `Document` like `createDocuments`,
   * as there is no data that can safely construct every possible document. Finally keeping definitions
   * separate like this helps against circularities.
   */

  /* Document overrides */

  static " fvtt_types_internal_document_name_static": "ActorDelta";

  // Same as Document for now
  protected static override _initializationOrder(): Generator<[string, DataField.Any]>;

  readonly parentCollection: ActorDelta.ParentCollectionName | null;

  readonly pack: string | null;

  static override get implementation(): ActorDelta.ImplementationClass;

  static get baseDocument(): typeof BaseActorDelta;

  static get collectionName(): ActorDelta.ParentCollectionName;

  static get documentName(): ActorDelta.Name;

  static get TYPES(): BaseActorDelta.SubType[];

  static get hasTypeData(): true;

  static get hierarchy(): ActorDelta.Hierarchy;

  override system: ActorDelta.SystemOfType<SubType>;

  override parent: BaseActorDelta.Parent;

  static createDocuments<Temporary extends boolean | undefined = false>(
    data: Array<ActorDelta.Implementation | ActorDelta.CreateData> | undefined,
    operation?: Document.Database.CreateOperation<ActorDelta.Database.Create<Temporary>>,
  ): Promise<Array<Document.TemporaryIf<ActorDelta.Implementation, Temporary>>>;

  static updateDocuments(
    updates: ActorDelta.UpdateData[] | undefined,
    operation?: Document.Database.UpdateDocumentsOperation<ActorDelta.Database.Update>,
  ): Promise<ActorDelta.Implementation[]>;

  static deleteDocuments(
    ids: readonly string[] | undefined,
    operation?: Document.Database.DeleteDocumentsOperation<ActorDelta.Database.Delete>,
  ): Promise<ActorDelta.Implementation[]>;

  static override create<Temporary extends boolean | undefined = false>(
    data: ActorDelta.CreateData | ActorDelta.CreateData[],
    operation?: ActorDelta.Database.CreateOperation<Temporary>,
  ): Promise<Document.TemporaryIf<ActorDelta.Implementation, Temporary> | undefined>;

  override update(
    data: ActorDelta.UpdateData | undefined,
    operation?: ActorDelta.Database.UpdateOperation,
  ): Promise<this | undefined>;

  override delete(operation?: ActorDelta.Database.DeleteOperation): Promise<this | undefined>;

  static override get(documentId: string, options?: ActorDelta.Database.GetOptions): ActorDelta.Implementation | null;

  static override getCollectionName<CollectionName extends ActorDelta.Embedded.Name>(
    name: CollectionName,
  ): ActorDelta.Embedded.CollectionNameOf<CollectionName> | null;

  override getEmbeddedCollection<EmbeddedName extends ActorDelta.Embedded.CollectionName>(
    embeddedName: EmbeddedName,
  ): ActorDelta.Embedded.CollectionFor<EmbeddedName>;

  override getEmbeddedDocument<EmbeddedName extends ActorDelta.Embedded.CollectionName>(
    embeddedName: EmbeddedName,
    id: string,
    options: Document.GetEmbeddedDocumentOptions,
  ): ActorDelta.Embedded.DocumentFor<EmbeddedName> | undefined;

  override createEmbeddedDocuments<EmbeddedName extends ActorDelta.Embedded.Name>(
    embeddedName: EmbeddedName,
    data: Document.CreateDataForName<EmbeddedName>[] | undefined,
    // TODO(LukeAbby): The correct signature would be:
    // operation?: Document.Database.CreateOperation<Document.Database.CreateForName<EmbeddedName>>,
    // However this causes a number of errors.
    operation?: object,
  ): Promise<Array<Document.Stored<Document.ImplementationFor<EmbeddedName>>> | undefined>;

  override updateEmbeddedDocuments<EmbeddedName extends ActorDelta.Embedded.Name>(
    embeddedName: EmbeddedName,
    updates: Document.UpdateDataForName<EmbeddedName>[] | undefined,
    operation?: Document.Database.UpdateOperationForName<EmbeddedName>,
  ): Promise<Array<Document.Stored<Document.ImplementationFor<EmbeddedName>>> | undefined>;

  override deleteEmbeddedDocuments<EmbeddedName extends ActorDelta.Embedded.Name>(
    embeddedName: EmbeddedName,
    ids: Array<string>,
    operation?: Document.Database.DeleteOperationForName<EmbeddedName>,
  ): Promise<Array<Document.Stored<Document.ImplementationFor<EmbeddedName>>>>;

  // Same as Document for now
  override traverseEmbeddedDocuments(_parentPath?: string): Generator<[string, Document.AnyChild<this>]>;

  override getFlag<Scope extends ActorDelta.Flags.Scope, Key extends ActorDelta.Flags.Key<Scope>>(
    scope: Scope,
    key: Key,
  ): Document.GetFlag<ActorDelta.Name, Scope, Key>;

  override setFlag<
    Scope extends ActorDelta.Flags.Scope,
    Key extends ActorDelta.Flags.Key<Scope>,
    Value extends Document.GetFlag<ActorDelta.Name, Scope, Key>,
  >(scope: Scope, key: Key, value: Value): Promise<this>;

  override unsetFlag<Scope extends ActorDelta.Flags.Scope, Key extends ActorDelta.Flags.Key<Scope>>(
    scope: Scope,
    key: Key,
  ): Promise<this>;

  protected _preCreate(
    data: ActorDelta.CreateData,
    options: ActorDelta.Database.PreCreateOptions,
    user: User.Implementation,
  ): Promise<boolean | void>;

  protected _onCreate(
    data: ActorDelta.CreateData,
    options: ActorDelta.Database.OnCreateOperation,
    userId: string,
  ): void;

  protected static _preCreateOperation(
    documents: ActorDelta.Implementation[],
    operation: Document.Database.PreCreateOperationStatic<ActorDelta.Database.Create>,
    user: User.Implementation,
  ): Promise<boolean | void>;

  protected static _onCreateOperation(
    documents: ActorDelta.Implementation[],
    operation: ActorDelta.Database.Create,
    user: User.Implementation,
  ): Promise<void>;

  protected _preUpdate(
    changed: ActorDelta.UpdateData,
    options: ActorDelta.Database.PreUpdateOptions,
    user: User.Implementation,
  ): Promise<boolean | void>;

  protected _onUpdate(
    changed: ActorDelta.UpdateData,
    options: ActorDelta.Database.OnUpdateOperation,
    userId: string,
  ): void;

  protected static _preUpdateOperation(
    documents: ActorDelta.Implementation[],
    operation: ActorDelta.Database.Update,
    user: User.Implementation,
  ): Promise<boolean | void>;

  protected static _onUpdateOperation(
    documents: ActorDelta.Implementation[],
    operation: ActorDelta.Database.Update,
    user: User.Implementation,
  ): Promise<void>;

  protected _preDelete(
    options: ActorDelta.Database.PreDeleteOptions,
    user: User.Implementation,
  ): Promise<boolean | void>;

  protected _onDelete(options: ActorDelta.Database.OnDeleteOperation, userId: string): void;

  protected static _preDeleteOperation(
    documents: ActorDelta.Implementation[],
    operation: ActorDelta.Database.Delete,
    user: User.Implementation,
  ): Promise<boolean | void>;

  protected static _onDeleteOperation(
    documents: ActorDelta.Implementation[],
    operation: ActorDelta.Database.Delete,
    user: User.Implementation,
  ): Promise<void>;

  static get hasSystemData(): true;

  // These data field things have been ticketed but will probably go into backlog hell for a while.
  // We'll end up copy and pasting without modification for now I think. It makes it a tiny bit easier to update though.
  // options: not null (parameter default only in _addDataFieldShim)
  protected static override _addDataFieldShims(
    data: AnyMutableObject,
    shims: Record<string, string>,
    options?: Document.DataFieldShimOptions,
  ): void;

  // options: not null (parameter default only)
  protected static override _addDataFieldShim(
    data: AnyMutableObject,
    oldKey: string,
    newKey: string,
    options?: Document.DataFieldShimOptions,
  ): void;

  protected static override _addDataFieldMigration(
    data: AnyMutableObject,
    oldKey: string,
    newKey: string,
    apply?: ((data: AnyMutableObject) => unknown) | null,
  ): boolean;

  // options: not null (destructured where forwarded)
  protected static override _logDataFieldMigration(
    oldKey: string,
    newKey: string,
    options?: LogCompatibilityWarningOptions,
  ): void;

  protected static _onCreateDocuments(
    documents: ActorDelta.Implementation[],
    context: Document.ModificationContext<ActorDelta.Parent>,
  ): Promise<void>;

  protected static _onUpdateDocuments(
    documents: ActorDelta.Implementation[],
    context: Document.ModificationContext<ActorDelta.Parent>,
  ): Promise<void>;

  protected static _onDeleteDocuments(
    documents: ActorDelta.Implementation[],
    context: Document.ModificationContext<ActorDelta.Parent>,
  ): Promise<void>;

  /* DataModel overrides */

  protected static _schema: SchemaField<ActorDelta.Schema>;

  static get schema(): SchemaField<ActorDelta.Schema>;

  static validateJoint(data: ActorDelta.Source): void;

  static override fromSource(
    source: ActorDelta.UpdateData,
    { strict, ...context }?: DataModel.FromSourceOptions,
  ): DataModel<ActorDelta.Schema, DataModel.Any | null>;

  static override fromJSON(json: string): DataModel<ActorDelta.Schema, DataModel.Any | null>;
}

export default BaseActorDelta;

declare namespace BaseActorDelta {
  export import Name = ActorDelta.Name;
  export import ConstructorArgs = ActorDelta.ConstructorArgs;
  export import Hierarchy = ActorDelta.Hierarchy;
  export import Metadata = ActorDelta.Metadata;
  export import SubType = ActorDelta.SubType;
  export import ConfiguredSubTypes = ActorDelta.ConfiguredSubTypes;
  export import Known = ActorDelta.Known;
  export import OfType = ActorDelta.OfType;
  export import SystemOfType = ActorDelta.SystemOfType;
  export import Parent = ActorDelta.Parent;
  export import Descendant = ActorDelta.Descendant;
  export import DescendantClass = ActorDelta.DescendantClass;
  export import DescendantParent = ActorDelta.DescendantParent;
  export import Pack = ActorDelta.Pack;
  export import Embedded = ActorDelta.Embedded;
  export import ParentCollectionName = ActorDelta.ParentCollectionName;
  export import CollectionClass = ActorDelta.CollectionClass;
  export import Collection = ActorDelta.Collection;
  export import Stored = ActorDelta.Stored;
  export import Source = ActorDelta.Source;
  export import PersistedData = ActorDelta.PersistedData;
  export import CreateData = ActorDelta.CreateData;
  export import InitializedData = ActorDelta.InitializedData;
  export import UpdateData = ActorDelta.UpdateData;
  export import Schema = ActorDelta.Schema;
  export import DatabaseOperation = ActorDelta.Database;
  export import Flags = ActorDelta.Flags;

  /**
   * @internal
   * This interface is spread into an object that already has `parent` defined, and as this is ActorDelta logic,
   * let's assume that overwriting the parent is contraindicated.
   */
  type _ApplyDeltaContext = Omit<Document.ConstructionContext<TokenDocument.Implementation>, "parent">;

  interface ApplyDeltaContext extends _ApplyDeltaContext {
    parent?: never;
  }

  // The document subclasses override `system` anyways.
  // There's no point in doing expensive computation work comparing the base class system.
  /** @internal */
  interface _Schema extends ActorDelta.Schema {
    system: any;
  }

  /**
   * @deprecated This type is used by Foundry too vaguely.
   * In one context the most correct type is after initialization whereas in another one it should be
   * before but Foundry uses it interchangeably.
   */
  type Properties = fields.SchemaField.InitializedData<Schema>;

  /** @deprecated {@link BaseActorDelta.SubType | `BaseActorDelta.SubType`} */
  type TypeNames = Game.Model.TypeNames<"Actor">;

  /**
   * @deprecated {@link fields.SchemaField | `SchemaField<BaseActorDelta.Schema>`}
   */
  type SchemaField = fields.SchemaField<Schema>;

  /**
   * @deprecated {@link BaseActorDelta.CreateData | `BaseActorDelta.CreateData`}
   */
  type ConstructorData = fields.SchemaField.CreateData<Schema>;
}<|MERGE_RESOLUTION|>--- conflicted
+++ resolved
@@ -72,13 +72,9 @@
    * @param collectionName - The collection name.
    * @remarks Passes `collectionName` to the token's `baseActor`'s {@link Actor.getEmbeddedCollection | `#getEmbeddedCollection`}
    */
-<<<<<<< HEAD
-  getBaseCollection<DocType extends Actor.EmbeddedName>(
+  getBaseCollection<DocType extends Actor.Embedded.Name>(
     collectionName: DocType,
   ): EmbeddedCollection<Document.ImplementationFor<DocType>, Actor.Implementation> | undefined;
-=======
-  getBaseCollection(collectionName: string): Collection<Actor.Implementation> | undefined;
->>>>>>> ce1aed1b
 
   /**
    * Apply an ActorDelta to an Actor and return the resultant synthetic Actor.
