import type { AnyObject, EmptyObject, Merge } from "../../../types/utils.mts";
import type Document from "../abstract/document.mts";
import type { DocumentMetadata, DocumentModificationOptions } from "../abstract/document.mts";
import type { PrototypeToken } from "../data/data.mts";
<<<<<<< HEAD
import type * as fields from "../data/fields.mts";
import type * as documents from "./_module.d.mts";
=======
import type * as fields from "../data/fields.d.mts";
import type * as documents from "./module.mts";
>>>>>>> 53e83314

declare global {
  type ActorData = BaseActor.Properties;
}

declare namespace BaseActor {
  type TypeNames = fields.TypeDataField.TypeNames<typeof BaseActor>;

  type Metadata = Merge<
    DocumentMetadata,
    {
      name: "Actor";
      collection: "actors";
      indexed: true;
      compendiumIndexFields: ["_id", "name", "img", "type", "sort", "folder"];
      embedded: { ActiveEffect: "effects"; Item: "items" };
      label: "DOCUMENT.Actor";
      labelPlural: "DOCUMENT.Actors";
      permissions: {
        create: (user: documents.BaseUser, doc: Document.Any) => boolean;
        update: (user: documents.BaseUser, doc: Document.Any, data: UpdateData) => boolean;
      };

      /**
       * @deprecated since v10, BaseActor.metadata.types is deprecated since v10 in favor of BaseActor.TYPES.
       */
      types: typeof BaseActor.TYPES;
    }
  >;

  type SchemaField = fields.SchemaField<Schema>;
  type ConstructorData = fields.SchemaField.InnerConstructorType<Schema>;
  type UpdateData = fields.SchemaField.InnerAssignmentType<Schema>;
  type Properties = fields.SchemaField.InnerInitializedType<Schema>;
  type Source = fields.SchemaField.InnerPersistedType<Schema>;

  interface Schema<TypeName extends TypeNames = TypeNames> extends DataSchema {
    /**
     * The _id which uniquely identifies this Actor document
     * @defaultValue `null`
     */
    _id: fields.DocumentIdField;

    /** The name of this Actor */
    name: fields.StringField<{ required: true; blank: false; textSearch: true }>;

    /** An Actor subtype which configures the system data model applied */
    type: fields.StringField<
      {
        required: true;
        choices: () => typeof BaseActor.TYPES;
        validationError: "must be in the array of Actor types defined by the game system";
      },
      TypeName,
      TypeName,
      TypeName
    >;

    /**
     * An image file path which provides the artwork for this Actor
     * @defaultValue `null`
     */
    img: fields.FilePathField<{ categories: "IMAGE"[]; initial: () => typeof BaseActor.DEFAULT_ICON }>;

    /**
     * The system data object which is defined by the system template.json model
     * @defaultValue `{}`
     */
    system: fields.TypeDataField<typeof BaseActor>;

    /**
     * Default Token settings which are used for Tokens created from this Actor
     * @defaultValue see {@link PrototypeToken}
     */
    prototypeToken: fields.EmbeddedDataField<PrototypeToken>;

    /**
     * A Collection of Item embedded Documents
     * @defaultValue `[]`
     */
    items: fields.EmbeddedCollectionField<typeof documents.BaseItem, Actor.ConfiguredInstance>;

    /**
     * A Collection of ActiveEffect embedded Documents
     * @defaultValue `[]`
     */
    effects: fields.EmbeddedCollectionField<typeof documents.BaseActiveEffect, Actor.ConfiguredInstance>;

    /**
     * The _id of a Folder which contains this Actor
     * @defaultValue `null`
     */
    folder: fields.ForeignDocumentField<documents.BaseFolder>;

    /**
     * The numeric sort value which orders this Actor relative to its siblings
     * @defaultValue `0`
     */
    sort: fields.IntegerSortField;

    /**
     * An object which configures ownership of this Actor
     * @defaultValue `{ default: DOCUMENT_OWNERSHIP_LEVELS.NONE }`
     */
    ownership: fields.DocumentOwnershipField;

    /**
     * An object of optional key/value flags
     * @defaultValue `{}`
     */
    flags: fields.ObjectField.FlagsField<"Actor">;

    /**
     * An object of creation and access information
     * @defaultValue see {@link fields.DocumentStatsField}
     */
    _stats: fields.DocumentStatsField;
  }
}

/**
 * The Document definition for an Actor.
 * Defines the DataSchema and common behaviors for an Actor which are shared between both client and server.
 */
declare class BaseActor extends Document<BaseActor.Schema, BaseActor.Metadata> {
  /**
   * @param data    - Initial data from which to construct the Actor
   * @param context - Construction context options
   */
  constructor(data: BaseActor.ConstructorData, context?: DocumentConstructionContext);

  static override metadata: Readonly<BaseActor.Metadata>;

  static override defineSchema(): BaseActor.Schema;

  /**
   * The default icon used for newly created Actor documents.
   * @defaultValue `CONST.DEFAULT_TOKEN`
   */
  static DEFAULT_ICON: string;

  /**
   * Determine default artwork based on the provided actor data
   * @param actorData - The source actor data
   */
  static getDefaultArtwork(actorData: BaseActor.ConstructorData): {
    img: string;
    texture: { src: string };
  };

  /**
   * The allowed set of Actor types which may exist.
   */
  static get TYPES(): BaseActor.TypeNames[];

  protected override _initializeSource(
    data: fields.SchemaField.InnerAssignmentType<documents.BaseActor.Schema> | this,
    options?: any,
  ): fields.SchemaField.InnerPersistedType<documents.BaseActor.Schema>;

  static override canUserCreate(user: documents.BaseUser): boolean;

  /**
   * Is a user able to create this actor?
   * @param user - The user attempting the creation operation.
   * @param doc  - The Actor being created.
   * @internal
   */
  static #canCreate(user: documents.BaseUser, doc: BaseActor): boolean;

  /**
   * Is a user able to update an existing actor?
   * @param user - The user attempting the update operation.
   * @param doc  - The Actor being updated.
   * @param data - The update delta being applied.
   * @internal
   */
  static #canUpdate(user: documents.BaseUser, doc: BaseActor, data: BaseActor.UpdateData): boolean;

  protected override _preCreate(
    data: fields.SchemaField.AssignmentType<documents.BaseActor.Schema, EmptyObject>,
    options: DocumentModificationOptions,
    user: documents.BaseUser,
  ): Promise<void>;

  protected override _preUpdate(
    changed: fields.SchemaField.AssignmentType<documents.BaseActor.Schema, EmptyObject>,
    options: DocumentModificationOptions,
    user: documents.BaseUser,
  ): Promise<void>;

  static override migrateData(source: AnyObject): AnyObject;

  static override shimData(
    data: AnyObject,
    options?: {
      /**
       * Apply shims to embedded models?
       * @defaultValue `true`
       */
      embedded?: boolean;
    },
  ): AnyObject;
}

export default BaseActor;<|MERGE_RESOLUTION|>--- conflicted
+++ resolved
@@ -2,13 +2,8 @@
 import type Document from "../abstract/document.mts";
 import type { DocumentMetadata, DocumentModificationOptions } from "../abstract/document.mts";
 import type { PrototypeToken } from "../data/data.mts";
-<<<<<<< HEAD
-import type * as fields from "../data/fields.mts";
+import type * as fields from "../data/fields.d.mts";
 import type * as documents from "./_module.d.mts";
-=======
-import type * as fields from "../data/fields.d.mts";
-import type * as documents from "./module.mts";
->>>>>>> 53e83314
 
 declare global {
   type ActorData = BaseActor.Properties;
