<<<<<<< HEAD
=======
import type { Identity } from "#utils";
>>>>>>> b9422589
import type { Document } from "#common/abstract/_module.d.mts";
import type EmbeddedCollection from "./embedded-collection.d.mts";
/** @privateRemarks `EmbeddedDocumentField` only used for links */
// eslint-disable-next-line @typescript-eslint/no-unused-vars
import type { EmbeddedDocumentField } from "#common/data/fields.d.mts";
/** @privateRemarks `ActorDeltaField` only used for links */
// eslint-disable-next-line @typescript-eslint/no-unused-vars
import type { ActorDeltaField } from "#common/documents/token.mjs";
import type { Identity } from "#utils";

/** @privateRemarks `EmbeddedDocumentField` only used for links */
// eslint-disable-next-line @typescript-eslint/no-unused-vars
import type { EmbeddedDocumentField } from "#common/data/fields.d.mts";
/** @privateRemarks `ActorDeltaField` only used for links */
// eslint-disable-next-line @typescript-eslint/no-unused-vars
import type { ActorDeltaField } from "#common/documents/token.mjs";

/**
 * This class provides a {@linkcode Collection} wrapper around a singleton embedded Document so that it can be interacted
 * with via a common interface.
 *
 * @remarks Only ever instantiated in {@linkcode EmbeddedDocumentField.getCollection | EmbeddedDocumentField#getCollection},
<<<<<<< HEAD
 * and that field is only ever used as the base for {@linkcode ActorDeltaField}.
=======
 * and that field is only used as the base for {@linkcode ActorDeltaField}.
>>>>>>> b9422589
 */
declare class SingletonEmbeddedCollection<
  ContainedDocument extends Document.Any,
  ParentDataModel extends Document.Any,
> extends EmbeddedCollection<ContainedDocument, ParentDataModel> {
  /**
   * @remarks
<<<<<<< HEAD
   * @throws `Cannot create singleton embedded ${embeddedName} [${key}] in parent ${parentName} [${this.model.id}] as it already has one assigned.`
   */
  override set: Collection.Method<this, EmbeddedCollection.Methods<ContainedDocument>, "set">;
=======
   * @throws If a second element is attempted to be set:
   * `Cannot create singleton embedded ${embeddedName} [${key}] in parent ${parentName} [${this.model.id}] as it already has one assigned.`
   */
  override set: Collection.SetMethod<this, EmbeddedCollection.Methods<ContainedDocument>>;
>>>>>>> b9422589

  protected override _set(key: string, value: ContainedDocument): void;

  protected override _delete(key: string): void;
}

declare namespace SingletonEmbeddedCollection {
  interface Any extends AnySingletonEmbeddedCollection {}
  interface AnyConstructor extends Identity<typeof AnySingletonEmbeddedCollection> {}
}

export default SingletonEmbeddedCollection;

declare abstract class AnySingletonEmbeddedCollection extends SingletonEmbeddedCollection<Document.Any, Document.Any> {
  constructor(...args: never);
}<|MERGE_RESOLUTION|>--- conflicted
+++ resolved
@@ -1,16 +1,6 @@
-<<<<<<< HEAD
-=======
 import type { Identity } from "#utils";
->>>>>>> b9422589
 import type { Document } from "#common/abstract/_module.d.mts";
 import type EmbeddedCollection from "./embedded-collection.d.mts";
-/** @privateRemarks `EmbeddedDocumentField` only used for links */
-// eslint-disable-next-line @typescript-eslint/no-unused-vars
-import type { EmbeddedDocumentField } from "#common/data/fields.d.mts";
-/** @privateRemarks `ActorDeltaField` only used for links */
-// eslint-disable-next-line @typescript-eslint/no-unused-vars
-import type { ActorDeltaField } from "#common/documents/token.mjs";
-import type { Identity } from "#utils";
 
 /** @privateRemarks `EmbeddedDocumentField` only used for links */
 // eslint-disable-next-line @typescript-eslint/no-unused-vars
@@ -24,11 +14,7 @@
  * with via a common interface.
  *
  * @remarks Only ever instantiated in {@linkcode EmbeddedDocumentField.getCollection | EmbeddedDocumentField#getCollection},
-<<<<<<< HEAD
- * and that field is only ever used as the base for {@linkcode ActorDeltaField}.
-=======
  * and that field is only used as the base for {@linkcode ActorDeltaField}.
->>>>>>> b9422589
  */
 declare class SingletonEmbeddedCollection<
   ContainedDocument extends Document.Any,
@@ -36,16 +22,10 @@
 > extends EmbeddedCollection<ContainedDocument, ParentDataModel> {
   /**
    * @remarks
-<<<<<<< HEAD
-   * @throws `Cannot create singleton embedded ${embeddedName} [${key}] in parent ${parentName} [${this.model.id}] as it already has one assigned.`
-   */
-  override set: Collection.Method<this, EmbeddedCollection.Methods<ContainedDocument>, "set">;
-=======
    * @throws If a second element is attempted to be set:
    * `Cannot create singleton embedded ${embeddedName} [${key}] in parent ${parentName} [${this.model.id}] as it already has one assigned.`
    */
   override set: Collection.SetMethod<this, EmbeddedCollection.Methods<ContainedDocument>>;
->>>>>>> b9422589
 
   protected override _set(key: string, value: ContainedDocument): void;
 
