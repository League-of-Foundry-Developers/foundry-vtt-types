--- conflicted
+++ resolved
@@ -106,13 +106,8 @@
   // options: not null (parameter default only)
   protected _initializeSource(
     data: fields.SchemaField.CreateData<Schema> | this,
-<<<<<<< HEAD
     options?: DataModel.InitializeSourceOptions & ExtraConstructorOptions,
-  ): fields.SchemaField.PersistedData<Schema>;
-=======
-    options?: Omit<DataModel.DataValidationOptions, "parent">,
   ): fields.SchemaField.SourceData<Schema>;
->>>>>>> ce1aed1b
 
   /**
    * Clean a data source object to conform to a specific provided schema.
@@ -179,17 +174,13 @@
    * @remarks Other than posting a deprecation warning about and forwarding `data` to `this.prototype._validateModel` if defined,
    * this is effectively abstract in `DataModel`
    */
-<<<<<<< HEAD
   static validateJoint(data: AnyObject): void;
-=======
-  static validateJoint(data: never): void;
 
   /**
    * @deprecated since v11; Use the validateJoint static method instead.
    */
   // TODO(LukeAbby): Should be SourceType
   protected _validateModel(data: fields.SchemaField.SourceData<Schema>): void;
->>>>>>> ce1aed1b
 
   /**
    * Update the DataModel locally by applying an object of changes to its source data.
@@ -214,11 +205,7 @@
    */
   toObject<Source extends boolean | null | undefined>(
     source?: Source,
-<<<<<<< HEAD
-  ): Source extends true ? Readonly<SchemaField.PersistedData<Schema>> : SchemaField.PersistedData<Schema>;
-=======
-  ): Source extends false ? SchemaField.SourceData<Schema> : Readonly<SchemaField.SourceData<Schema>>;
->>>>>>> ce1aed1b
+  ): Source extends true ? Readonly<SchemaField.SourceData<Schema>> : SchemaField.SourceData<Schema>;
 
   /**
    * Extract the source data for the DataModel into a simple object format that can be serialized.
