--- conflicted
+++ resolved
@@ -1,9 +1,5 @@
 import type { ConfiguredDocuments } from "../../../types/configuredDocuments.d.mts";
-<<<<<<< HEAD
 import type { DatabaseOperationsFor, GetKey, MakeConform, MustConform } from "../../../types/helperTypes.mts";
-=======
-import type { GetKey, MakeConform } from "../../../types/helperTypes.mts";
->>>>>>> 7a30551d
 import type {
   AnyObject,
   DeepPartial,
@@ -499,16 +495,10 @@
    * @returns The Collection instance of embedded Documents of the requested type
    * @remarks Usually returns some form of DocumentCollection, but not always (e.g. Token["actors"])
    */
-<<<<<<< HEAD
   // TODO: After regions are defined, change first parameter to `extends foundry.CONST.EMBEDDED_DOCUMENT_TYPES`
   getEmbeddedCollection<
     EmbeddedName extends Exclude<foundry.CONST.EMBEDDED_DOCUMENT_TYPES, "Region" | "RegionBehavior">,
-  >(embeddedName: EmbeddedName): Collection<InstanceType<Document.ConfiguredClassForName<EmbeddedName>>>;
-=======
-  getEmbeddedCollection<DocType extends Document.Type>(
-    embeddedName: DocType,
-  ): Collection<Document.ConfiguredInstanceForName<DocType>>;
->>>>>>> 7a30551d
+  >(embeddedName: EmbeddedName): Collection<Document.ConfiguredInstanceForName<EmbeddedName>>;
 
   /**
    * Get an embedded document by its id from a named collection in the parent document.
@@ -554,23 +544,11 @@
     Temporary extends boolean | undefined,
   >(
     embeddedName: EmbeddedName,
-<<<<<<< HEAD
-    data?: Array<Document.ConstructorDataFor<Document.ConfiguredClassForName<EmbeddedName>>>,
+    data?: Array<AnyObject>,
     operation?: InexactPartial<DatabaseOperationsFor<EmbeddedName, "create">> & {
       temporary?: Temporary;
     },
   ): Promise<Array<Document.ToStoredIf<Document.ConfiguredClassForName<EmbeddedName>, Temporary>> | undefined>;
-=======
-    data?: Array<AnyObject>,
-    context?: Omit<Document.ModificationContext<this["parent"]>, "temporary"> & { temporary?: Temporary }, // Possibly a way to specify the parent here, but seems less relevant?
-  ): Promise<
-    Array<
-      Temporary extends true
-        ? Document.ConfiguredInstanceForName<EmbeddedName>
-        : Document.Stored<Document.ConfiguredInstanceForName<EmbeddedName>>
-    >
-  >;
->>>>>>> 7a30551d
 
   /**
    * Update multiple embedded Document instances within a parent Document using provided differential data.
