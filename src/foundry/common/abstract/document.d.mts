import type {
  ConfigurationFailure,
  ConfiguredDocumentClass,
  ConfiguredDocumentInstance,
  ConfiguredMetadata,
  CreateData,
} from "../../../types/documentConfiguration.d.mts";
import type {
  GetKey,
  InterfaceToObject,
  MakeConform,
  MustConform,
  ToMethod,
  AnyObject,
  EmptyObject,
  InexactPartial,
  RemoveIndexSignatures,
  FixedInstanceType,
  NullishProps,
  AllKeysOf,
  IntentionalPartial,
  DiscriminatedUnion,
  SimpleMerge,
  ValueOf,
  PickValue,
  AnyMutableObject,
  Identity,
  ConcreteKeys,
} from "fvtt-types/utils";
import type * as CONST from "../constants.mts";
import type {
  DataField,
  EmbeddedCollectionField,
  EmbeddedDocumentField,
  SchemaField,
  TypeDataField,
} from "../data/fields.d.mts";
import type { fields } from "../data/module.mts";
import type { LogCompatibilityWarningOptions } from "../utils/logging.mts";
import type {
  DatabaseAction,
  DatabaseCreateOperation,
  DatabaseDeleteOperation,
  DatabaseGetOperation,
  DatabaseUpdateOperation,
  DocumentSocketRequest,
} from "./_types.d.mts";
import type DataModel from "./data.mts";
import type DocumentSocketResponse from "./socket.d.mts";
import type EmbeddedCollection from "./embedded-collection.d.mts";

type DataSchema = foundry.data.fields.DataSchema;

export default Document;

type _ClassMustBeAssignableToInternal = MustConform<typeof Document, Document.Internal.Constructor>;
type _InstanceMustBeAssignableToInternal = MustConform<Document.Any, Document.Internal.Instance.Any>;

/**
 * An extension of the base DataModel which defines a Document.
 * Documents are special in that they are persisted to the database and referenced by _id.
 */
declare abstract class Document<
  DocumentName extends Document.Type,
  Schema extends DataSchema,
  Parent extends Document.Any | null = null,
> extends DataModel<Schema, Parent, InterfaceToObject<Document.ConstructionContext<Parent>>> {
  /**
   * @param data    - Initial data provided to construct the Document
   * @param context - Construction context options
   */
  // Note: The constructor has been replaced with `never` in `Document` itself because it never makes
  // sense to try to construct `new Document(...)` directly. Not only is it an abstract class but
  // also it varies based upon the `Schema`. While this could be supported it also simplifies
  // typechecking and helps stymy circularities.
  constructor(...args: never);

  override parent: Parent;

  // options: not null (destructured)
  protected override _configure(options?: Document.ConfigureOptions): void;

  /**
   * An immutable reverse-reference to the name of the collection that this Document exists in on its parent, if any.
   */
  readonly parentCollection: Document.MetadataFor<DocumentName>["collection"] | null;

  /**
   * An immutable reference to a containing Compendium collection to which this Document belongs.
   */
  readonly pack: string | null;

  /**
   * A mapping of embedded Document collections which exist in this model.
   */
  readonly collections: Document.CollectionRecord<Schema>;

  /**
   * Ensure that all Document classes share the same schema of their base declaration.
   */
  static get schema(): foundry.data.fields.SchemaField.Any;

  // options: not null (parameter default only)
  protected _initialize(options?: Document.InitializeOptions): void;

  /**
   * A mapping of singleton embedded Documents which exist in this model.
   */
  readonly singletons: Record<string, Document.AnyChild<this>>;

  protected static override _initializationOrder(): Generator<[string, DataField.Any]>;

  /**
   * Default metadata which applies to each instance of this Document type.
   * @defaultValue
   * ```typescript
   * {
   *   name: "Document",
   *   collection: "documents",
   *   indexed: false,
   *   compendiumIndexFields: [],
   *   label: "DOCUMENT.Document",
   *   coreTypes: [],
   *   embedded: {},
   *   permissions: {
   *     create: "ASSISTANT",
   *     update: "ASSISTANT",
   *     delete: "ASSISTANT"
   *   },
   *   preserveOnImport: ["_id", "sort", "ownership"],
   *   schemaVersion: undefined
   * }
   * ```
   */
  static metadata: Document.Metadata.Any;

  /**
   * The database backend used to execute operations and handle results
   */
  static get database(): CONFIG["DatabaseBackend"];

  /**
   * Return a reference to the implemented subclass of this base document type.
   */
  static get implementation(): Document.AnyConstructor;

  /**
   * The base document definition that this document class extends from.
   */
  static get baseDocument(): Document.AnyConstructor;

  /**
   * The named collection to which this Document belongs.
   */
  static get collectionName(): string;

  /**
   * The named collection to which this Document belongs.
   */
  get collectionName(): Document.MetadataFor<DocumentName>["collection"];

  /**
   * The canonical name of this Document type, for example "Actor".
   */
  static get documentName(): string;

  /**
   * The canonical name of this Document type, for example "Actor".
   */
  get documentName(): DocumentName;

  /**
   * The allowed types which may exist for this Document class
   */
  static get TYPES(): string[];

  /**
   * Does this Document support additional subtypes?
   */
  static get hasTypeData(): undefined | true;

  /**
   * The Embedded Document hierarchy for this Document.
   */
  static get hierarchy(): Record<string, EmbeddedCollectionField.Any | EmbeddedDocumentField.Any>;

  /**
   * Identify the collection in a parent Document that this Document exists belongs to, if any.
   * @param parentCollection - An explicitly provided parent collection name.
   * @remarks If passed a value for `parentCollection`, simply returns that value
   *
   * Foundry marked `@internal`
   */
  _getParentCollection(parentCollection?: string): string | null;

  /**
   * The canonical identifier for this Document
   */
  get id(): string | null;

  /**
   * Test whether this Document is embedded within a parent Document
   */
  get isEmbedded(): boolean;

  /**
   * A Universally Unique Identifier (uuid) for this Document instance.
   */
  get uuid(): string;

  /**
   * Test whether a given User has a sufficient role in order to create Documents of this type in general.
   * @param user - The User being tested
   * @returns Does the User have a sufficient role to create?
   * @throws If this document's `metadata.permissions.create instanceof Function`
   */
  static canUserCreate(user: User.Internal.Implementation): boolean;

  /**
   * Get the explicit permission level that a specific User has over this Document, a value in {@link CONST.DOCUMENT_OWNERSHIP_LEVELS | `CONST.DOCUMENT_OWNERSHIP_LEVELS`}.
   * This method returns the value recorded in Document ownership, regardless of the User's role.
   * To test whether a user has a certain capability over the document, testUserPermission should be used.
   * @param user - The User being tested (default: `game.user`)
   * @returns A numeric permission level from CONST.DOCUMENT_OWNERSHIP_LEVELS or null
   */
  getUserLevel(user?: User.Internal.Implementation | null): CONST.DOCUMENT_OWNERSHIP_LEVELS | null;

  /**
   * Test whether a certain User has a requested permission level (or greater) over the Document
   * @param user       - The User being tested
   * @param permission - The permission level from DOCUMENT_PERMISSION_LEVELS to test
   * @param options    - Additional options involved in the permission test
   * @returns Does the user have this permission level over the Document?
   */
  // options: not null (destructured)
  testUserPermission(
    user: User.Internal.Implementation,
    permission: Document.TestableOwnershipLevel,
    options?: Document.TestUserPermissionOptions,
  ): boolean;

  /**
   * Test whether a given User has permission to perform some action on this Document
   * @param user   - The User attempting modification
   * @param action - The attempted action
   * @param data   - Data involved in the attempted action
   *                 (default: `{}`)
   * @returns Does the User have permission?
   */
  // data: not null (parameter default only)
  canUserModify<Action extends "create" | "update" | "delete">(
    user: User.Internal.Implementation,
    action: Action,
    data?: Document.CanUserModifyData<Schema, Action>,
  ): boolean;

  /**
   * Clone a document, creating a new document by combining current data with provided overrides.
   * The cloned document is ephemeral and not yet saved to the database.
   * @param data    - Additional data which overrides current document data at the time of creation
   * @param context - Additional context options passed to the create method
   * @returns The cloned Document instance
   */
  // data: not null (property access), context: not null (destructured)
  override clone<Save extends boolean | null | undefined = false>(
    data?: fields.SchemaField.UpdateData<Schema>,
    context?: Document.CloneContext<Save>,
  ): Save extends true ? Promise<this> : this;

  /**
   * For Documents which include game system data, migrate the system data object to conform to its latest data model.
   * The data model is defined by the template.json specification included by the game system.
   * @returns The migrated system data object
   * @throws If this document type either doesn't have subtypes or it does but the one on this document is a DataModel
   */
  migrateSystemData(): object;

  /** @remarks `Document#toObject` calls `this.constructor.shimData()` on the data before returning */
  override toObject<Source extends boolean | null | undefined>(
    source?: Source,
<<<<<<< HEAD
  ): Source extends true ? Readonly<SchemaField.PersistedData<Schema>> : SchemaField.PersistedData<Schema>;
=======
  ): Source extends false ? SchemaField.SourceData<Schema> : Readonly<SchemaField.SourceData<Schema>>;
>>>>>>> ce1aed1b

  /**
   * Create multiple Documents using provided input data.
   * Data is provided as an array of objects where each individual object becomes one new Document.
   *
   * @param data    - An array of data objects or existing Documents to persist.
   *                  (default: `[]`)
   * @param operation - Parameters of the requested creation operation
   *                  (default: `{}`)
   * @returns An array of created Document instances
   *
   * @example Create a single Document
   * ```typescript
   * const data = [{name: "New Actor", type: "character", img: "path/to/profile.jpg"}];
   * const created = await Actor.createDocuments(data);
   * ```
   *
   * @example Create multiple Documents
   * ```typescript
   * const data = [{name: "Tim", type: "npc"], [{name: "Tom", type: "npc"}];
   * const created = await Actor.createDocuments(data);
   * ```
   *
   * @example Create multiple embedded Documents within a parent
   * ```typescript
   * const actor = game.actors.getName("Tim");
   * const data = [{name: "Sword", type: "weapon"}, {name: "Breastplate", type: "equipment"}];
   * const created = await Item.createDocuments(data, {parent: actor});
   * ```
   *
   * @example Create a Document within a Compendium pack
   * ```typescript
   * const data = [{name: "Compendium Actor", type: "character", img: "path/to/profile.jpg"}];
   * const created = await Actor.createDocuments(data, {pack: "mymodule.mypack"});
   * ```
   *
   * @remarks If a document is skipped by a hook or `_preCreate` then that element is skipped in the
   * return type. This means that you receive only documents that were actually created.
   */
  // Note: This uses `never` because it's unsound to try to do `Document.createDocuments` directly.
  static createDocuments(data: never, operation?: never): Promise<Document.Any[]>;

  /**
   * Update multiple Document instances using provided differential data.
   * Data is provided as an array of objects where each individual object updates one existing Document.
   *
   * @param updates - An array of differential data objects, each used to update a single Document
   *                  (default: `[]`)
   * @param operation - Parameters of the database update operation
   *                  (default: `{}`)
   * @returns An array of updated Document instances
   *
   * @example Update a single Document
   * ```typescript
   * const updates = [{_id: "12ekjf43kj2312ds", name: "Timothy"}];
   * const updated = await Actor.updateDocuments(updates);
   * ```
   *
   * @example Update multiple Documents
   * ```typescript
   * const updates = [{_id: "12ekjf43kj2312ds", name: "Timothy"}, {_id: "kj549dk48k34jk34", name: "Thomas"}]};
   * const updated = await Actor.updateDocuments(updates);
   * ```
   *
   * @example Update multiple embedded Documents within a parent
   * ```typescript
   * const actor = game.actors.getName("Timothy");
   * const updates = [{_id: sword.id, name: "Magic Sword"}, {_id: shield.id, name: "Magic Shield"}];
   * const updated = await Item.updateDocuments(updates, {parent: actor});
   * ```
   *
   * @example Update Documents within a Compendium pack
   * ```typescript
   * const actor = await pack.getDocument(documentId);
   * const updated = await Actor.updateDocuments([{_id: actor.id, name: "New Name"}], {pack: "mymodule.mypack"});
   * ```
   *
   * @remarks If a document is skipped by a hook or `_preCreate` then that element is skipped in the
   * return type. This means that you receive only documents that were actually updated.
   */
  // Note: This uses `never` because it's unsound to try to do `Document.updateDocuments`
  static updateDocuments(updates: never, operation?: never): Promise<Document.Any[]>;

  /**
   * Delete one or multiple existing Documents using an array of provided ids.
   * Data is provided as an array of string ids for the documents to delete.
   *
   * @param ids - An array of string ids for the documents to be deleted
   *              (default: `[]`)
   * @param operation - Parameters of the database deletion operation
   *                  (default: `{}`)
   * @returns An array of deleted Document instances
   *
   * @example Delete a single Document
   * ```typescript
   * const tim = game.actors.getName("Tim");
   * const deleted = await Actor.deleteDocuments([tim.id]);
   * ```
   *
   * @example Delete multiple Documents
   * ```typescript
   * const tim = game.actors.getName("Tim");
   * const tom = game.actors.getName("Tom");
   * const deleted = await Actor.deleteDocuments([tim.id, tom.id]);
   * ```
   *
   * @example Delete multiple embedded Documents within a parent
   * ```typescript
   * const tim = game.actors.getName("Tim");
   * const sword = tim.items.getName("Sword");
   * const shield = tim.items.getName("Shield");
   * const deleted = await Item.deleteDocuments([sword.id, shield.id], parent: actor});
   * ```
   *
   * @example Delete Documents within a Compendium pack
   * ```typescript
   * const actor = await pack.getDocument(documentId);
   * const deleted = await Actor.deleteDocuments([actor.id], {pack: "mymodule.mypack"});
   * ```
   *
   * @remarks If a document is skipped by a hook or `_preDelete` then that element is skipped in the
   * return type. This means that you receive only documents that were actually deleted.
   */
  // Note: This uses `never` because it's unsound to try to pass the operation for `Document.deleteDocument`
  static deleteDocuments(ids?: readonly string[], operation?: never): Promise<Document.Any[]>;

  /**
   * Create a new Document using provided input data, saving it to the database.
   * @see {@link Document.createDocuments | `Document.createDocuments`}
   * @param data      - Initial data used to create this Document, or a Document instance to persist.
   * @param operation - Parameters of the creation operation
   *                    (default: `{}`)
   * @returns The created Document instance
   *
   * @example Create a World-level Item
   * ```typescript
   * const data = [{name: "Special Sword", type: "weapon"}];
   * const created = await Item.create(data);
   * ```
   *
   * @example Create an Actor-owned Item
   * ```typescript
   * const data = [{name: "Special Sword", type: "weapon"}];
   * const actor = game.actors.getName("My Hero");
   * const created = await Item.create(data, {parent: actor});
   * ```
   *
   * @example Create an Item in a Compendium pack
   * ```typescript
   * const data = [{name: "Special Sword", type: "weapon"}];
   * const created = await Item.create(data, {pack: "mymodule.mypack"});
   * ```
   *
   * @remarks If the document creation is skipped by a hook or `_preCreate` then `undefined` is
   * returned.
   */
  // Note: This uses `never` because it's unsound to try to call `Document.create` directly.
  static create(data: never, operation?: never): Promise<Document.Any | undefined>;

  /**
   * Update this Document using incremental data, saving it to the database.
   * @see {@link Document.updateDocuments | `Document.updateDocuments`}
   * @param data      - Differential update data which modifies the existing values of this document data
   *                    (default: `{}`)
   * @param operation - Parameters of the update operation
   *                    (default: `{}`)
   * @returns The updated Document instance
   *
   * @remarks If the document update is skipped by a hook or `_preUpdate` then `undefined` is
   * returned.
   */
  // Note: This uses `never` because it's unsound to try to call `Document#update` directly.
  update(data: never, operation: never): Promise<this | undefined>;

  /**
   * Delete this Document, removing it from the database.
   * @see {@link Document.deleteDocuments | `Document.deleteDocuments`}
   * @param operation - Parameters of the deletion operation
   *                    (default: `{}`)
   * @returns The deleted Document instance
   *
   * @remarks If the document deletion is skipped by a hook or `_preUpdate` then `undefined` is
   * returned.
   */
  // Note: This uses `never` because it's unsound to try to call `Document#delete` directly.
  delete(operation: never): Promise<this | undefined>;

  /**
   * Get a World-level Document of this type by its id.
   * @param documentId - The Document ID
   * @param operation  - Additional options which customize the request
   * @returns The retrieved Document, or null
   */
  static get(documentId: string, operation?: Document.Database.GetOptions): Document.Any | null;

  /**
   * A compatibility method that returns the appropriate name of an embedded collection within this Document.
   * @param name - An existing collection name or a document name.
   * @returns The provided collection name if it exists, the first available collection for the
   *          document name provided, or null if no appropriate embedded collection could be found.
   * @example Passing an existing collection name.
   * ```js
   * Actor.getCollectionName("items");
   * // returns "items"
   * ```
   *
   * @example Passing a document name.
   * ```js
   * Actor.getCollectionName("Item");
   * // returns "items"
   * ```
   */
  static getCollectionName(name: never): string | null;

  /**
   * Obtain a reference to the Array of source data within the data object for a certain embedded Document name
   * @param embeddedName - The name of the embedded Document type
   * @returns The Collection instance of embedded Documents of the requested type
   * @remarks Usually returns some form of DocumentCollection, but not always (e.g. Token["actors"])
   */
  // Note: This uses `never` because it's unsound to try to call `Document#getEmbeddedCollection` directly.
  getEmbeddedCollection(embeddedName: never): unknown;

  /**
   * Get an embedded document by its id from a named collection in the parent document.
   * @param embeddedName - The name of the embedded Document type
   * @param id           - The id of the child document to retrieve
   * @param options      - Additional options which modify how embedded documents are retrieved
   * @returns The retrieved embedded Document instance, or undefined
   * @throws If the embedded collection does not exist, or if strict is true and the Embedded Document could not be found.
   */
  // Note: This uses `never` because it's unsound to try to call `Document#getEmbeddedDocument` directly.
  // options: not null (destructured)
  getEmbeddedDocument(
    embeddedName: never,
    id: string,
    options?: Document.GetEmbeddedDocumentOptions,
  ): Document.Any | undefined;

  /**
   * Create multiple embedded Document instances within this parent Document using provided input data.
   * @see {@link Document.createDocuments | `Document.createDocuments`}
   * @param embeddedName - The name of the embedded Document type
   * @param data         - An array of data objects used to create multiple documents
   *                       (default: `[]`)
   * @param operation    - Parameters of the database creation workflow
   *                       (default: `{}`)
   * @returns An array of created Document instances
   */
  // Note: This uses `never` because it's unsound to try to call `Document#createEmbeddedDocuments` directly.
  // Note(LukeAbby): Returns `unknown` instead of `Promise<Array<Document.AnyStored> | undefined>` to stymy errors.
  createEmbeddedDocuments(
    embeddedName: never,
    // Note: Not optional because `createEmbeddedDocuments("Actor")` does effectively nothing.
    data: never,
    operation?: never,
  ): unknown;

  /**
   * Update multiple embedded Document instances within a parent Document using provided differential data.
   * @see {@link Document.updateDocuments | `Document.updateDocuments`}
   * @param embeddedName - The name of the embedded Document type
   * @param updates      - An array of differential data objects, each used to update a single Document
   *                       (default: `[]`)
   * @param operation    - Parameters of the database update workflow
   *                       (default: `{}`)
   * @returns An array of updated Document instances
   */
  // Note: This uses `never` because it's unsound to try to call `Document#updateEmbeddedDocuments` directly.
  // Note(LukeAbby): Returns `unknown` instead of `Promise<Array<Document.AnyStored> | undefined>` to stymy errors.
  updateEmbeddedDocuments(
    embeddedName: never,
    // Note: Not optional because `updateEmbeddedDocuments("Actor")` does effectively nothing.
    updates: never,
    context?: never,
  ): unknown;

  /**
   * Delete multiple embedded Document instances within a parent Document using provided string ids.
   * @see {@link Document.deleteDocuments | `Document.deleteDocuments`}
   * @param embeddedName - The name of the embedded Document type
   * @param ids          - An array of string ids for each Document to be deleted
   * @param operation    - Parameters of the database deletion workflow
   *                       (default: `{}`)
   * @returns An array of deleted Document instances
   */
  // Note: This uses `never` because it's unsound to try to call `Document#deleteEmbeddedDocuments` directly.
  // Note(LukeAbby): Returns `unknown` instead of `Promise<Array<Document.AnyStored> | undefined>` to stymy errors.
  deleteEmbeddedDocuments(embeddedName: never, ids: Array<string>, operation?: never): unknown;

  /**
   * Iterate over all embedded Documents that are hierarchical children of this Document.
   * @param _parentPath - A parent field path already traversed
   * @remarks Not called within Foundry's client-side code, likely exists for server documents
   */
  traverseEmbeddedDocuments(_parentPath?: string): Generator<[string, Document.AnyChild<this>]>;

  /**
   * Get the value of a "flag" for this document
   * See the setFlag method for more details on flags
   *
   * @param scope - The flag scope which namespaces the key
   * @param key   - The flag key
   * @returns The flag value
   */
  getFlag(scope: never, key: never): unknown;

  /**
   * Assign a "flag" to this document.
   * Flags represent key-value type data which can be used to store flexible or arbitrary data required by either
   * the core software, game systems, or user-created modules.
   *
   * Each flag should be set using a scope which provides a namespace for the flag to help prevent collisions.
   *
   * Flags set by the core software use the "core" scope.
   * Flags set by game systems or modules should use the canonical name attribute for the module
   * Flags set by an individual world should "world" as the scope.
   *
   * Flag values can assume almost any data type. Setting a flag value to null will delete that flag.
   *
   * @param scope - The flag scope which namespaces the key
   * @param key   - The flag key
   * @param value - The flag value
   * @returns A Promise resolving to the updated document
   */
  setFlag(scope: never, key: never, value: never): Promise<this>;

  /**
   * Remove a flag assigned to the document
   * @param scope - The flag scope which namespaces the key
   * @param key   - The flag key
   * @returns The updated document instance
   */
  unsetFlag(scope: never, key: never): Promise<this>;

  /**
   * Pre-process a creation operation for a single Document instance.
   * Pre-operation events only occur for the client which requested the operation.
   * Modifications to the pending Document instance must be performed using {@link Document.updateSource | `Document#updateSource`}.
   * @param data    - The initial data object provided to the document creation request
   * @param options - Additional options which modify the creation request
   * @param user    - The User requesting the document creation
   * @returns Return false to exclude this Document from the creation operation
   */
  protected _preCreate(data: never, options: never, user: User.Internal.Implementation): Promise<boolean | void>;

  /**
   * Post-process a creation operation for a single Document instance.
   * Post-operation events occur for all connected clients.
   * @param data    - The initial data object provided to the document creation request
   * @param options - Additional options which modify the creation request
   * @param userId  - The id of the User requesting the document update
   */
  protected _onCreate(data: never, options: never, userId: string): void;

  /**
   * Pre-process a creation operation, potentially altering its instructions or input data. Pre-operation events only
   * occur for the client which requested the operation.
   *
   * This batch-wise workflow occurs after individual {@link Document._preCreate | `Document#_preCreate`} workflows and provides a final
   * pre-flight check before a database operation occurs.
   *
   * Modifications to pending documents must mutate the documents array or alter individual document instances using
   * {@link Document.updateSource | `Document#updateSource`}.
   * @param documents - Pending document instances ot be created
   * @param operation - Parameters of the database creation operation
   * @param user      - The User requesting the creation operation
   * @returns Return false to cancel the creation operation entirely
   */
  // Note: This uses `never` because it's unsound to try to do `Document._preCreateOperation` directly.
  protected static _preCreateOperation(
    documents: never[],
    operation: never,
    user: User.Internal.Implementation,
  ): Promise<boolean | void>;

  /**
   * Post-process a creation operation, reacting to database changes which have occurred. Post-operation events occur
   * for all connected clients.
   *
   * This batch-wise workflow occurs after individual {@link Document._onCreate | `Document#_onCreate`} workflows.
   *
   * @param documents - The Document instances which were created
   * @param operation - Parameters of the database creation operation
   * @param user      - The User who performed the creation operation
   */
  // Note: This uses `never` because it's unsound to try to do `Document._onCreateOperation` directly.
  protected static _onCreateOperation(
    documents: never,
    operation: never,
    user: User.Internal.Implementation,
  ): Promise<void>;

  /**
   * Perform preliminary operations before a Document of this type is updated.
   * Pre-update operations only occur for the client which requested the operation.
   * @param changed - The differential data that is changed relative to the documents prior values
   * @param options - Additional options which modify the update request
   * @param user    - The User requesting the document update
   * @returns A return value of false indicates the update operation should be cancelled
   */
  protected _preUpdate(changed: never, options: never, user: User.Internal.Implementation): Promise<boolean | void>;

  /**
   * Perform follow-up operations after a Document of this type is updated.
   * Post-update operations occur for all clients after the update is broadcast.
   * @param changed - The differential data that was changed relative to the documents prior values
   * @param options - Additional options which modify the update request
   * @param userId  - The id of the User requesting the document update
   */
  protected _onUpdate(changed: never, options: never, userId: string): void;

  /**
   * Pre-process an update operation, potentially altering its instructions or input data. Pre-operation events only
   * occur for the client which requested the operation.
   *
   * This batch-wise workflow occurs after individual {@link Document._preUpdate | `Document#_preUpdate`} workflows and provides a final
   * pre-flight check before a database operation occurs.
   *
   * Modifications to the requested updates are performed by mutating the data array of the operation.
   * {@link Document.updateSource | `Document#updateSource`}.
   *
   * @param documents - Document instances to be updated
   * @param operation - Parameters of the database update operation
   * @param user      - The User requesting the update operation
   * @returns Return false to cancel the update operation entirely
   */
  // Note: This uses `never` because it's unsound to try to do `Document._preUpdateOperation` directly.
  protected static _preUpdateOperation(
    documents: never,
    operation: never,
    user: User.Internal.Implementation,
  ): Promise<boolean | void>;

  /**
   * Post-process an update operation, reacting to database changes which have occurred. Post-operation events occur
   * for all connected clients.
   *
   * This batch-wise workflow occurs after individual {@link Document._onUpdate | `Document#_onUpdate`} workflows.
   *
   * @param documents - The Document instances which were updated
   * @param operation - Parameters of the database update operation
   * @param user      - The User who performed the update operation
   */
  // Note: This uses `never` because it's unsound to try to do `Document._onUpdateOperation` directly.
  protected static _onUpdateOperation(
    documents: never,
    operation: never,
    user: User.Internal.Implementation,
  ): Promise<void>;

  /**
   * Perform preliminary operations before a Document of this type is deleted.
   * Pre-delete operations only occur for the client which requested the operation.
   * @param options - Additional options which modify the deletion request
   * @param user    - The User requesting the document deletion
   * @returns A return value of false indicates the delete operation should be cancelled
   */
  protected _preDelete(options: never, user: User.Internal.Implementation): Promise<boolean | void>;

  /**
   * Perform follow-up operations after a Document of this type is deleted.
   * Post-deletion operations occur for all clients after the deletion is broadcast.
   * @param options - Additional options which modify the deletion request
   * @param userId  - The id of the User requesting the document update
   */
  protected _onDelete(options: never, userId: string): void;

  /**
   * Pre-process a deletion operation, potentially altering its instructions or input data. Pre-operation events only
   * occur for the client which requested the operation.
   *
   * This batch-wise workflow occurs after individual {@link Document._preDelete | `Document#_preDelete`} workflows and provides a final
   * pre-flight check before a database operation occurs.
   *
   * Modifications to the requested deletions are performed by mutating the operation object.
   * {@link Document.updateSource | `Document#updateSource`}.
   *
   * @param documents - Document instances to be deleted
   * @param operation - Parameters of the database update operation
   * @param user      - The User requesting the deletion operation
   * @returns Return false to cancel the deletion operation entirely
   * @internal
   */
  // Note: This uses `never` because it's unsound to try to do `Document._preDeleteOperation` directly.
  protected static _preDeleteOperation(
    documents: never,
    operation: never,
    user: User.Internal.Implementation,
  ): Promise<unknown>;

  /**
   * Post-process a deletion operation, reacting to database changes which have occurred. Post-operation events occur
   * for all connected clients.
   *
   * This batch-wise workflow occurs after individual {@link Document._onDelete | `Document#_onDelete`} workflows.
   *
   * @param documents - The Document instances which were deleted
   * @param operation - Parameters of the database deletion operation
   * @param user      - The User who performed the deletion operation
   */
  // Note: This uses `never` because it's unsound to try to do `Document._onDeleteOperation` directly.
  protected static _onDeleteOperation(
    documents: never,
    operation: never,
    user: User.Internal.Implementation,
  ): Promise<unknown>;

  /**
   * @deprecated since v10
   * @remarks "You are accessing the "data" field of which was deprecated in v10 and replaced with "system".
   * Continued usage of pre-v10 ".data" paths is no longer supported"
   *
   * @throws An error with the above deprecation warning, if this Document's schema has a `system` field
   */
  get data(): never;

  /**
   * @deprecated since v11, will be removed in v13
   * @remarks "You are accessing `Document.hasSystemData` which is deprecated. Please use {@link Document.hasTypeData | `Document.hasTypeData`} instead."
   */
  static get hasSystemData(): undefined | true;

  /**
   * A reusable helper for adding migration shims.
   */
  // options: not null (parameter default only in _addDataFieldShim)
  protected static _addDataFieldShims(
    data: AnyMutableObject,
    shims: Record<string, string>,
    options?: Document.DataFieldShimOptions,
  ): void;

  /**
   * A reusable helper for adding a migration shim
   */
  // options: not null (parameter default only)
  protected static _addDataFieldShim(
    data: AnyMutableObject,
    oldKey: string,
    newKey: string,
    options?: Document.DataFieldShimOptions,
  ): void;

  /**
   * Define a simple migration from one field name to another.
   * The value of the data can be transformed during the migration by an optional application function.
   * @param data   - The data object being migrated
   * @param oldKey - The old field name
   * @param newKey - The new field name
   * @param apply  - An application function, otherwise the old value is applied
   * @remarks Foundry marked `@internal`
   */
  protected static _addDataFieldMigration(
    data: AnyMutableObject,
    oldKey: string,
    newKey: string,
    apply?: ((data: AnyMutableObject) => unknown) | null,
  ): boolean;

  // options: not null (destructured where forwarded)
  protected static _logDataFieldMigration(
    oldKey: string,
    newKey: string,
    options?: LogCompatibilityWarningOptions,
  ): void;

  /**
   * @deprecated since v12, will be removed in v14
   * @remarks `"The Document._onCreateDocuments static method is deprecated in favor of Document._onCreateOperation"`
   */
  // Note: This uses `never` because it's unsound to try to do `Document._onCreateDocuments` directly.
  protected static _onCreateDocuments(
    documents: never,
    context: Document.ModificationContext<Document.Any | null>,
  ): Promise<void>;

  /**
   * @deprecated since v12, will be removed in v14
   * @remarks `"The Document._onUpdateDocuments static method is deprecated in favor of Document._onUpdateOperation"`
   */
  // Note: This uses `never` because it's unsound to try to do `Document._onUpdateDocuments` directly.
  protected static _onUpdateDocuments(
    documents: never,
    context: Document.ModificationContext<Document.Any | null>,
  ): Promise<unknown>;

  /**
   * @deprecated since v12, will be removed in v14
   * @remarks `"The Document._onDeleteDocuments static method is deprecated in favor of Document._onDeleteOperation"`
   */
  // Note: This uses `never` because it's unsound to try to do `Document._onDeleteDocuments` directly.
  protected static _onDeleteDocuments(
    documents: never,
    context: Document.ModificationContext<Document.Any | null>,
  ): Promise<unknown>;

  static " fvtt_types_internal_document_name_static": Document.Type;

  " fvtt_types_internal_document_name": DocumentName;
  " fvtt_types_internal_document_schema": Schema;
  " fvtt_types_internal_document_parent": Parent;
}

// An empty schema is the most accurate because index signatures are stripped.
// eslint-disable-next-line @typescript-eslint/no-empty-object-type
declare abstract class AnyDocument extends Document<Document.Type, {}, Document.Any | null> {
  constructor(...args: never);

  // Note(LukeAbby): This uses `object` instead of `AnyObject` to avoid more thorough evaluation of
  // the involved types which can cause a loop.
  _source: object;
  system?: object;

  flags?: unknown;
}

type AnyDocumentClass = typeof AnyDocument;

declare namespace Document {
  /** Any Document, except for Settings */
  interface Any extends AnyDocument {}
  interface AnyStored extends Stored<Any> {}
  interface AnyValid extends AnyDocument {}
  interface AnyConstructor extends AnyDocumentClass {}

  type Type = CONST.ALL_DOCUMENT_TYPES;

  type PlaceableType =
    | "AmbientLight"
    | "AmbientSound"
    | "Drawing"
    | "MeasuredTemplate"
    | "Note"
    | "Region"
    | "Tile"
    | "Token"
    | "Wall";

  type PrimaryType = CONST.PRIMARY_DOCUMENT_TYPES;
  type EmbeddedType = CONST.EMBEDDED_DOCUMENT_TYPES;
  type WorldType = CONST.WORLD_DOCUMENT_TYPES;
  type CompendiumType = CONST.COMPENDIUM_DOCUMENT_TYPES;

  type WithSubTypes = WithSystem | "Folder" | "Macro" | "TableResult";

  type WithSystem =
    | "ActiveEffect"
    | "ActorDelta"
    | "Actor"
    | "Card"
    | "Cards"
    | "ChatMessage"
    | "Combat"
    | "Combatant"
    | "Item"
    | "JournalEntryPage"
    | "RegionBehavior";

  // The `data` parameter has a default of `{}`. This means it's optional in that scenario.
  // Note(LukeAbby): Update when `ParameterWithDefaults` is added.
  // `CreateData` also should be updated to allow `undefined` directly.
  type ConstructorParameters<CreateData extends object | undefined, Parent extends Document.Any | null> = [
    // eslint-disable-next-line @typescript-eslint/no-empty-object-type
    {},
  ] extends [CreateData]
    ? [data?: CreateData, context?: Document.ConstructionContext<Parent>]
    : [data: CreateData, context?: Document.ConstructionContext<Parent>];

  type CoreTypesForName<Name extends Type> = string &
    GetKey<Document.MetadataFor<Name>, "coreTypes", [CONST.BASE_DOCUMENT_TYPE]>[number];

  type ConfiguredSubTypesOf<Name extends Type> = Name extends "ActorDelta"
    ? ConfiguredSubTypesOf<"Actor">
    : string & (keyof GetKey<DataModelConfig, Name, unknown> | keyof GetKey<SourceConfig, Name, unknown>);

  type SubTypesOf<Name extends Type> = Name extends "ActorDelta"
    ? SubTypesOf<"Actor">
    :
        | Document.CoreTypesForName<Name>
        | ConfiguredSubTypesOf<Name>
        | (Document.MetadataFor<Name> extends { readonly hasTypeData: true } ? Document.ModuleSubtype : never);

  type ModuleSubtype = `${string}.${string}`;

  type OfType<Name extends WithSubTypes, SubType extends SubTypesOf<Name>> =
    | (Name extends "ActiveEffect" ? ActiveEffect.OfType<SubType & ActiveEffect.SubType> : never)
    | (Name extends "ActorDelta" ? ActorDelta.OfType<SubType & ActorDelta.SubType> : never)
    | (Name extends "Actor" ? Actor.OfType<SubType & Actor.SubType> : never)
    | (Name extends "Card" ? Card.OfType<SubType & Card.SubType> : never)
    | (Name extends "Cards" ? Cards.OfType<SubType & Cards.SubType> : never)
    | (Name extends "ChatMessage" ? ChatMessage.OfType<SubType & ChatMessage.SubType> : never)
    | (Name extends "Combat" ? Combat.OfType<SubType & Combat.SubType> : never)
    | (Name extends "Combatant" ? Combatant.OfType<SubType & Combatant.SubType> : never)
    | (Name extends "Folder" ? Folder.OfType<SubType & Folder.SubType> : never)
    | (Name extends "Item" ? Item.OfType<SubType & Item.SubType> : never)
    | (Name extends "JournalEntryPage" ? JournalEntryPage.OfType<SubType & JournalEntryPage.SubType> : never)
    | (Name extends "Macro" ? Macro.OfType<SubType & Macro.SubType> : never)
    | (Name extends "RegionBehavior" ? RegionBehavior.OfType<SubType & RegionBehavior.SubType> : never)
    | (Name extends "TableResult" ? TableResult.OfType<SubType & TableResult.SubType> : never);

  /** @internal */
  type _ActorDeltaSystemData = {
    [SubType in keyof SystemData["Actor"]]: IntentionalPartial<SystemData["Actor"][SubType]>;
  };

  // Note(LukeAbby): This is written this way to make it more obviously covariant over `SubType`.
  // TO BE DELETED
  type SystemFor<Name extends WithSystem, SubType extends SubTypesOf<Name>> = Name extends "ActorDelta"
    ? _ActorDeltaSystemData[ActorDelta.SubType]
    :
        | DiscriminatedUnion<
            SystemData extends {
              readonly [K in Name]: infer Data;
            }
              ? SubType extends keyof Data
                ? Data[SubType] extends object
                  ? Data[SubType]
                  : never
                : never
              : never
          >
        | (SubType extends `${string}.${string}` ? UnknownSystem : never);

  interface SystemData extends _SystemData {}

  /** @internal */
  type _SystemData = {
    [Name in Type]: {
      [SubType in SubTypesOf<Name>]: DataModelConfig extends _SubTypeShape<
        Name,
        SubType,
        abstract new (...args: infer _) => infer Model
      >
        ? Model
        : SourceConfig extends _SubTypeShape<Name, SubType, infer Source>
          ? Source
          : UnknownSystem;
    };
  };

  /** @internal */
  type _SubTypeShape<Name extends PropertyKey, SubType extends PropertyKey, T> = {
    readonly [_ in Name]: { readonly [_ in SubType]: T };
  };

  /**
   * With the existence of custom module subtypes a system can no longer rely on their configured types being the only ones.
   * A module can provide its own custom type though it is always of the form `${moduleName}.${subType}` so the `.` is a pretty
   * strong indicator.
   *
   * `UnknownSourceData` covers the case where it's configured without a data model.
   * See {@link UnknownSystem | `UnknownSystem`} for other possibilities.
   */
  interface UnknownSourceData extends AnyObject {
    type: `${string}.${string}`;
  }

  /**
   * With the existence of custom module subtypes a system can no longer rely on their configured types being the only ones.
   */
  type UnknownSystem = UnknownSourceData | TypeDataField.UnknownTypeDataModel | DataModel.UnknownDataModel;

  // TODO: Probably a way to auto-determine this
  type SystemType =
    | "ActiveEffect"
    | "Actor"
    | "Card"
    | "Cards"
    | "ChatMessage"
    | "Combat"
    | "Combatant"
    | "Item"
    | "JournalEntryPage"
    | "RegionBehavior";

  /**
   * To be deleted before merging documents-v2. This was from an older version of the template.
   */
  type EmbeddableNamesFor<Metadata extends Document.Metadata.Any> = Document.Type & ConcreteKeys<Metadata["embedded"]>;

  /**
   * To be deleted before merging documents-v2. This was from an older version of the template.
   */
  type CollectionNamesFor<Metadata extends Document.Metadata.Any> =
    | EmbeddableNamesFor<Metadata>
    | ValueOf<Metadata["embedded"]>;

  namespace Embedded {
    type CollectionNameFor<
      Embedded extends Document.Metadata.Embedded,
      CollectionName extends Document.Embedded.CollectionName<Embedded>,
    > = Extract<GetKey<Metadata.Embedded, CollectionName, CollectionName>, Document.Type>;

    type DocumentFor<
      Embedded extends Document.Metadata.Embedded,
      CollectionName extends Document.Embedded.CollectionName<Embedded>,
    > = Document.ImplementationFor<CollectionNameFor<Embedded, CollectionName>>;

    type CollectionFor<
      Parent extends Document.Any,
      Embedded extends Document.Metadata.Embedded,
      CollectionName extends Document.Embedded.CollectionName<Embedded>,
    > = EmbeddedCollection<DocumentFor<Embedded, CollectionName>, Parent>;

    type CollectionName<Embedded extends Document.Metadata.Embedded> = {
      [K in keyof Embedded]: K extends Document.Type ? Extract<K | Embedded[K], string> : never;
    }[keyof Embedded];
  }

  /**
   * @internal
   */
  interface _WorldCollectionMap {
    Actor: Actors.Configured;
    Cards: CardStacks;
    Combat: CombatEncounters;
    FogExploration: FogExplorations;
    Folder: Folders;
    Item: Items;
    JournalEntry: Journal;
    Macro: Macros;
    ChatMessage: Messages;
    Playlist: Playlists;
    Scene: Scenes;
    Setting: WorldSettings;
    RollTable: RollTables;
    User: Users;
  }

  type WorldCollectionFor<Name extends Document.WorldType> = _WorldCollectionMap[Name];

  // Note(LukeAbby): Will be updated with the CONFIG revamp.
  type ConfiguredCollectionClass<Name extends Document.Type> = CONFIG extends {
    readonly [K in Name]: {
      readonly documentClass?: infer DocumentClass;
    };
  }
    ? DocumentClass
    : never;

  // Note(LukeAbby): Will be updated with the CONFIG revamp.
  type ConfiguredCollection<Name extends Document.Type> = FixedInstanceType<ConfiguredCollectionClass<Name>>;

  type IsParentOf<
    ParentDocument extends Document.Internal.Instance.Any,
    ChildDocument extends Document.Internal.Instance.Any,
  > = ParentDocument extends Internal.ParentFor<ChildDocument> ? true : false;

  type SocketRequest<Action extends DatabaseAction> = DocumentSocketRequest<Action>;
  type SocketResponse<Action extends DatabaseAction> = DocumentSocketResponse<Action>;

  // Documented at https://gist.github.com/LukeAbby/c7420b053d881db4a4d4496b95995c98
  namespace Internal {
    type Constructor = (abstract new (...args: never) => Instance.Any) & {
      " fvtt_types_internal_document_name_static": Document.Type;
    };

    interface Instance<
      DocumentName extends Document.Type,
      Schema extends DataSchema,
      Parent extends Document.Internal.Instance.Any | null,
    > {
      " fvtt_types_internal_document_name": DocumentName;
      " fvtt_types_internal_document_schema": Schema;
      " fvtt_types_internal_document_parent": Parent;
    }

    type DocumentNameFor<ConcreteInstance extends Instance.Any> =
      ConcreteInstance[" fvtt_types_internal_document_name"];

    type SchemaFor<ConcreteInstance extends Instance.Any> = ConcreteInstance[" fvtt_types_internal_document_schema"];

    type ParentFor<ConcreteInstance extends Instance.Any> = ConcreteInstance[" fvtt_types_internal_document_parent"];

    namespace Instance {
      interface Any extends Instance<any, any, any> {}

      type Complete<T extends Any> = T extends Document.Any ? T : never;
    }

    type OfType<Configured, Document extends Document.Any> = Configured extends { document: infer D }
      ? D extends Document
        ? D
        : FixedInstanceType<ConfigurationFailure[Document["documentName"]]>
      : Document;

    type SystemMap<Name extends Document.WithSystem> = SystemData extends {
      readonly [K in Name]: infer Data;
    }
      ? Data
      : never;

    type SystemOfType<SystemMap extends Record<SubType, object>, SubType extends string> =
      | DiscriminatedUnion<SystemMap[SubType]>
      | (SubType extends `${string}.${string}` ? UnknownSystem : never);
  }

  /** Any Document, that is a child of the given parent Document. */
  // An empty schema is the most appropriate type due to removing index signatures.
  // eslint-disable-next-line @typescript-eslint/no-empty-object-type
  type AnyChild<Parent extends Any | null> = Document<Document.Type, {}, Parent>;

  /**
   * @deprecated {@link Document.CreateDataFor | `Document.CreateDataFor`}
   */
  type ConstructorDataFor<T extends Document.Internal.Constructor> = SchemaField.CreateData<
    T extends { defineSchema: () => infer R extends DataSchema } ? R : never
  >;

  /**
   * Returns the type of the constructor data for the given {@link foundry.abstract.Document | `foundry.abstract.Document`}.
   */
  type CreateDataFor<T extends Document.Internal.Constructor> = SchemaField.CreateData<
    T extends { defineSchema: () => infer R extends DataSchema } ? R : never
  >;

  type UpdateDataFor<T extends Document.Internal.Constructor> = SchemaField.UpdateData<
    T extends { defineSchema: () => infer R extends DataSchema } ? R : never
  >;

  // These helper types exist to help break a loop

  type UpdateDataForName<DocumentType extends Document.Type> =
    | (DocumentType extends "ActiveEffect" ? ActiveEffect.UpdateData : never)
    | (DocumentType extends "ActorDelta" ? ActorDelta.UpdateData : never)
    | (DocumentType extends "Actor" ? Actor.UpdateData : never)
    | (DocumentType extends "Adventure" ? Adventure.UpdateData : never)
    | (DocumentType extends "Card" ? Card.UpdateData : never)
    | (DocumentType extends "Cards" ? Cards.UpdateData : never)
    | (DocumentType extends "ChatMessage" ? ChatMessage.UpdateData : never)
    | (DocumentType extends "Combat" ? Combat.UpdateData : never)
    | (DocumentType extends "Combatant" ? Combatant.UpdateData : never)
    | (DocumentType extends "FogExploration" ? FogExploration.UpdateData : never)
    | (DocumentType extends "Folder" ? Folder.UpdateData : never)
    | (DocumentType extends "Item" ? Item.UpdateData : never)
    | (DocumentType extends "JournalEntryPage" ? JournalEntryPage.UpdateData : never)
    | (DocumentType extends "JournalEntry" ? JournalEntry.UpdateData : never)
    | (DocumentType extends "Macro" ? Macro.UpdateData : never)
    | (DocumentType extends "PlaylistSound" ? PlaylistSound.UpdateData : never)
    | (DocumentType extends "Playlist" ? Playlist.UpdateData : never)
    | (DocumentType extends "RegionBehavior" ? RegionBehavior.UpdateData : never)
    | (DocumentType extends "RollTable" ? RollTable.UpdateData : never)
    | (DocumentType extends "Scene" ? Scene.UpdateData : never)
    | (DocumentType extends "Setting" ? Setting.UpdateData : never)
    | (DocumentType extends "TableResult" ? TableResult.UpdateData : never)
    | (DocumentType extends "User" ? User.UpdateData : never)
    | (DocumentType extends "AmbientLight" ? AmbientLightDocument.UpdateData : never)
    | (DocumentType extends "AmbientSound" ? AmbientSoundDocument.UpdateData : never)
    | (DocumentType extends "Drawing" ? DrawingDocument.UpdateData : never)
    | (DocumentType extends "MeasuredTemplate" ? MeasuredTemplateDocument.UpdateData : never)
    | (DocumentType extends "Note" ? NoteDocument.UpdateData : never)
    | (DocumentType extends "Region" ? NoteDocument.UpdateData : never)
    | (DocumentType extends "Tile" ? TileDocument.UpdateData : never)
    | (DocumentType extends "Token" ? TokenDocument.UpdateData : never)
    | (DocumentType extends "Wall" ? WallDocument.UpdateData : never);

  type CreateDataForName<DocumentType extends Document.Type> =
    | (DocumentType extends "ActiveEffect" ? ActiveEffect.CreateData : never)
    | (DocumentType extends "ActorDelta" ? ActorDelta.CreateData : never)
    | (DocumentType extends "Actor" ? Actor.CreateData : never)
    | (DocumentType extends "Adventure" ? Adventure.CreateData : never)
    | (DocumentType extends "Card" ? Card.CreateData : never)
    | (DocumentType extends "Cards" ? Cards.CreateData : never)
    | (DocumentType extends "ChatMessage" ? ChatMessage.CreateData : never)
    | (DocumentType extends "Combat" ? Combat.CreateData : never)
    | (DocumentType extends "Combatant" ? Combatant.CreateData : never)
    | (DocumentType extends "FogExploration" ? FogExploration.CreateData : never)
    | (DocumentType extends "Folder" ? Folder.CreateData : never)
    | (DocumentType extends "Item" ? Item.CreateData : never)
    | (DocumentType extends "JournalEntryPage" ? JournalEntryPage.CreateData : never)
    | (DocumentType extends "JournalEntry" ? JournalEntry.CreateData : never)
    | (DocumentType extends "Macro" ? Macro.CreateData : never)
    | (DocumentType extends "PlaylistSound" ? PlaylistSound.CreateData : never)
    | (DocumentType extends "Playlist" ? Playlist.CreateData : never)
    | (DocumentType extends "RegionBehavior" ? RegionBehavior.CreateData : never)
    | (DocumentType extends "RollTable" ? RollTable.CreateData : never)
    | (DocumentType extends "Scene" ? Scene.CreateData : never)
    | (DocumentType extends "Setting" ? Setting.CreateData : never)
    | (DocumentType extends "TableResult" ? TableResult.CreateData : never)
    | (DocumentType extends "User" ? User.CreateData : never)
    | (DocumentType extends "AmbientLight" ? AmbientLightDocument.CreateData : never)
    | (DocumentType extends "AmbientSound" ? AmbientSoundDocument.CreateData : never)
    | (DocumentType extends "Drawing" ? DrawingDocument.CreateData : never)
    | (DocumentType extends "MeasuredTemplate" ? MeasuredTemplateDocument.CreateData : never)
    | (DocumentType extends "Note" ? NoteDocument.CreateData : never)
    | (DocumentType extends "Region" ? RegionDocument.CreateData : never)
    | (DocumentType extends "Tile" ? TileDocument.CreateData : never)
    | (DocumentType extends "Token" ? TokenDocument.CreateData : never)
    | (DocumentType extends "Wall" ? WallDocument.CreateData : never);

  /**
   * @deprecated {@link SchemaField.CreateData | `SchemaField.CreateData`}
   */
  type ConstructorDataForSchema<Schema extends DataSchema> = SchemaField.CreateData<Schema>;

  type SystemConstructor = AnyConstructor & {
    metadata: { name: SystemType };
  };

  type ToConfiguredClass<ConcreteDocument extends Document.Internal.Constructor> = ImplementationClassFor<
    NameFor<ConcreteDocument>
  >;

  type ToConfiguredInstance<ConcreteDocument extends Document.Internal.Constructor> = MakeConform<
    FixedInstanceType<ConfiguredDocumentClass[NameFor<ConcreteDocument>]>,
    Document.Any
    // TODO(LukeAbby): Look into if there's a way to do this without causing circular loops.
    // FixedInstanceType<ConfigurationFailure[Name]>
  >;

  type ToConfiguredStored<D extends Document.AnyConstructor> = Stored<ToConfiguredInstance<D>>;

  type Stored<D extends Document.Any> = D & {
    id: string;
    _id: string;
    _source: GetKey<D, "_source"> & { _id: string };
  };

  type Invalid<D extends Document.Any> = SimpleMerge<
    Stored<D>,
    {
      _source: object;
      system: object;
    }
  >;

  type ToStored<D extends Document.AnyConstructor> = Stored<FixedInstanceType<D>>;

  type ToStoredIf<D extends Document.AnyConstructor, Temporary extends boolean | undefined> = Temporary extends true
    ? FixedInstanceType<D>
    : ToConfiguredStored<D>;

  /** @deprecated {@link Document.TemporaryIf | `Document.TemporaryIf`} */
  type StoredIf<D extends Document.Any, Temporary extends boolean | undefined> = TemporaryIf<D, Temporary>;

  type TemporaryIf<D extends Document.Any, Temporary extends boolean | undefined> = Temporary extends true
    ? D
    : Stored<D>;

  type Temporary<D extends Document.Any> = D extends Stored<infer U> ? U : D;

  type NameFor<ConcreteDocument extends Document.Internal.Constructor> =
    ConcreteDocument[" fvtt_types_internal_document_name_static"];

  type ImplementationFor<Name extends Type> = MakeConform<ConfiguredDocumentInstance[Name], Document.Any>;
  type ImplementationClassFor<Name extends Type> = ConfiguredDocumentClass[Name];

  type ObjectClassFor<Name extends PlaceableType> = CONFIG[Name]["objectClass"];
  type ObjectFor<Name extends PlaceableType> = FixedInstanceType<CONFIG[Name]["objectClass"]>;

  /**
   * @deprecated {@link ObjectClassFor | `ObjectClassFor`}
   */
  type ConfiguredObjectClassForName<Name extends PlaceableType> = ObjectClassFor<Name>;

  /**
   * @deprecated {@link ObjectFor | `ObjectFor`}
   */
  type ConfiguredObjectInstanceForName<Name extends PlaceableType> = ObjectFor<Name>;

  type ConfiguredDataForName<Name extends Type> = GetKey<DataConfig, Name, EmptyObject>;

  type ConfiguredSourceForName<Name extends Type> = GetKey<SourceConfig, Name, EmptyObject>;

  // The type `{}` is useful here because in an intersection it reduces down to nothing unlike `EmptyObject`.
  // eslint-disable-next-line @typescript-eslint/no-empty-object-type
  type ConfiguredFlagsForName<Name extends Type> = GetKey<FlagConfig, Name, {}>;

  type SchemaFor<ConcreteDocument extends Internal.Instance.Any> =
    ConcreteDocument extends Internal.Instance<infer _1, infer Schema, infer _2> ? Schema : never;

  type MetadataFor<Name extends Document.Type> = ConfiguredMetadata[Name];

  type CollectionRecord<Schema extends DataSchema> = {
    [Key in keyof Schema]: Schema[Key] extends fields.EmbeddedCollectionField.Any ? Schema[Key] : never;
  };

  type Flags<ConcreteDocument extends Internal.Instance.Any> = OptionsForSchema<SchemaFor<ConcreteDocument>>;

  /** @internal */
  interface OptionsInFlags<Options extends DataField.Options.Any> {
    readonly flags?: DataField<Options, any>;
  }

  // These types only exists to simplify solving the `Document` type. Using `Document.Flags<this>` means the constraint `this extends Document.Any` has to be proved.
  // This is much more complex than proving the constraint for `Document.FlagsInternal<Schema>` that `Schema extends DataSchema`.

  // TODO: This needs to use the derived flags not just how they're initialized.
  type OptionsForSchema<Schema extends DataSchema> =
    RemoveIndexSignatures<Schema> extends OptionsInFlags<infer Options> ? DataField.InitializedType<Options> : never;

  // Like `keyof` but handles properties desirable for flags:
  // - `never` returns `never` (instead of `PropertyKey`).
  // - `unknown` returns `string` (instead of `never`).
  // - Allows any key in a union of objects (instead of just the common keys).
  // - Strips out non string keys.
  type FlagKeyOf<T> = unknown extends T
    ? string
    : [T] extends [never]
      ? never
      : T extends unknown
        ? keyof T & string
        : never;

  type FlagGetKey<T, K extends PropertyKey> = T extends unknown ? (K extends keyof T ? T[K] : never) : never;

  // Note(LukeAbby): It's at times been very important for `GetFlag` to be covariant over `ConcreteSchema`.
  // If it isn't then issues arise where the `Document` type ends up becoming invariant.
  // Currently it is actually contravariant over `ConcreteSchema` and this may cause issues (because of the usage of `keyof`).
  // Unfortunately it's not easy to avoid because the typical `GetKey` trick has issues between `never`, not defined at all, and `unknown` etc.
  type GetFlag<Name extends Document.Type, S extends string, K extends string> = FlagGetKey<
    FlagGetKey<Document.ConfiguredFlagsForName<Name>, S>,
    K
  >;

  interface CoreFlags {
    core?: {
      sheetLock?: boolean;
      sheetClass?: string;
    };
  }

  /** @internal */
  type _ConstructionContext<Parent extends Document.Any | null> = NullishProps<{
    /**
     * The parent Document of this one, if this one is embedded
     * @defaultValue `null`
     */
    parent: Parent;

    /**
     * The compendium collection ID which contains this Document, if any
     * @defaultValue `null`
     */
    pack: string;

    /**
     * Whether to validate initial data strictly?
     * @defaultValue `true`
     */
    strict: boolean;

    /**
     * An immutable reverse-reference to the name of the collection that this Document exists in on its parent, if any.
     * @privateRemarks Omitted from the typedef, inferred from usage in {@link Document._configure | `Document#_configure`}
     * (and included in the construction context rather than `ConfigureOptions` due to being passed to construction in
     * {@link foundry.abstract.EmbeddedCollection.createDocument | `EmbeddedCollection#createDocument`})
     */
    parentCollection: string;
  }>;

  /**
   * Foundry does not include the properties from the DataModel construction context in `DocumentConstructionContext`,
   * but they're all still valid.
   *
   * `strict` is omitted from the DataModel interface so the Document interface's property
   * description takes precedence.
   */
  interface ConstructionContext<Parent extends Document.Any | null = Document.Any | null>
    extends Omit<DataModel._ConstructionContext, "strict">,
      _ConstructionContext<Parent> {}

  /** `DataModel#constructor` pulls `parent` and `strict` out of the passed context before forwarding to `#_configure` */
  interface ConfigureOptions extends Omit<ConstructionContext, "parent" | "strict"> {}

  /** `DataModel#constructor` pulls `parent` out of the passed context before forwarding to `#_initializeSource` */
  interface InitializeOptions extends Omit<ConstructionContext, "parent"> {}

  /**
   * `DataModel#constructor` pulls `parent` out of the passed context before forwarding to `#_initializeSource`
   * @privateRemarks `Document` doesn't override `_initializeSource`, but at least one specific document does (Actor only, as of v12);
   * Without an override, this is handled by the `& ExtraConstructorOptions` in the `DataModel` signature, but with one,
   * a manually combined interface is needed.
   */
  interface InitializeSourceOptions extends DataModel.InitializeSourceOptions, Omit<ConstructionContext, "parent"> {}

  interface ModificationContext<Parent extends Document.Any | null> {
    /**
     * A parent Document within which these Documents should be embedded
     */
    parent?: Parent | undefined;

    /**
     * A Compendium pack identifier within which the Documents should be modified
     */
    pack?: string | undefined;

    /**
     * Block the dispatch of preCreate hooks for this operation
     * @defaultValue `false`
     */
    noHook?: boolean | undefined;

    /**
     * Return an index of the Document collection, used only during a get operation.
     * @defaultValue `false`
     */
    index?: boolean | undefined;

    /**
     * An array of fields to retrieve when indexing the collection
     */
    indexFields?: string[] | undefined;

    /**
     * When performing a creation operation, keep the provided _id instead of clearing it.
     * @defaultValue `false`
     */
    keepId?: boolean | undefined;

    /**
     * When performing a creation operation, keep existing _id values of documents embedded within the one being
     * created instead of generating new ones.
     * @defaultValue `true`
     */
    keepEmbeddedIds?: boolean | undefined;

    /**
     * Create a temporary document which is not saved to the database. Only used during creation.
     * @defaultValue `false`
     */
    temporary?: boolean | undefined;

    /**
     * Automatically re-render existing applications associated with the document.
     * @defaultValue `true`
     */
    render?: boolean | undefined;

    /**
     * Automatically create and render the Document sheet when the Document is first created.
     * @defaultValue `false`
     */
    renderSheet?: boolean | undefined;

    /**
     * Difference each update object against current Document data to reduce the size of the transferred data. Only
     * used during update.
     * @defaultValue `true`
     */
    diff?: boolean | undefined;

    /**
     * Merge objects recursively. If false, inner objects will be replaced explicitly. Use with caution!
     * @defaultValue `true`
     */
    recursive?: boolean | undefined;

    /**
     * Is the operation undoing a previous operation, only used by embedded Documents within a Scene
     */
    isUndo?: boolean | undefined;

    /**
     * Whether to delete all documents of a given type, regardless of the array of ids provided. Only used during a
     * delete operation.
     */
    deleteAll?: boolean | undefined;
  }

  /** @internal */
  type _CloneContext<Save extends boolean | null | undefined = boolean | null | undefined> = NullishProps<{
    /**
     * Save the clone to the World database?
     * @defaultValue `false`
     */
    save: Save;

    /**
     * Keep the same ID of the original document
     * @defaultValue `false`
     */
    keepId: boolean;

    /**
     * Track the clone source
     * @defaultValue `false`
     */
    addSource: boolean;
  }>;

  /**
   * @privateRemarks Since we've lost the ExtraConstructorOptions type param, we have to extend
   * the (parentless) construction context
   */
  interface CloneContext<Save extends boolean | null | undefined = boolean | null | undefined>
    extends _CloneContext<Save>,
      Omit<Document.ConstructionContext, "parent"> {}

  type ModificationOptions = Omit<Document.ModificationContext<Document.Any | null>, "parent" | "pack">;

  /* eslint-disable @typescript-eslint/no-deprecated */
  /** @deprecated Use {@link Database.PreCreateOptions | `Database.PreCreateOptions`} */
  type PreCreateOptions<Name extends Type> = Omit<
    Document.Database.OperationOf<Name, "create">,
    "data" | "noHook" | "pack" | "parent"
  >;

  /** @deprecated Use {@link Database.CreateOptions | `Database.CreateOptions`}  */
  type OnCreateOptions<Name extends Type> = Omit<
    Document.Database.OperationOf<Name, "create">,
    "pack" | "parentUuid" | "syntheticActorUpdate"
  >;

  /** @deprecated Use {@link Database.PreUpdateOptions | `Database.PreUpdateOperation`}  */
  type PreUpdateOptions<Name extends Type> = Omit<
    Document.Database.OperationOf<Name, "update">,
    "updates" | "restoreDelta" | "noHook" | "parent" | "pack"
  >;

  /** @deprecated Use {@link Database.UpdateOptions | `Database.OnUpdateOperation`} */
  type OnUpdateOptions<Name extends Type> = Omit<
    Document.Database.OperationOf<Name, "update">,
    "pack" | "parentUuid" | "syntheticActorUpdate"
  >;

  /** @deprecated Use {@link Database.PreDeleteOperationInstance | `Database.PreDeleteOperationInstance`} */
  type PreDeleteOptions<Name extends Type> = Omit<
    Document.Database.OperationOf<Name, "delete">,
    "ids" | "deleteAll" | "noHook" | "pack" | "parent"
  >;

  /** @deprecated Use {@link Database.DeleteOptions | `Database.OnDeleteOptions`} */
  type OnDeleteOptions<Name extends Type> = Omit<
    Document.Database.OperationOf<Name, "delete">,
    "deleteAll" | "pack" | "parentUuid" | "syntheticActorUpdate"
  >;

  /** @deprecated Use {@link Database.PreCreateOptions | `Database.PreCreateOptions`} or {@link Database.PreUpdateOptions | `Database.PreUpdateOperation`}*/
  type PreUpsertOptions<Name extends Type> = PreCreateOptions<Name> | PreUpdateOptions<Name>;

  /** @deprecated Use {@link Database.CreateOptions | `Database.CreateOptions`} or {@link Database.UpdateOptions | `Database.OnUpdateOperation`} */
  type OnUpsertOptions<Name extends Type> = OnCreateOptions<Name> | OnUpdateOptions<Name>;
  /* eslint-enable @typescript-eslint/no-deprecated */

  interface Metadata<out ThisType extends Document.Any> {
    readonly name: ThisType["documentName"];
    readonly collection: string;
    readonly indexed: boolean;
    readonly compendiumIndexFields: readonly string[];
    readonly label: string;
    readonly coreTypes: readonly string[];
    readonly embedded: {
      [DocumentType in Document.Type]?: string;
    };
    readonly permissions: {
      create: string | ToMethod<(user: User.Internal.Implementation, doc: ThisType, data: AnyObject) => boolean>;
      update: string | ToMethod<(user: User.Internal.Implementation, doc: ThisType, data: AnyObject) => boolean>;
      delete: string | ToMethod<(user: User.Internal.Implementation, doc: ThisType, data: EmptyObject) => boolean>;
    };
    readonly preserveOnImport: readonly string[];
    readonly schemaVersion?: string | undefined;
    readonly labelPlural?: string; // This is not set for the Document class but every class that implements Document actually provides it.
    readonly types?: readonly string[];
    readonly hasSystemData?: boolean;
  }

  namespace Metadata {
    interface Any extends Metadata<any> {}

    interface Default {
      readonly name: "Document";
      readonly collection: "documents";
      readonly indexed: false;
      readonly compendiumIndexFields: [];
      readonly label: "DOCUMENT.Document";
      readonly coreTypes: [CONST.BASE_DOCUMENT_TYPE];
      readonly embedded: EmptyObject;
      readonly permissions: {
        create: "ASSISTANT";
        update: "ASSISTANT";
        delete: "ASSISTANT";
      };
      readonly preserveOnImport: ["_id", "sort", "ownership"];
    }

    interface Embedded extends Identity<{ [K in Document.Type]?: string }> {}
  }

  type ConfiguredSheetClassFor<Name extends Document.Type> = MakeConform<
    GetKey<GetKey<CONFIG, Name>, "sheetClass">,
    AnyConstructor
  >;

  type ConfiguredObjectClassFor<Name extends Document.Type> = GetKey<GetKey<CONFIG, Name>, "objectClass">;

  type ConfiguredLayerClassFor<Name extends Document.Type> = GetKey<GetKey<CONFIG, Name>, "layerClass">;

  type DropData<T extends Document.Any> = T extends { id: string | undefined }
    ? DropData.Data<T> & DropData.UUID
    : DropData.Data<T>;

  namespace DropData {
    type Any = DropData<any>;

    interface Data<T extends Document.Any> {
      type: T["documentName"];
      data: T["_source"];
    }

    interface UUID {
      uuid: string;
    }
  }

  namespace Database {
    type Operation = "create" | "update" | "delete";

    /**
     * @privateRemarks Foundry types {@link Document.get | `Document.get`} as taking a {@link DatabaseGetOperation | `DatabaseGetOperation`}
     * but it only ever looks for `pack`
     */
    interface GetOptions extends Pick<DatabaseGetOperation, "pack"> {}

    /** Used for {@link Document.createDocuments | `Document.createDocuments`} */
    type CreateOperation<Op extends DatabaseCreateOperation> = NullishProps<Omit<Op, "data" | "modifiedTime">>;

    /** Used for {@link Document.update | `Document.update`} */
    type UpdateOperation<Op extends DatabaseUpdateOperation> = InexactPartial<Omit<Op, "updates">>;

    /** Used for {@link Document.delete | `Document.delete`} */
    type DeleteOperation<Op extends DatabaseDeleteOperation> = InexactPartial<Omit<Op, "ids">>;

    /** Used for {@link Document._preCreateOperation | `Document._preCreateOperation`} */
    type PreCreateOperationStatic<Op extends DatabaseCreateOperation> = InexactPartial<
      Op,
      Exclude<AllKeysOf<Op>, "modifiedTime" | "render" | "renderSheet" | "data" | "noHook" | "pack" | "parent">
    >;

    /** Used for {@link Document._preCreate | `Document#_preCreate`} */
    type PreCreateOptions<Op extends DatabaseCreateOperation> = Omit<
      PreCreateOperationStatic<Op>,
      "data" | "noHook" | "pack" | "parent"
    >;

    /** Used for {@link Document._onCreate | `Document#_onCreate`} */
    type CreateOptions<Op extends DatabaseCreateOperation> = Omit<
      Op,
      "data" | "pack" | "parentUuid" | "syntheticActorUpdate"
    >;

    /** Used for {@link Document.updateDocuments | `Document.updateDocuments`} */
    type UpdateDocumentsOperation<Op extends DatabaseUpdateOperation> = NullishProps<
      Omit<Op, "updates" | "modifiedTime">
    >;

    /** Used for {@link Document.update | `Document#update`} */
    type UpdateOperationInstance<Op extends DatabaseUpdateOperation> = InexactPartial<
      Omit<Op, "updates" | "parent" | "pack">
    >;

    /** Used for {@link Document._preUpdateOperation | `Document._preUpdateOperation`} */
    type PreUpdateOperationStatic<Op extends DatabaseUpdateOperation> = InexactPartial<
      Op,
      Exclude<
        AllKeysOf<Op>,
        "modifiedTime" | "diff" | "recursive" | "render" | "updates" | "restoreDelta" | "noHook" | "pack" | "parent"
      >
    >;

    /** Used for {@link Document._preUpdate | `Document#_preUpdate`} */
    type PreUpdateOptions<Op extends DatabaseUpdateOperation> = Omit<
      PreUpdateOperationStatic<Op>,
      "updates" | "restoreDelta" | "noHook" | "pack" | "parent"
    >;

    /** Used for {@link Document._onUpdate | `Document#_onUpdate`} */
    type UpdateOptions<Op extends DatabaseUpdateOperation> = Omit<
      Op,
      "updates" | "pack" | "parentUuid" | "syntheticActorUpdate"
    >;

    /** Used for {@link Document.deleteDocuments | `Document.deleteDocuments`} */
    type DeleteDocumentsOperation<Op extends DatabaseDeleteOperation> = NullishProps<Omit<Op, "ids" | "modifiedTime">>;

    /** Used for {@link Document.delete | `Document.delete`} */
    type DeleteOperationInstance<Op extends DatabaseDeleteOperation> = InexactPartial<
      Omit<Op, "ids" | "parent" | "pack">
    >;

    /** Used for {@link Document._preDeleteOperation | `Document._preDeleteOperation`} */
    type PreDeleteOperationStatic<Op extends DatabaseDeleteOperation> = InexactPartial<
      Op,
      Exclude<AllKeysOf<Op>, "modifiedTime" | "render" | "ids" | "deleteAll" | "noHook" | "pack" | "parent">
    >;

    /** Used for {@link Document._preDelete | `Document#_preDelete`} */
    type PreDeleteOperationInstance<Op extends DatabaseDeleteOperation> = Omit<
      InexactPartial<Op, Exclude<AllKeysOf<Op>, "modifiedTime" | "render">>,
      "ids" | "deleteAll" | "noHook" | "pack" | "parent"
    >;

    /** Used for {@link Document._onDelete | `Document#_onDelete`} */
    type DeleteOptions<Op extends DatabaseDeleteOperation> = Omit<
      Op,
      "ids" | "deleteAll" | "pack" | "parentUuid" | "syntheticActorUpdate"
    >;

    /**
     * This is a helper type that gets the right DatabaseOperation (including the
     * proper options) for a particular Document type.
     *
     * @deprecated This is no longer used internally inside fvtt-types. If you have use for it please file an issue.
     */
    type OperationOf<T extends Document.Type, Operation extends Database.Operation> =
      | (Operation extends "create" ? DatabaseOperationCreateMap[T] : never)
      | (Operation extends "update" ? DatabaseOperationUpdateMap[T] : never)
      | (Operation extends "delete" ? DatabaseOperationDeleteMap[T] : never);

    /**
     * @deprecated See individual document's namespaces.
     */
    interface Operations<
      _T extends Document.Internal.Instance.Any = Document.Internal.Instance.Any,
      _ExtraCreateOptions extends AnyObject = any,
      _ExtraUpdateOptions extends AnyObject = any,
      _ExtraDeleteOptions extends AnyObject = any,
    > {
      create: AnyObject;
      update: AnyObject;
      delete: AnyObject;
    }

    type CreateForName<DocumentType extends Document.Type> =
      | (DocumentType extends "ActiveEffect" ? ActiveEffect.Database.Create : never)
      | (DocumentType extends "ActorDelta" ? ActorDelta.Database.Create : never)
      | (DocumentType extends "Actor" ? Actor.Database.Create : never)
      | (DocumentType extends "Adventure" ? Adventure.Database.Create : never)
      | (DocumentType extends "Card" ? Card.Database.Create : never)
      | (DocumentType extends "Cards" ? Cards.Database.Create : never)
      | (DocumentType extends "ChatMessage" ? ChatMessage.Database.Create : never)
      | (DocumentType extends "Combat" ? Combat.Database.Create : never)
      | (DocumentType extends "Combatant" ? Combatant.Database.Create : never)
      | (DocumentType extends "FogExploration" ? FogExploration.Database.Create : never)
      | (DocumentType extends "Folder" ? Folder.Database.Create : never)
      | (DocumentType extends "Item" ? Item.Database.Create : never)
      | (DocumentType extends "JournalEntryPage" ? JournalEntryPage.Database.Create : never)
      | (DocumentType extends "JournalEntry" ? JournalEntry.Database.Create : never)
      | (DocumentType extends "Macro" ? Macro.Database.Create : never)
      | (DocumentType extends "PlaylistSound" ? PlaylistSound.Database.Create : never)
      | (DocumentType extends "Playlist" ? Playlist.Database.Create : never)
      | (DocumentType extends "RegionBehavior" ? RegionBehavior.Database.Create : never)
      | (DocumentType extends "RollTable" ? RollTable.Database.Create : never)
      | (DocumentType extends "Scene" ? Scene.Database.Create : never)
      | (DocumentType extends "Setting" ? Setting.Database.Create : never)
      | (DocumentType extends "TableResult" ? TableResult.Database.Create : never)
      | (DocumentType extends "User" ? User.Database.Create : never)
      | (DocumentType extends "AmbientLight" ? AmbientLightDocument.Database.Create : never)
      | (DocumentType extends "AmbientSound" ? AmbientSoundDocument.Database.Create : never)
      | (DocumentType extends "Drawing" ? DrawingDocument.Database.Create : never)
      | (DocumentType extends "MeasuredTemplate" ? MeasuredTemplateDocument.Database.Create : never)
      | (DocumentType extends "Note" ? NoteDocument.Database.Create : never)
      | (DocumentType extends "Region" ? RegionDocument.Database.Create : never)
      | (DocumentType extends "Tile" ? TileDocument.Database.Create : never)
      | (DocumentType extends "Token" ? TokenDocument.Database.Create : never)
      | (DocumentType extends "Wall" ? WallDocument.Database.Create : never);

    type UpdateOperationForName<DocumentType extends Document.Type> =
      | (DocumentType extends "ActiveEffect" ? ActiveEffect.Database.UpdateOperation : never)
      | (DocumentType extends "ActorDelta" ? ActorDelta.Database.UpdateOperation : never)
      | (DocumentType extends "Actor" ? Actor.Database.UpdateOperation : never)
      | (DocumentType extends "Adventure" ? Adventure.Database.UpdateOperation : never)
      | (DocumentType extends "Card" ? Card.Database.UpdateOperation : never)
      | (DocumentType extends "Cards" ? Cards.Database.UpdateOperation : never)
      | (DocumentType extends "ChatMessage" ? ChatMessage.Database.UpdateOperation : never)
      | (DocumentType extends "Combat" ? Combat.Database.UpdateOperation : never)
      | (DocumentType extends "Combatant" ? Combatant.Database.UpdateOperation : never)
      | (DocumentType extends "FogExploration" ? FogExploration.Database.UpdateOperation : never)
      | (DocumentType extends "Folder" ? Folder.Database.UpdateOperation : never)
      | (DocumentType extends "Item" ? Item.Database.UpdateOperation : never)
      | (DocumentType extends "JournalEntryPage" ? JournalEntryPage.Database.UpdateOperation : never)
      | (DocumentType extends "JournalEntry" ? JournalEntry.Database.UpdateOperation : never)
      | (DocumentType extends "Macro" ? Macro.Database.UpdateOperation : never)
      | (DocumentType extends "PlaylistSound" ? PlaylistSound.Database.UpdateOperation : never)
      | (DocumentType extends "Playlist" ? Playlist.Database.UpdateOperation : never)
      | (DocumentType extends "RegionBehavior" ? RegionBehavior.Database.UpdateOperation : never)
      | (DocumentType extends "RollTable" ? RollTable.Database.UpdateOperation : never)
      | (DocumentType extends "Scene" ? Scene.Database.UpdateOperation : never)
      | (DocumentType extends "Setting" ? Setting.Database.UpdateOperation : never)
      | (DocumentType extends "TableResult" ? TableResult.Database.UpdateOperation : never)
      | (DocumentType extends "User" ? User.Database.UpdateOperation : never)
      | (DocumentType extends "AmbientLight" ? AmbientLightDocument.Database.UpdateOperation : never)
      | (DocumentType extends "AmbientSound" ? AmbientSoundDocument.Database.UpdateOperation : never)
      | (DocumentType extends "Drawing" ? DrawingDocument.Database.UpdateOperation : never)
      | (DocumentType extends "MeasuredTemplate" ? MeasuredTemplateDocument.Database.UpdateOperation : never)
      | (DocumentType extends "Note" ? NoteDocument.Database.UpdateOperation : never)
      | (DocumentType extends "Region" ? RegionDocument.Database.UpdateOperation : never)
      | (DocumentType extends "Tile" ? TileDocument.Database.UpdateOperation : never)
      | (DocumentType extends "Token" ? TokenDocument.Database.UpdateOperation : never)
      | (DocumentType extends "Wall" ? WallDocument.Database.UpdateOperation : never);

    type DeleteOperationForName<DocumentType extends Document.Type> =
      | (DocumentType extends "ActiveEffect" ? ActiveEffect.Database.DeleteOperation : never)
      | (DocumentType extends "ActorDelta" ? ActorDelta.Database.DeleteOperation : never)
      | (DocumentType extends "Actor" ? Actor.Database.DeleteOperation : never)
      | (DocumentType extends "Adventure" ? Adventure.Database.DeleteOperation : never)
      | (DocumentType extends "Card" ? Card.Database.DeleteOperation : never)
      | (DocumentType extends "Cards" ? Cards.Database.DeleteOperation : never)
      | (DocumentType extends "ChatMessage" ? ChatMessage.Database.DeleteOperation : never)
      | (DocumentType extends "Combat" ? Combat.Database.DeleteOperation : never)
      | (DocumentType extends "Combatant" ? Combatant.Database.DeleteOperation : never)
      | (DocumentType extends "FogExploration" ? FogExploration.Database.DeleteOperation : never)
      | (DocumentType extends "Folder" ? Folder.Database.DeleteOperation : never)
      | (DocumentType extends "Item" ? Item.Database.DeleteOperation : never)
      | (DocumentType extends "JournalEntryPage" ? JournalEntryPage.Database.DeleteOperation : never)
      | (DocumentType extends "JournalEntry" ? JournalEntry.Database.DeleteOperation : never)
      | (DocumentType extends "Macro" ? Macro.Database.DeleteOperation : never)
      | (DocumentType extends "PlaylistSound" ? PlaylistSound.Database.DeleteOperation : never)
      | (DocumentType extends "Playlist" ? Playlist.Database.DeleteOperation : never)
      | (DocumentType extends "RegionBehavior" ? RegionBehavior.Database.DeleteOperation : never)
      | (DocumentType extends "RollTable" ? RollTable.Database.DeleteOperation : never)
      | (DocumentType extends "Scene" ? Scene.Database.DeleteOperation : never)
      | (DocumentType extends "Setting" ? Setting.Database.DeleteOperation : never)
      | (DocumentType extends "TableResult" ? TableResult.Database.DeleteOperation : never)
      | (DocumentType extends "User" ? User.Database.DeleteOperation : never)
      | (DocumentType extends "AmbientLight" ? AmbientLightDocument.Database.DeleteOperation : never)
      | (DocumentType extends "AmbientSound" ? AmbientSoundDocument.Database.DeleteOperation : never)
      | (DocumentType extends "Drawing" ? DrawingDocument.Database.DeleteOperation : never)
      | (DocumentType extends "MeasuredTemplate" ? MeasuredTemplateDocument.Database.DeleteOperation : never)
      | (DocumentType extends "Note" ? NoteDocument.Database.DeleteOperation : never)
      | (DocumentType extends "Region" ? RegionDocument.Database.DeleteOperation : never)
      | (DocumentType extends "Tile" ? TileDocument.Database.DeleteOperation : never)
      | (DocumentType extends "Token" ? TokenDocument.Database.DeleteOperation : never)
      | (DocumentType extends "Wall" ? WallDocument.Database.DeleteOperation : never);
  }

  interface DataFieldShimOptions {
    /**
     * A string to log as a compatibility warning on accessing the `oldKey`
     */
    warning?: string | null | undefined;

    /**
     * @remarks Foundry uses `if ("value" in options)` to determine whether to override the default value.
     */
    value?: unknown;
  }

  type ParentContext<Parent extends Document.Any | null> = Parent extends null
    ? {
        /** A parent document within which the created Document should belong */
        parent?: Parent | undefined;
      }
    : {
        /** A parent document within which the created Document should belong */
        parent: Parent;
      };

  type DefaultNameContext<SubType extends string, Parent extends Document.Any | null> = {
    /** The sub-type of the document */
    type?: SubType | undefined;

    /** A compendium pack within which the Document should be created */
    pack?: string | undefined;
  } & ParentContext<Parent>;

  interface FromDropDataOptions {
    /**
     * Import the provided document data into the World, if it is not already a World-level Document reference
     * @defaultValue `false`
     */
    importWorld?: boolean;
  }

  type CreateDialogData<CreateData extends object> = InexactPartial<
    CreateData,
    Extract<AllKeysOf<CreateData>, "name" | "type" | "folder">
  >;

  type CreateDialogContext<
    SubType extends string,
    Parent extends Document.Any | null,
  > = InexactPartial<Dialog.Options> & {
    /**
     * A compendium pack within which the Document should be created
     */
    pack?: string | null | undefined;

    /** A restriction the selectable sub-types of the Dialog. */
    types?: SubType[] | null | undefined;
  } & ParentContext<Parent>;

  interface FromImportContext<Parent extends Document.Any | null> extends ConstructionContext<Parent> {}

  type TestableOwnershipLevel = keyof typeof CONST.DOCUMENT_OWNERSHIP_LEVELS | CONST.DOCUMENT_OWNERSHIP_LEVELS;

  /** @internal */
  type _TestUserPermissionsOptions = NullishProps<{
    /**
     * Require the exact permission level requested?
     * @defaultValue `false`
     */
    exact: boolean;
  }>;

  interface TestUserPermissionOptions extends _TestUserPermissionsOptions {}

  /**
   * @deprecated {@link ImplementationFor | `ImplementationFor`}
   */
  type ConfiguredInstanceForName<Name extends Type> = ImplementationFor<Name>;

  /**
   * @deprecated {@link ImplementationClassFor | `ImplementationClassFor`}
   */
  type ConfiguredClassForName<Name extends Type> = ImplementationClassFor<Name>;

  /**
   * @deprecated {@link SchemaField.SourceData | `SchemaField.SourceData<Schema>`}
   */
  type ToObjectFalseType<T extends Document.Internal.Instance.Any> = T extends {
    toObject: (source: false) => infer U;
  }
    ? U
    : T;

  /**
   * @deprecated {@link Document.Database.OperationOf | `Document.Database.OperationOf`}
   */
  type DatabaseOperationsFor<
    Name extends Document.Type,
    ConcreteOperation extends Document.Database.Operation,
    // eslint-disable-next-line @typescript-eslint/no-deprecated
  > = Document.Database.OperationOf<Name, ConcreteOperation>;

  /**
   * @deprecated {@link CreateDataForName | `CreateDataForName`}
   */
  type ConstructorDataForName<T extends Document.Type> = CreateData[T];

  type CanUserModifyData<Schema extends DataSchema, Action extends "create" | "update" | "delete"> =
    | (Action extends "create" ? SchemaField.CreateData<Schema> : never)
    | (Action extends "update" ? SchemaField.UpdateData<Schema> : never)
    | (Action extends "delete" ? EmptyObject : never);

  /**
   * @internal
   */
  type _GetEmbeddedDocumentOptions = NullishProps<{
    /**
     * Throw an Error if the requested id does not exist. See {@link Collection.get | `Collection#get`}
     * @defaultValue `false`
     */
    strict: boolean;

    /**
     * Allow retrieving an invalid Embedded Document.
     * @defaultValue `false`
     */
    invalid: boolean;
  }>;

  interface GetEmbeddedDocumentOptions extends _GetEmbeddedDocumentOptions {}

  /**
   * Gets the hierarchical fields in the schema. Hardcoded to whatever Foundry fields are hierarchical
   * as there is no way to access the a static property of a custom fields from an instance.
   */
  type HierarchyOf<Schema extends DataSchema> = PickValue<
    Schema,
    EmbeddedCollectionField.Any | EmbeddedDocumentField.Any
  >;

  // interface InitializeOptions extends D
}

/** @deprecated {@link Document.Database.Operation | `Document.Database.Operation`} */
export type Operation = Document.Database.Operation;

/* eslint-disable @typescript-eslint/no-deprecated */
/**
 * @deprecated if you want to get individual operations see {@link Document.Database.OperationOf | `Document.Database.OperationOf`}
 */
export interface DatabaseOperationMap {
  ActiveEffect: ActiveEffect.DatabaseOperations;
  Actor: Actor.DatabaseOperations;
  ActorDelta: ActorDelta.DatabaseOperations;
  Adventure: Adventure.DatabaseOperations;
  AmbientLight: AmbientLightDocument.DatabaseOperations;
  AmbientSound: AmbientSoundDocument.DatabaseOperations;
  Card: Card.DatabaseOperations;
  Cards: Cards.DatabaseOperations;
  ChatMessage: ChatMessage.DatabaseOperations;
  Combat: Combat.DatabaseOperations;
  Combatant: Combatant.DatabaseOperations;
  Drawing: DrawingDocument.DatabaseOperations;
  FogExploration: FogExploration.DatabaseOperations;
  Folder: Folder.DatabaseOperations;
  Item: Item.DatabaseOperations;
  JournalEntry: JournalEntry.DatabaseOperations;
  JournalEntryPage: JournalEntryPage.DatabaseOperations;
  Macro: Macro.DatabaseOperations;
  MeasuredTemplate: MeasuredTemplateDocument.DatabaseOperations;
  Note: NoteDocument.DatabaseOperations;
  Playlist: Playlist.DatabaseOperations;
  PlaylistSound: PlaylistSound.DatabaseOperations;
  Region: RegionDocument.DatabaseOperations;
  RegionBehavior: RegionBehavior.DatabaseOperations;
  RollTable: RollTable.DatabaseOperations;
  Scene: Scene.DatabaseOperations;
  Setting: Setting.DatabaseOperations;
  TableResult: TableResult.DatabaseOperations;
  Tile: TileDocument.DatabaseOperations;
  Token: TokenDocument.DatabaseOperations;
  User: User.DatabaseOperations;
  Wall: WallDocument.DatabaseOperations;
}
/* eslint-enable @typescript-eslint/no-deprecated */

interface DatabaseOperationCreateMap {
  ActiveEffect: ActiveEffect.Database.Create;
  Actor: Actor.Database.Create;
  ActorDelta: ActorDelta.Database.Create;
  Adventure: Adventure.Database.Create;
  AmbientLight: AmbientLightDocument.Database.Create;
  AmbientSound: AmbientSoundDocument.Database.Create;
  Card: Card.Database.Create;
  Cards: Cards.Database.Create;
  ChatMessage: ChatMessage.Database.Create;
  Combat: Combat.Database.Create;
  Combatant: Combatant.Database.Create;
  Drawing: DrawingDocument.Database.Create;
  FogExploration: FogExploration.Database.Create;
  Folder: Folder.Database.Create;
  Item: Item.Database.Create;
  JournalEntry: JournalEntry.Database.Create;
  JournalEntryPage: JournalEntryPage.Database.Create;
  Macro: Macro.Database.Create;
  MeasuredTemplate: MeasuredTemplateDocument.Database.Create;
  Note: NoteDocument.Database.Create;
  Playlist: Playlist.Database.Create;
  PlaylistSound: PlaylistSound.Database.Create;
  Region: RegionDocument.Database.Create;
  RegionBehavior: RegionBehavior.Database.Create;
  RollTable: RollTable.Database.Create;
  Scene: Scene.Database.Create;
  Setting: Setting.Database.Create;
  TableResult: TableResult.Database.Create;
  Tile: TileDocument.Database.Create;
  Token: TokenDocument.Database.Create;
  User: User.Database.Create;
  Wall: WallDocument.Database.Create;
}

interface DatabaseOperationUpdateMap {
  ActiveEffect: ActiveEffect.Database.Update;
  Actor: Actor.Database.Update;
  ActorDelta: ActorDelta.Database.Update;
  Adventure: Adventure.Database.Update;
  AmbientLight: AmbientLightDocument.Database.Update;
  AmbientSound: AmbientSoundDocument.Database.Update;
  Card: Card.Database.Update;
  Cards: Cards.Database.Update;
  ChatMessage: ChatMessage.Database.Update;
  Combat: Combat.Database.Update;
  Combatant: Combatant.Database.Update;
  Drawing: DrawingDocument.Database.Update;
  FogExploration: FogExploration.Database.Update;
  Folder: Folder.Database.Update;
  Item: Item.Database.Update;
  JournalEntry: JournalEntry.Database.Update;
  JournalEntryPage: JournalEntryPage.Database.Update;
  Macro: Macro.Database.Update;
  MeasuredTemplate: MeasuredTemplateDocument.Database.Update;
  Note: NoteDocument.Database.Update;
  Playlist: Playlist.Database.Update;
  PlaylistSound: PlaylistSound.Database.Update;
  Region: RegionDocument.Database.Update;
  RegionBehavior: RegionBehavior.Database.Update;
  RollTable: RollTable.Database.Update;
  Scene: Scene.Database.Update;
  Setting: Setting.Database.Update;
  TableResult: TableResult.Database.Update;
  Tile: TileDocument.Database.Update;
  Token: TokenDocument.Database.Update;
  User: User.Database.Update;
  Wall: WallDocument.Database.Update;
}

interface DatabaseOperationDeleteMap {
  ActiveEffect: ActiveEffect.Database.Delete;
  Actor: Actor.Database.Delete;
  ActorDelta: ActorDelta.Database.Delete;
  Adventure: Adventure.Database.Delete;
  AmbientLight: AmbientLightDocument.Database.Delete;
  AmbientSound: AmbientSoundDocument.Database.Delete;
  Card: Card.Database.Delete;
  Cards: Cards.Database.Delete;
  ChatMessage: ChatMessage.Database.Delete;
  Combat: Combat.Database.Delete;
  Combatant: Combatant.Database.Delete;
  Drawing: DrawingDocument.Database.Delete;
  FogExploration: FogExploration.Database.Delete;
  Folder: Folder.Database.Delete;
  Item: Item.Database.Delete;
  JournalEntry: JournalEntry.Database.Delete;
  JournalEntryPage: JournalEntryPage.Database.Delete;
  Macro: Macro.Database.Delete;
  MeasuredTemplate: MeasuredTemplateDocument.Database.Delete;
  Note: NoteDocument.Database.Delete;
  Playlist: Playlist.Database.Delete;
  PlaylistSound: PlaylistSound.Database.Delete;
  Region: RegionDocument.Database.Delete;
  RegionBehavior: RegionBehavior.Database.Delete;
  RollTable: RollTable.Database.Delete;
  Scene: Scene.Database.Delete;
  Setting: Setting.Database.Delete;
  TableResult: TableResult.Database.Delete;
  Tile: TileDocument.Database.Delete;
  Token: TokenDocument.Database.Delete;
  User: User.Database.Delete;
  Wall: WallDocument.Database.Delete;
}<|MERGE_RESOLUTION|>--- conflicted
+++ resolved
@@ -278,11 +278,7 @@
   /** @remarks `Document#toObject` calls `this.constructor.shimData()` on the data before returning */
   override toObject<Source extends boolean | null | undefined>(
     source?: Source,
-<<<<<<< HEAD
-  ): Source extends true ? Readonly<SchemaField.PersistedData<Schema>> : SchemaField.PersistedData<Schema>;
-=======
-  ): Source extends false ? SchemaField.SourceData<Schema> : Readonly<SchemaField.SourceData<Schema>>;
->>>>>>> ce1aed1b
+  ): Source extends true ? Readonly<SchemaField.SourceData<Schema>> : SchemaField.SourceData<Schema>;
 
   /**
    * Create multiple Documents using provided input data.
