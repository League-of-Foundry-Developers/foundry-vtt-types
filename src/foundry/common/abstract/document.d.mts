--- conflicted
+++ resolved
@@ -3539,7 +3539,6 @@
     >
   >;
 
-<<<<<<< HEAD
   /**
    * @deprecated This is for a deprecated signature, and will be removed in v15.
    *
@@ -3678,11 +3677,6 @@
    */
   type Clone<This extends Document.Any, Save extends boolean | undefined> =
     true extends Extract<Save, true> ? Promise<Document.StoredForName<This["documentName"]>> : This;
-=======
-  type Clone<This extends Document.Any, Save extends boolean | null | undefined> = Save extends true
-    ? Promise<This>
-    : This;
->>>>>>> 12412f66
 
   /**
    * @deprecated Foundry, prior to v13, had a completely unused `options` parameter in the
