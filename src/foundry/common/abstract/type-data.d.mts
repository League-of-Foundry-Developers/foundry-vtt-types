<<<<<<< HEAD
import type { DeepPartial, IsObject, Merge, RemoveIndexSignatures, SimpleMerge } from "../../../types/utils.d.mts";
import type { SchemaField } from "../data/fields.d.mts";
import type BaseUser from "../documents/user.d.mts";
=======
import type { IsObject, Merge, RemoveIndexSignatures, SimpleMerge } from "../../../types/utils.d.mts";
import type { SchemaField } from "../data/fields.d.mts";
>>>>>>> c95a204f
import type { DataModel } from "./data.d.mts";
import type Document from "./document.d.mts";
import type { DocumentModificationOptions } from "./document.d.mts";

type StaticDataModel = typeof DataModel<DataSchema, Document<DataSchema, any, any>>;

interface _InternalTypeDataModelInterface extends StaticDataModel {
  new <Schema extends DataSchema, Parent extends Document<DataSchema, any, any>, _ComputedInstance extends object>(
    ...args: ConstructorParameters<typeof DataModel>
  ): DataModel<Schema, Parent> & _ComputedInstance;
}

declare const _InternalTypeDataModelConst: _InternalTypeDataModelInterface;

// @ts-expect-error Ignore the error, this is a workaround for a dynamic class.
declare class _InternalTypeDataModel<
  Schema extends DataSchema,
  Parent extends Document<DataSchema, any, any>,
  BaseData extends Record<string, unknown> = Record<string, never>,
  DerivedData extends Record<string, unknown> = Record<string, never>,
  // This does not work if inlined. It's weird to put it here but it works.
<<<<<<< HEAD
  _ComputedInstance extends object = RemoveIndexSignatures<Merge<BaseData, DerivedData>>,
=======
  _ComputedInstance extends object = Merge<RemoveIndexSignatures<BaseData>, RemoveIndexSignatures<DerivedData>>,
>>>>>>> c95a204f
> extends _InternalTypeDataModelConst<Schema, Parent, _ComputedInstance> {}

// These properties are used to give a performant way of inferring types like `BaseData` and `DerivedData` types.
// This avoids checking the entire constraint `T extends TypeDataModel.Any` to infer out the types.
// To prevent adding properties that could appear at runtime they are unique symbols.
// This makes them uniterable and means that the only way to access them is to have a reference to the variables which will be impossible outside of this file.
declare const __Schema: unique symbol;
declare const __Parent: unique symbol;
declare const __BaseModel: unique symbol;
declare const __BaseData: unique symbol;
declare const __DerivedData: unique symbol;

declare namespace TypeDataModel {
  export type Any = TypeDataModel<any, any, any, any>;

  // This still is only allows classes descended from `TypeDataField` because these unique symbols aren't used elsewhere.
  // These generic parameters seem to be required. This is likely because of a TypeScript soundness holes in which concrete types like `any` or `unknown`
  // will get treated bivariantly whereas type parameters get treated more safely.
  type TypeDataModelInternal<
    Schema extends DataSchema,
    Parent extends Document.Any,
    BaseModel,
    BaseData,
    DerivedData,
  > = {
    [__Schema]: Schema;
    [__Parent]: Parent;
    [__BaseModel]: BaseModel;
    [__BaseData]: BaseData;
    [__DerivedData]: DerivedData;
  };

  // Removes the base and derived data from the type.
  // Has no extends bounds to simplify any checking logic.
  type RemoveDerived<BaseThis, BaseModel, BaseData, DerivedData> = SimpleMerge<
    Omit<BaseThis, keyof BaseData | keyof DerivedData>,
    BaseModel
  >;

  export type PrepareBaseDataThis<BaseThis extends TypeDataModelInternal<any, any, any, any, any>> =
    BaseThis extends TypeDataModelInternal<any, any, infer BaseModel, infer BaseData, infer DerivedData>
      ? MergePartial<Omit<RemoveDerived<BaseThis, BaseModel, BaseData, DerivedData>, "prepareBaseData">, BaseData>
      : never;

  export type PrepareDerivedDataThis<BaseThis extends TypeDataModelInternal<any, any, any, any, any>> =
    BaseThis extends TypeDataModelInternal<any, any, infer BaseModel, infer BaseData, infer DerivedData>
      ? MergePartial<
          SimpleMerge<Omit<RemoveDerived<BaseThis, BaseModel, BaseData, DerivedData>, "prepareDerivedData">, BaseData>,
          DerivedData
        >
      : never;

  // Merges U into T but makes the appropriate keys partial.
  // This is similar to `Merge<T, DeepPartial<U>>` but only makes the deepest keys in `U` optional.
  type MergePartial<T, U> = Omit<T, keyof U> & {
    [K in keyof U as K extends PartialMergeKeys<T, U> ? K : never]?: InnerMerge<U, K, T>;
  } & {
    [K in keyof U as K extends PartialMergeKeys<T, U> ? never : K]: InnerMerge<U, K, T>;
  };

  type RequiredKeys<T> = {
    [K in keyof T]-?: T extends { readonly [_ in K]: any } ? K : never;
  }[keyof T];

  // Returns all the keys of U that should be partial when merged into T.
  // Only if both `T[K]` and `U[K]` are required and both are objects should a key be required.
  // This is because essentially only the most deep keys that are merged in need to be optional.
  type PartialMergeKeys<T, U> = {
    [K in keyof U]-?: K extends RequiredKeys<U>
      ? K extends RequiredKeys<T>
        ? IsObject<T[K]> extends true
          ? IsObject<U[K]> extends true
            ? never
            : K
          : K
        : K
      : K;
  }[keyof U];

  // Merges `U[K]` into `T[K]` if they're both objects, returns `U[K]` otherwise.
  type InnerMerge<U, K extends keyof U, T> = T extends { readonly [_ in K]?: infer V }
    ? IsObject<U[K]> extends true
      ? IsObject<V> extends true
        ? MergePartial<V, U[K]>
        : Partial<U[K]>
      : Partial<U[K]>
    : U[K];

  export type ParentAssignmentType<BaseThis extends TypeDataModelInternal<any, any, any, any, any>> =
    BaseThis extends TypeDataModelInternal<infer Schema, infer Parent, any, any, any>
      ? SimpleMerge<
          SchemaField.InitializedType<Document.SchemaFor<Parent>>,
          {
            // FIXME(LukeAbby): Callers handle making this partial when obvious.
            // However also should make system partial using the regular rules: if `initial` is assignable to the field or if `required` is false etc.
            system: SchemaField.InitializedType<Schema>;
          }
        >
      : never;
}

/**
 * A specialized subclass of DataModel, intended to represent a Document's type-specific data.
 * Systems or Modules that provide DataModel implementations for sub-types of Documents (such as Actors or Items)
 * should subclass this class instead of the base DataModel class.
 *
 *
 * @example Registering a custom sub-type for a Module.
 *
 * **module.json**
 * ```json
 * {
 *   "id": "my-module",
 *   "esmodules": ["main.mjs"],
 *   "documentTypes": {
 *     "Actor": {
 *       "sidekick": {},
 *       "villain": {}
 *     },
 *     "JournalEntryPage": {
 *       "dossier": {},
 *       "quest": {
 *         "htmlFields": ["description"]
 *       }
 *     }
 *   }
 * }
 * ```
 *
 * **main.mjs**
 * ```js
 * Hooks.on("init", () => {
 *   Object.assign(CONFIG.Actor.dataModels, {
 *     "my-module.sidekick": SidekickModel,
 *     "my-module.villain": VillainModel
 *   });
 *   Object.assign(CONFIG.JournalEntryPage.dataModels, {
 *     "my-module.dossier": DossierModel,
 *     "my-module.quest": QuestModel
 *   });
 * });
 *
 * class QuestModel extends foundry.abstract.TypeDataModel {
 *   static defineSchema() {
 *     const fields = foundry.data.fields;
 *     return {
 *       description: new fields.HTMLField({required: false, blank: true, initial: ""}),
 *       steps: new fields.ArrayField(new fields.StringField())
 *     };
 *   }
 *
 *   prepareDerivedData() {
 *     this.totalSteps = this.steps.length;
 *   }
 * }
 * ```
 */
export default abstract class TypeDataModel<
  Schema extends DataSchema,
<<<<<<< HEAD
  Parent extends Document.Any,
=======
  Parent extends Document<DataSchema, any, any>,
>>>>>>> c95a204f
  BaseData extends Record<string, unknown> = Record<string, never>,
  DerivedData extends Record<string, unknown> = Record<string, never>,
> extends _InternalTypeDataModel<Schema, Parent, BaseData, DerivedData> {
  [__Schema]: Schema;
  [__Parent]: Parent;
  [__BaseModel]: DataModel<Schema, Parent>;
  [__BaseData]: RemoveIndexSignatures<BaseData>;
  [__DerivedData]: RemoveIndexSignatures<DerivedData>;

  modelProvider: System | Module | null;

  /**
   * A set of localization prefix paths which are used by this data model.
   */
<<<<<<< HEAD
  static LOCALIZATION_PREFIXES: string[];
=======
  prepareBaseData(this: TypeDataModel.PrepareBaseDataThis<this>): void;
>>>>>>> c95a204f

  /**
   * Prepare data related to this DataModel itself, before any derived data is computed.
   *
   * Called before {@link ClientDocument#prepareBaseData} in {@link ClientDocument#prepareData}.
   * */
  prepareBaseData(this: TypeDataModel.PrepareBaseDataThis<this>): void;

  /**
   * Apply transformations of derivations to the values of the source data object.
   * Compute data fields whose values are not stored to the database.
   *
   * Called before {@link ClientDocument#prepareDerivedData} in {@link ClientDocument#prepareData}.
   */
  prepareDerivedData(this: TypeDataModel.PrepareDerivedDataThis<this>): void;

  /**
   * Convert this Document to some HTML display for embedding purposes.
   * @param config  - Configuration for embedding behavior.
   * @param options - The original enrichment options for cases where the Document embed content
   *                  also contains text that must be enriched.
   */
  toEmbed(
    config: TextEditor.DocumentHTMLEmbedConfig,
    options: TextEditor.EnrichmentOptions,
  ): Promise<HTMLElement | HTMLCollection | null>;

  /* -------------------------------------------- */
  /*  Database Operations                         */
  /* -------------------------------------------- */

  /**
   * Called by {@link ClientDocument#_preCreate}.
   *
   * @param data    - The initial data object provided to the document creation request
   * @param options - Additional options which modify the creation request
   * @param user    - The User requesting the document creation
   * @returns Return false to exclude this Document from the creation operation
   */
  protected _preCreate(
    data: TypeDataModel.ParentAssignmentType<this>,
    options: DocumentModificationOptions,
    user: BaseUser,
  ): Promise<boolean | void>;

  /**
   * Called by {@link ClientDocument#_onCreate}.
   *
   * @param data    - The initial data object provided to the document creation request
   * @param options - Additional options which modify the creation request
   * @param userId  - The id of the User requesting the document update
   */
  protected _onCreate(
    data: TypeDataModel.ParentAssignmentType<this>,
    options: DocumentModificationOptions,
    userId: string,
  ): void;

  /**
   * Called by {@link ClientDocument#_preUpdate}.
   *
   * @param changes - The candidate changes to the Document
   * @param options - Additional options which modify the update request
   * @param user    - The User requesting the document update
   * @returns A return value of false indicates the update operation should be cancelled.
   */
  protected _preUpdate(
    changes: DeepPartial<TypeDataModel.ParentAssignmentType<this>>,
    options: DocumentModificationOptions,
    userId: string,
  ): Promise<boolean | void>;

  /**
   * Called by {@link ClientDocument#_onUpdate}.
   *
   * @param changed - The differential data that was changed relative to the documents prior values
   * @param options - Additional options which modify the update request
   * @param userId  - The id of the User requesting the document update
   */
  protected _onUpdate(
    changed: DeepPartial<TypeDataModel.ParentAssignmentType<this>>,
    options: DocumentModificationOptions,
    userId: string,
  ): void;

  /**
   * Called by {@link ClientDocument#_preDelete}.
   *
   * @param options - Additional options which modify the deletion request
   * @param user    - The User requesting the document deletion
   * @returns A return value of false indicates the deletion operation should be cancelled.
   */
  protected _preDelete(options: DocumentModificationOptions, user: BaseUser): Promise<boolean | void>;

  /**
   * Called by {@link ClientDocument#_onDelete}.
   *
   * @param options - Additional options which modify the deletion request
   * @param userId  - The id of the User requesting the document update
   */
<<<<<<< HEAD
  protected _onDelete(options: DocumentModificationOptions, userId: string): void;
=======
  prepareDerivedData(this: TypeDataModel.PrepareDerivedDataThis<this>): void;
>>>>>>> c95a204f
}<|MERGE_RESOLUTION|>--- conflicted
+++ resolved
@@ -1,11 +1,6 @@
-<<<<<<< HEAD
 import type { DeepPartial, IsObject, Merge, RemoveIndexSignatures, SimpleMerge } from "../../../types/utils.d.mts";
 import type { SchemaField } from "../data/fields.d.mts";
 import type BaseUser from "../documents/user.d.mts";
-=======
-import type { IsObject, Merge, RemoveIndexSignatures, SimpleMerge } from "../../../types/utils.d.mts";
-import type { SchemaField } from "../data/fields.d.mts";
->>>>>>> c95a204f
 import type { DataModel } from "./data.d.mts";
 import type Document from "./document.d.mts";
 import type { DocumentModificationOptions } from "./document.d.mts";
@@ -27,11 +22,7 @@
   BaseData extends Record<string, unknown> = Record<string, never>,
   DerivedData extends Record<string, unknown> = Record<string, never>,
   // This does not work if inlined. It's weird to put it here but it works.
-<<<<<<< HEAD
-  _ComputedInstance extends object = RemoveIndexSignatures<Merge<BaseData, DerivedData>>,
-=======
   _ComputedInstance extends object = Merge<RemoveIndexSignatures<BaseData>, RemoveIndexSignatures<DerivedData>>,
->>>>>>> c95a204f
 > extends _InternalTypeDataModelConst<Schema, Parent, _ComputedInstance> {}
 
 // These properties are used to give a performant way of inferring types like `BaseData` and `DerivedData` types.
@@ -191,11 +182,7 @@
  */
 export default abstract class TypeDataModel<
   Schema extends DataSchema,
-<<<<<<< HEAD
   Parent extends Document.Any,
-=======
-  Parent extends Document<DataSchema, any, any>,
->>>>>>> c95a204f
   BaseData extends Record<string, unknown> = Record<string, never>,
   DerivedData extends Record<string, unknown> = Record<string, never>,
 > extends _InternalTypeDataModel<Schema, Parent, BaseData, DerivedData> {
@@ -210,11 +197,7 @@
   /**
    * A set of localization prefix paths which are used by this data model.
    */
-<<<<<<< HEAD
   static LOCALIZATION_PREFIXES: string[];
-=======
-  prepareBaseData(this: TypeDataModel.PrepareBaseDataThis<this>): void;
->>>>>>> c95a204f
 
   /**
    * Prepare data related to this DataModel itself, before any derived data is computed.
@@ -315,9 +298,5 @@
    * @param options - Additional options which modify the deletion request
    * @param userId  - The id of the User requesting the document update
    */
-<<<<<<< HEAD
   protected _onDelete(options: DocumentModificationOptions, userId: string): void;
-=======
-  prepareDerivedData(this: TypeDataModel.PrepareDerivedDataThis<this>): void;
->>>>>>> c95a204f
 }