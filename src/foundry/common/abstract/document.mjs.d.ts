--- conflicted
+++ resolved
@@ -1,17 +1,7 @@
 import { BaseUser } from '../documents.mjs';
 import DatabaseBackend from './backend.mjs';
 import { AnyDocumentData } from './data.mjs';
-<<<<<<< HEAD
-import {
-  ConfiguredDocumentClass,
-  DocumentConstructor,
-  PropertiesDataType,
-  SourceDataType,
-  UpdateData
-} from '../../../types/helperTypes';
-=======
 import { ConfiguredDocumentClass, DocumentConstructor, ToObjectFalseType } from '../../../types/helperTypes';
->>>>>>> d6c6e0a2
 
 type ParentType<T extends Document<any, any>> = T extends Document<any, infer U> ? U : never;
 export type ContextType<T extends Document<any, any>> = Context<ParentType<T>>;
@@ -29,11 +19,7 @@
    * @param data    - Initial data provided to construct the Document
    * @param context - Additional parameters which define Document context
    */
-<<<<<<< HEAD
   constructor(data?: Parameters<ConcreteDocumentData['_initializeSource']>[0], context?: Context<Parent>);
-=======
-  constructor(data?: DeepPartial<ConcreteDocumentData['_source']>, context?: Context<Parent>);
->>>>>>> d6c6e0a2
 
   /**
    * An immutable reverse-reference to the parent Document to which this embedded Document belongs.
