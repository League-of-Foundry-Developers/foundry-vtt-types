<<<<<<< HEAD
// FOUNDRY_VERSION: 10.291
=======
import { BaseUser } from "../documents.mjs";
import { AnyDocumentData } from "./data.mjs";
import {
  ConfiguredDocumentClass,
  DocumentConstructor,
  ToObjectFalseType,
  DocumentType,
  ConstructorDataType,
} from "../../../types/helperTypes";
import EmbeddedCollection from "./embedded-collection.mjs";

type ParentType<T extends Document<any, any>> = T extends Document<any, infer U> ? U : never;
export type ContextType<T extends Document<any, any>> = Context<ParentType<T>>;
export type DocumentDataType<T extends Document<any, any>> = T extends Document<infer U, any> ? U : never;
>>>>>>> f7f02614

import type { ConfiguredDocumentClass, ConstructorDataType } from "../../../types/helperTypes";
import type * as CONST from "../constants.mjs";
import type { fields } from "../data/module.mjs";
import type { LogCompatibilityWarningOptions } from "../utils/logging.mjs";
import type DataModel from "./data.mjs";
import type EmbeddedCollection from "./embedded-collection.mjs";

export default Document;
/**
 * An extension of the base DataModel which defines a Document.
 * Documents are special in that they are persisted to the database and referenced by _id.
 */
declare abstract class Document<
<<<<<<< HEAD
  SchemaField extends fields.SchemaField.AnyWithFlags,
  ConcreteMetadata extends AnyMetadata = AnyMetadata,
  Parent extends Document.Any | null = null
> extends DataModel<SchemaField, Parent> {
=======
  ConcreteDocumentData extends AnyDocumentData,
  Parent extends Document<any, any> | null = null,
  ConcreteMetadata extends Metadata<any> = Metadata<any>,
> {
>>>>>>> f7f02614
  /**
   * @param data    - Initial data provided to construct the Document
   * @param context - Construction context options
   */
  constructor(data?: fields.SchemaField.AssignmentType<SchemaField["fields"]>, context?: DocumentConstructionContext);

  override parent: Parent;

  protected override _configure(options?: { pack?: string | null } | undefined): void;

  /**
   * An immutable reference to a containing Compendium collection to which this Document belongs.
   */
  readonly pack: string | null;

  readonly collections: Record<string, EmbeddedCollection<Document.Constructor, this>>;

  /**
   * Default metadata which applies to each instance of this Document type.
   * @defaultValue
   * ```typescript
   * {
   *   name: "Document",
   *   collection: "documents",
   *   indexed: false,
   *   compendiumIndexFields: [],
   *   label: "DOCUMENT.Document",
   *   coreTypes: [],
   *   embedded: {},
   *   permissions: {
   *     create: "ASSISTANT",
   *     update: "ASSISTANT",
   *     delete: "ASSISTANT"
   *   },
   *   preserveOnImport: ["_id", "sort", "ownership"]
   * }
   * ```
   */
  static metadata: Metadata<any>;

  /**
   * The database backend used to execute operations and handle results
   */
  static get database(): CONFIG["DatabaseBackend"];

  /**
   * Return a reference to the implemented subclass of this base document type.
   */
  // Referencing the concrete class the config is not possible because accessors cannot be generic and there is not
  // static polymorphic this type
  static get implementation(): ConstructorOf<Document.Any>;

  /**
   * The named collection to which this Document belongs.
   */
  static get collectionName(): string;

  /**
   * The named collection to which this Document belongs.
   */
  get collectionName(): ConcreteMetadata["collection"];

  /**
   * The canonical name of this Document type, for example "Actor".
   */
  static get documentName(): string;

  /**
   * The canonical name of this Document type, for example "Actor".
   */
  get documentName(): ConcreteMetadata["name"];

  /**
   * Does this Document definition include a SystemDataField?
   */
  static get hasSystemData(): boolean;

  /**
   * The canonical identifier for this Document
   */
  get id(): string | null;

  /**
   * Test whether this Document is embedded within a parent Document
   */
  get isEmbedded(): boolean;

  /**
   * Test whether a given User has a sufficient role in order to create Documents of this type in general.
   * @param user - The User being tested
   * @returns Does the User have a sufficient role to create?
   */
<<<<<<< HEAD
  static canUserCreate(user: foundry.documents.BaseUser): boolean;
=======
  static canUserCreate(user: BaseUser): boolean;

  /**
   * Clone a document, creating a new document by combining current data with provided overrides.
   * The cloned document is ephemeral and not yet saved to the database.
   * @param data   - Additional data which overrides current document data at the time of creation
   *                 (default: `{}`)
   * @param save   - Save the clone to the World database?
   *                 (default: `false`)
   * @param context - Additional context options passed to the create method
   *                 (default: `{}`)
   * @returns The cloned Document instance
   */
  clone(
    data?: DeepPartial<
      ConstructorDataType<ConcreteDocumentData> | (ConstructorDataType<ConcreteDocumentData> & Record<string, unknown>)
    >,
    { save, ...context }?: { save: boolean } & DocumentModificationContext,
  ): TemporaryDocument<this> | Promise<TemporaryDocument<this> | undefined>;
>>>>>>> f7f02614

  /**
   * Get the permission level that a specific User has over this Document, a value in CONST.DOCUMENT_OWNERSHIP_LEVELS.
   * @param user - The User being tested
   * @returns A numeric permission level from CONST.DOCUMENT_OWNERSHIP_LEVELS or null
   */
  getUserLevel(user: foundry.documents.BaseUser): CONST.DOCUMENT_OWNERSHIP_LEVELS | null;

  /**
   * Test whether a certain User has a requested permission level (or greater) over the Document
   * @param user       - The User being tested
   * @param permission - The permission level from DOCUMENT_PERMISSION_LEVELS to test
   * @param options    - Additional options involved in the permission test
   * @returns Does the user have this permission level over the Document?
   */
  testUserPermission(
<<<<<<< HEAD
    user: foundry.documents.BaseUser,
    permission: keyof typeof CONST.DOCUMENT_OWNERSHIP_LEVELS | CONST.DOCUMENT_OWNERSHIP_LEVELS,
    {
      exact
    }?: {
      /**
       * Require the exact permission level requested?
       * @defaultValue `false`
       */
      exact?: boolean;
    }
=======
    user: BaseUser,
    permission: keyof typeof foundry.CONST.DOCUMENT_OWNERSHIP_LEVELS | foundry.CONST.DOCUMENT_OWNERSHIP_LEVELS,
    { exact }?: { exact?: boolean },
>>>>>>> f7f02614
  ): boolean;

  /**
   * Test whether a given User has permission to perform some action on this Document
   * @param user   - The User attempting modification
   * @param action - The attempted action
   * @param data   - Data involved in the attempted action
   *                 (default: `{}`)
   * @returns Does the User have permission?
   */
  canUserModify(user: foundry.documents.BaseUser, action: "create" | "update" | "delete", data?: object): boolean;

  /**
   * Clone a document, creating a new document by combining current data with provided overrides.
   * The cloned document is ephemeral and not yet saved to the database.
   * @param data    - Additional data which overrides current document data at the time of creation
   * @param context - Additional context options passed to the create method
   * @returns The cloned Document instance
   */
  override clone(
    data?: fields.SchemaField.AssignmentType<SchemaField["fields"], {}>,
    {
      save,
      ...context
    }?: {
      /**
       * Save the clone to the World database?
       * @defaultValue `false`
       */
      save?: boolean;

      /**
       * Keep the same ID of the original document
       * @defaultValue `false`
       */
      keepId?: boolean;
    } & DocumentConstructionContext
  ): this | Promise<this>;

  /**
   * For Documents which include game system data, migrate the system data object to conform to its latest data model.
   * The data model is defined by the template.json specification included by the game system.
   * @returns The migrated system data object
   */
  migrateSystemData(): object;

  /**
   * Create multiple Documents using provided input data.
   * Data is provided as an array of objects where each individual object becomes one new Document.
   *
   * @param data    - An array of data objects used to create multiple documents
   *                  (default: `[]`)
   * @param context - Additional context which customizes the creation workflow
   *                  (default: `{}`)
   * @returns An array of created Document instances
   *
   * @example Create a single Document
   * ```typescript
   * const data = [{name: "New Actor", type: "character", img: "path/to/profile.jpg"}];
   * const created = await Actor.createDocuments(data);
   * ```
   *
   * @example Create multiple Documents
   * ```typescript
   * const data = [{name: "Tim", type: "npc"], [{name: "Tom", type: "npc"}];
   * const created = await Actor.createDocuments(data);
   * ```
   *
   * @example Create multiple embedded Documents within a parent
   * ```typescript
   * const actor = game.actors.getName("Tim");
   * const data = [{name: "Sword", type: "weapon"}, {name: "Breastplate", type: "equipment"}];
   * const created = await Item.createDocuments(data, {parent: actor});
   * ```
   *
   * @example Create a Document within a Compendium pack
   * ```typescript
   * const data = [{name: "Compendium Actor", type: "character", img: "path/to/profile.jpg"}];
   * const created = await Actor.createDocuments(data, {pack: "mymodule.mypack"});
   * ```
   */
  static createDocuments<T extends Document.Constructor>(
    this: T,
    data: Array<
      | fields.SchemaField.AssignmentType<InstanceType<T>["schema"]["fields"]>
      | (fields.SchemaField.AssignmentType<InstanceType<T>["schema"]["fields"]> & Record<string, unknown>)
    >,
<<<<<<< HEAD
    context: DocumentModificationContext & { temporary: false }
  ): Promise<StoredDocument<InstanceType<Document.ConfiguredClass<T>>>[]>;
  static createDocuments<T extends Document.Constructor>(
=======
    context: DocumentModificationContext & { temporary: false },
  ): Promise<StoredDocument<InstanceType<ConfiguredDocumentClass<T>>>[]>;
  static createDocuments<T extends DocumentConstructor>(
>>>>>>> f7f02614
    this: T,
    data: Array<
      | fields.SchemaField.AssignmentType<InstanceType<T>["schema"]["fields"]>
      | (fields.SchemaField.AssignmentType<InstanceType<T>["schema"]["fields"]> & Record<string, unknown>)
    >,
<<<<<<< HEAD
    context: DocumentModificationContext & { temporary: boolean }
  ): Promise<InstanceType<Document.ConfiguredClass<T>>[]>;
  static createDocuments<T extends Document.Constructor>(
=======
    context: DocumentModificationContext & { temporary: boolean },
  ): Promise<InstanceType<ConfiguredDocumentClass<T>>[]>;
  static createDocuments<T extends DocumentConstructor>(
>>>>>>> f7f02614
    this: T,
    data?: Array<
      | fields.SchemaField.AssignmentType<InstanceType<T>["schema"]["fields"]>
      | (fields.SchemaField.AssignmentType<InstanceType<T>["schema"]["fields"]> & Record<string, unknown>)
    >,
<<<<<<< HEAD
    context?: DocumentModificationContext
  ): Promise<StoredDocument<InstanceType<Document.ConfiguredClass<T>>>[]>;
=======
    context?: DocumentModificationContext,
  ): Promise<StoredDocument<InstanceType<ConfiguredDocumentClass<T>>>[]>;
>>>>>>> f7f02614

  /**
   * Update multiple Document instances using provided differential data.
   * Data is provided as an array of objects where each individual object updates one existing Document.
   *
   * @param updates - An array of differential data objects, each used to update a single Document
   *                  (default: `[]`)
   * @param context - Additional context which customizes the update workflow
   *                  (default: `{}`)
   * @returns An array of updated Document instances
   *
   * @example Update a single Document
   * ```typescript
   * const updates = [{_id: "12ekjf43kj2312ds", name: "Timothy"}];
   * const updated = await Actor.updateDocuments(updates);
   * ```
   *
   * @example Update multiple Documents
   * ```typescript
   * const updates = [{_id: "12ekjf43kj2312ds", name: "Timothy"}, {_id: "kj549dk48k34jk34", name: "Thomas"}]};
   * const updated = await Actor.updateDocuments(updates);
   * ```
   *
   * @example Update multiple embedded Documents within a parent
   * ```typescript
   * const actor = game.actors.getName("Timothy");
   * const updates = [{_id: sword.id, name: "Magic Sword"}, {_id: shield.id, name: "Magic Shield"}];
   * const updated = await Item.updateDocuments(updates, {parent: actor});
   * ```
   *
   * @example Update Documents within a Compendium pack
   * ```typescript
   * const actor = await pack.getDocument(documentId);
   * const updated = await Actor.updateDocuments([{_id: actor.id, name: "New Name"}], {pack: "mymodule.mypack"});
   * ```
   */
  static updateDocuments<T extends Document.Constructor>(
    this: T,
    updates?: Array<
      DeepPartial<
        ConstructorDataType<InstanceType<T>> | (ConstructorDataType<InstanceType<T>> & Record<string, unknown>)
      >
    >,
    context?: DocumentModificationContext & foundry.utils.MergeObjectOptions,
  ): Promise<InstanceType<ConfiguredDocumentClass<T>>[]>;

  /**
   * Delete one or multiple existing Documents using an array of provided ids.
   * Data is provided as an array of string ids for the documents to delete.
   *
   * @param ids - An array of string ids for the documents to be deleted
   *              (default: `[]`)
   * @param context - Additional context which customizes the update workflow
   *                  (default: `{}`)
   * @returns An array of deleted Document instances
   *
   * @example Delete a single Document
   * ```typescript
   * const tim = game.actors.getName("Tim");
   * const deleted = await Actor.deleteDocuments([tim.id]);
   * ```
   *
   * @example Delete multiple Documents
   * ```typescript
   * const tim = game.actors.getName("Tim");
   * const tom = game.actors.getName("Tom");
   * const deleted = await Actor.deleteDocuments([tim.id, tom.id]);
   * ```
   *
   * @example Delete multiple embedded Documents within a parent
   * ```typescript
   * const tim = game.actors.getName("Tim");
   * const sword = tim.items.getName("Sword");
   * const shield = tim.items.getName("Shield");
   * const deleted = await Item.deleteDocuments([sword.id, shield.id], parent: actor});
   * ```
   *
   * @example Delete Documents within a Compendium pack
   * ```typescript
   * const actor = await pack.getDocument(documentId);
   * const deleted = await Actor.deleteDocuments([actor.id], {pack: "mymodule.mypack"});
   * ```
   */
  static deleteDocuments<T extends Document.Constructor>(
    this: T,
    ids?: string[],
    context?: DocumentModificationContext,
  ): Promise<InstanceType<ConfiguredDocumentClass<T>>[]>;

  /**
   * Create a new Document using provided input data, saving it to the database.
   * @see {@link Document.createDocuments}
   * @param data    - Initial data used to create this Document
   * @param context - Additional context which customizes the creation workflow
   *                  (default: `{}`)
   * @returns The created Document instance
   *
   * @example Create a World-level Item
   * ```typescript
   * const data = [{name: "Special Sword", type: "weapon"}];
   * const created = await Item.create(data);
   * ```
   *
   * @example Create an Actor-owned Item
   * ```typescript
   * const data = [{name: "Special Sword", type: "weapon"}];
   * const actor = game.actors.getName("My Hero");
   * const created = await Item.create(data, {parent: actor});
   * ```
   *
   * @example Create an Item in a Compendium pack
   * ```typescript
   * const data = [{name: "Special Sword", type: "weapon"}];
   * const created = await Item.create(data, {pack: "mymodule.mypack"});
   * ```
   *
   * @remarks If no document has actually been created, the returned {@link Promise} resolves to `undefined`.
   */
  static create<T extends Document.Constructor>(
    this: T,
<<<<<<< HEAD
    data: ConstructorDataType<InstanceType<T>> | (ConstructorDataType<InstanceType<T>> & Record<string, unknown>),
    context: DocumentModificationContext & { temporary: false }
=======
    data:
      | ConstructorDataType<InstanceType<T>["data"]>
      | (ConstructorDataType<InstanceType<T>["data"]> & Record<string, unknown>),
    context: DocumentModificationContext & { temporary: false },
>>>>>>> f7f02614
  ): Promise<StoredDocument<InstanceType<ConfiguredDocumentClass<T>>> | undefined>;
  static create<T extends Document.Constructor>(
    this: T,
<<<<<<< HEAD
    data: ConstructorDataType<InstanceType<T>> | (ConstructorDataType<InstanceType<T>> & Record<string, unknown>),
    context: DocumentModificationContext & { temporary: boolean }
=======
    data:
      | ConstructorDataType<InstanceType<T>["data"]>
      | (ConstructorDataType<InstanceType<T>["data"]> & Record<string, unknown>),
    context: DocumentModificationContext & { temporary: boolean },
>>>>>>> f7f02614
  ): Promise<InstanceType<ConfiguredDocumentClass<T>> | undefined>;
  static create<T extends Document.Constructor>(
    this: T,
<<<<<<< HEAD
    data: ConstructorDataType<InstanceType<T>> | (ConstructorDataType<InstanceType<T>> & Record<string, unknown>),
    context?: DocumentModificationContext
=======
    data:
      | ConstructorDataType<InstanceType<T>["data"]>
      | (ConstructorDataType<InstanceType<T>["data"]> & Record<string, unknown>),
    context?: DocumentModificationContext,
>>>>>>> f7f02614
  ): Promise<StoredDocument<InstanceType<ConfiguredDocumentClass<T>>> | undefined>;

  /**
   * Update this Document using incremental data, saving it to the database.
   * @see {@link Document.updateDocuments}
   * @param data    - Differential update data which modifies the existing values of this document data
   *                  (default: `{}`)
   * @param context - Additional context which customizes the update workflow
   *                  (default: `{}`)
   * @returns The updated Document instance
   *
   * @remarks If no document has actually been updated, the returned {@link Promise} resolves to `undefined`.
   */
<<<<<<< HEAD
  override update(
    data?:
      | fields.SchemaField.AssignmentType<SchemaField["fields"], {}>
      | (fields.SchemaField.AssignmentType<SchemaField["fields"], {}> & Record<string, unknown>),
    context?: DocumentModificationContext & foundry.utils.MergeObjectOptions
=======
  update(
    data?: DeepPartial<
      ConstructorDataType<ConcreteDocumentData> | (ConstructorDataType<ConcreteDocumentData> & Record<string, unknown>)
    >,
    context?: DocumentModificationContext & foundry.utils.MergeObjectOptions,
>>>>>>> f7f02614
  ): Promise<this | undefined>;

  /**
   * Delete this Document, removing it from the database.
   * @see {@link Document.deleteDocuments}
   * @param context - Additional context which customizes the deletion workflow
   *                  (default: `{}`)
   * @returns The deleted Document instance
   *
   * @remarks If no document has actually been deleted, the returned {@link Promise} resolves to `undefined`.
   */
  delete(context?: DocumentModificationContext): Promise<this | undefined>;

  /**
   * Get a World-level Document of this type by its id.
   * @param documentId - The Document ID
   * @returns The retrieved Document, or null
   */
  static get(documentId: string): Document.Any | null;

  /**
   * Obtain a reference to the Array of source data within the data object for a certain embedded Document name
   * @param embeddedName - The name of the embedded Document type
   * @returns The Collection instance of embedded Documents of the requested type
   */
  getEmbeddedCollection(embeddedName: string): EmbeddedCollection<Document.Constructor, this>; // TODO: Improve

  /**
   * Get an embedded document by it's id from a named collection in the parent document.
   * @param embeddedName - The name of the embedded Document type
   * @param id           - The id of the child document to retrieve
   * @param options      - Additional options which modify how embedded documents are retrieved
   * @returns The retrieved embedded Document instance, or undefined
   */
  getEmbeddedDocument(
    embeddedName: string,
    id: string,
<<<<<<< HEAD
    {
      strict
    }?: {
      /**
       * Throw an Error if the requested id does not exist. See Collection#get
       * @defaultValue `false`
       */
      strict?: boolean;
    }
  ): Document.AnyChild<this> | undefined;
=======
    { strict }?: { strict?: boolean },
  ): Document<any, this> | undefined;
>>>>>>> f7f02614

  /**
   * Create multiple embedded Document instances within this parent Document using provided input data.
   * @see {@link Document.createDocuments}
   * @param embeddedName - The name of the embedded Document type
   * @param data         - An array of data objects used to create multiple documents
   *                       (default: `[]`)
   * @param context      - Additional context which customizes the creation workflow
   *                       (default: `{}`)
   * @returns An array of created Document instances
   */
  createEmbeddedDocuments(
    embeddedName: string,
    data: Array<Record<string, unknown>>,
<<<<<<< HEAD
    context: DocumentModificationContext & { temporary: false }
  ): Promise<Array<StoredDocument<Document.AnyChild<this>>>>;
  createEmbeddedDocuments(
    embeddedName: string,
    data: Array<Record<string, unknown>>,
    context: DocumentModificationContext & { temporary: boolean }
  ): Promise<Array<Document.AnyChild<this>>>;
  createEmbeddedDocuments(
    embeddedName: string,
    data: Array<Record<string, unknown>>,
    context?: DocumentModificationContext
  ): Promise<Array<StoredDocument<Document.AnyChild<this>>>>;
=======
    context: DocumentModificationContext & { temporary: false },
  ): Promise<Array<StoredDocument<Document<any, this>>>>;
  createEmbeddedDocuments(
    embeddedName: string,
    data: Array<Record<string, unknown>>,
    context: DocumentModificationContext & { temporary: boolean },
  ): Promise<Array<Document<any, this>>>;
  createEmbeddedDocuments(
    embeddedName: string,
    data: Array<Record<string, unknown>>,
    context?: DocumentModificationContext,
  ): Promise<Array<StoredDocument<Document<any, this>>>>;
>>>>>>> f7f02614

  /**
   * Update multiple embedded Document instances within a parent Document using provided differential data.
   * @see {@link Document.updateDocuments}
   * @param embeddedName - The name of the embedded Document type
   * @param updates      - An array of differential data objects, each used to update a single Document
   *                       (default: `[]`)
   * @param context      - Additional context which customizes the creation workflow
   *                       (default: `{}`)
   * @returns An array of updated Document instances
   */
  updateEmbeddedDocuments(
    embeddedName: string,
    updates?: Array<Record<string, unknown>>,
<<<<<<< HEAD
    context?: DocumentModificationContext
  ): Promise<Array<Document.AnyChild<this>>>;
=======
    context?: DocumentModificationContext,
  ): Promise<Array<Document<any, this>>>;
>>>>>>> f7f02614

  /**
   * Delete multiple embedded Document instances within a parent Document using provided string ids.
   * @see {@link Document.deleteDocuments}
   * @param embeddedName - The name of the embedded Document type
   * @param ids          - An array of string ids for each Document to be deleted
   * @param context      - Additional context which customizes the deletion workflow
   *                       (default: `{}`)
   * @returns An array of deleted Document instances
   */
  deleteEmbeddedDocuments(
    embeddedName: string,
    ids: Array<string>,
<<<<<<< HEAD
    context?: DocumentModificationContext
  ): Promise<Array<Document.AnyChild<this>>>;
=======
    context?: DocumentModificationContext,
  ): Promise<Array<Document<any, this>>>;
>>>>>>> f7f02614

  /**
   * Get the value of a "flag" for this document
   * See the setFlag method for more details on flags
   *
   * @param scope - The flag scope which namespaces the key
   * @param key   - The flag key
   * @returns The flag value
   */
  getFlag<
<<<<<<< HEAD
    S extends keyof fields.SchemaField.PersistedType<SchemaField["fields"], {}>["flags"],
    K extends keyof fields.SchemaField.PersistedType<SchemaField["fields"], {}>["flags"][S]
  >(scope: S, key: K): fields.SchemaField.PersistedType<SchemaField["fields"], {}>["flags"][S][K];
  getFlag<
    S extends keyof fields.SchemaField.PersistedType<SchemaField["fields"], {}>["flags"],
    K extends keyof Required<fields.SchemaField.PersistedType<SchemaField["fields"], {}>["flags"]>[S]
  >(scope: S, key: K): Required<fields.SchemaField.PersistedType<SchemaField["fields"], {}>["flags"]>[S][K] | undefined;
  getFlag<S extends keyof fields.SchemaField.PersistedType<SchemaField["fields"], {}>["flags"]>(
    scope: S,
    key: string
  ): unknown extends fields.SchemaField.PersistedType<SchemaField["fields"], {}>["flags"][S] ? unknown : never;
=======
    S extends keyof ConcreteDocumentData["_source"]["flags"],
    K extends keyof ConcreteDocumentData["_source"]["flags"][S],
  >(scope: S, key: K): ConcreteDocumentData["_source"]["flags"][S][K];
  getFlag<
    S extends keyof ConcreteDocumentData["_source"]["flags"],
    K extends keyof Required<ConcreteDocumentData["_source"]["flags"]>[S],
  >(scope: S, key: K): Required<ConcreteDocumentData["_source"]["flags"]>[S][K] | undefined;
  getFlag<S extends keyof ConcreteDocumentData["_source"]["flags"]>(
    scope: S,
    key: string,
  ): unknown extends ConcreteDocumentData["_source"]["flags"][S] ? unknown : never;
>>>>>>> f7f02614
  getFlag(scope: string, key: string): unknown;

  /**
   * Assign a "flag" to this document.
   * Flags represent key-value type data which can be used to store flexible or arbitrary data required by either
   * the core software, game systems, or user-created modules.
   *
   * Each flag should be set using a scope which provides a namespace for the flag to help prevent collisions.
   *
   * Flags set by the core software use the "core" scope.
   * Flags set by game systems or modules should use the canonical name attribute for the module
   * Flags set by an individual world should "world" as the scope.
   *
   * Flag values can assume almost any data type. Setting a flag value to null will delete that flag.
   *
   * @param scope - The flag scope which namespaces the key
   * @param key   - The flag key
   * @param value - The flag value
   * @returns A Promise resolving to the updated document
   */
  setFlag<
<<<<<<< HEAD
    S extends keyof fields.SchemaField.PersistedType<SchemaField["fields"], {}>["flags"],
    K extends keyof Required<fields.SchemaField.PersistedType<SchemaField["fields"], {}>["flags"]>[S],
    V extends Required<fields.SchemaField.PersistedType<SchemaField["fields"], {}>["flags"]>[S][K]
=======
    S extends keyof ConcreteDocumentData["_source"]["flags"],
    K extends keyof Required<ConcreteDocumentData["_source"]["flags"]>[S],
    V extends Required<ConcreteDocumentData["_source"]["flags"]>[S][K],
>>>>>>> f7f02614
  >(scope: S, key: K, value: V): Promise<this>;
  setFlag<S extends keyof fields.SchemaField.PersistedType<SchemaField["fields"], {}>["flags"], K extends string>(
    scope: S,
    key: K,
<<<<<<< HEAD
    v: unknown extends fields.SchemaField.PersistedType<SchemaField["fields"], {}>["flags"][S] ? unknown : never
=======
    v: unknown extends ConcreteDocumentData["_source"]["flags"][S] ? unknown : never,
>>>>>>> f7f02614
  ): Promise<this>;

  /**
   * Remove a flag assigned to the document
   * @param scope - The flag scope which namespaces the key
   * @param key   - The flag key
   * @returns The updated document instance
   */
  unsetFlag(scope: string, key: string): Promise<this>;

  /**
   * Perform preliminary operations before a Document of this type is created.
   * Pre-creation operations only occur for the client which requested the operation.
   * Modifications to the pending document before it is persisted should be performed with this.updateSource().
   * @param data    - The initial data used to create the document
   * @param options - Additional options which modify the creation request
   * @param user    - The User requesting the document creation
   */
  protected _preCreate(
    data: fields.SchemaField.AssignmentType<SchemaField["fields"], {}>,
    options: DocumentModificationOptions,
<<<<<<< HEAD
    user: foundry.documents.BaseUser
=======
    user: BaseUser,
>>>>>>> f7f02614
  ): Promise<void>;

  /**
   * Perform preliminary operations before a Document of this type is updated.
   * Pre-update operations only occur for the client which requested the operation.
   * @param changed - The differential data that is changed relative to the documents prior values
   * @param options - Additional options which modify the update request
   * @param user    - The User requesting the document update
   */
  protected _preUpdate(
    changed: fields.SchemaField.AssignmentType<SchemaField["fields"], {}>,
    options: DocumentModificationOptions,
<<<<<<< HEAD
    user: foundry.documents.BaseUser
=======
    user: BaseUser,
>>>>>>> f7f02614
  ): Promise<void>;

  /**
   * Perform preliminary operations before a Document of this type is deleted.
   * Pre-delete operations only occur for the client which requested the operation.
   * @param options - Additional options which modify the deletion request
   * @param user    - The User requesting the document deletion
   */
  protected _preDelete(options: DocumentModificationOptions, user: foundry.documents.BaseUser): Promise<void>;

  /**
   * Perform follow-up operations after a Document of this type is created.
   * Post-creation operations occur for all clients after the creation is broadcast.
   * @param data    - The data from which the document was created
   * @param options - Additional options which modify the creation request
   * @param userId  - The id of the User requesting the document update
   */
  protected _onCreate(
    data: fields.SchemaField.PersistedType<SchemaField["fields"], {}>,
    options: DocumentModificationOptions,
    userId: string,
  ): void;

  /**
   * Perform follow-up operations after a Document of this type is updated.
   * Post-update operations occur for all clients after the update is broadcast.
   * @param changed - The differential data that was changed relative to the documents prior values
   * @param options - Additional options which modify the update request
   * @param userId  - The id of the User requesting the document update
   */
  protected _onUpdate(
    changed: DeepPartial<fields.SchemaField.PersistedType<SchemaField["fields"], {}>>,
    options: DocumentModificationOptions,
    userId: string,
  ): void;

  /**
   * Perform follow-up operations after a Document of this type is deleted.
   * Post-deletion operations occur for all clients after the deletion is broadcast.
   * @param options - Additional options which modify the deletion request
   * @param userId  - The id of the User requesting the document update
   */
  protected _onDelete(options: DocumentModificationOptions, userId: string): void;

  /**
   * Perform follow-up operations when a set of Documents of this type are created.
   * This is where side effects of creation should be implemented.
   * Post-creation side effects are performed only for the client which requested the operation.
   * @param documents - The Document instances which were created
   * @param context   - The context for the modification operation
   *
   * @remarks The base implementation returns `void` but it is typed as
   * `unknown` to allow deriving classes to return whatever they want. The
   * return type is not meant to be used.
   */
  protected static _onCreateDocuments<T extends Document.Constructor>(
    this: T,
    documents: Array<InstanceType<ConfiguredDocumentClass<T>>>,
    context: DocumentModificationContext,
  ): Promise<unknown>;

  /**
   * Perform follow-up operations when a set of Documents of this type are updated.
   * This is where side effects of updates should be implemented.
   * Post-update side effects are performed only for the client which requested the operation.
   * @param documents - The Document instances which were updated
   * @param context   - The context for the modification operation
   *
   * @remarks The base implementation returns `void` but it is typed as
   * `unknown` to allow deriving classes to return whatever they want. The
   * return type is not meant to be used.
   */
  protected static _onUpdateDocuments<T extends Document.Constructor>(
    this: T,
    documents: Array<InstanceType<ConfiguredDocumentClass<T>>>,
    context: DocumentModificationContext,
  ): Promise<unknown>;

  /**
   * Perform follow-up operations when a set of Documents of this type are deleted.
   * This is where side effects of deletion should be implemented.
   * Post-deletion side effects are performed only for the client which requested the operation.
   * @param documents - The Document instances which were deleted
   * @param context   - The context for the modification operation
   *
   * @remarks The base implementation returns `void` but it is typed as
   * `unknown` to allow deriving classes to return whatever they want. The
   * return type is not meant to be used.
   */
  protected static _onDeleteDocuments<T extends Document.Constructor>(
    this: T,
    documents: Array<InstanceType<ConfiguredDocumentClass<T>>>,
    context: DocumentModificationContext,
  ): Promise<unknown>;

  /**
   * Configure whether V10 Document Model migration warnings should be logged for this class.
   */
<<<<<<< HEAD
  static LOG_V10_COMPATIBILITY_WARNINGS: boolean;
=======
  toObject(
    source?: true,
  ): this["id"] extends string
    ? ReturnType<this["data"]["toJSON"]> & { _id: string }
    : ReturnType<this["data"]["toJSON"]>;
  toObject(
    source: false,
  ): this["id"] extends string
    ? ToObjectFalseType<ConcreteDocumentData> & { _id: string }
    : ToObjectFalseType<ConcreteDocumentData>;
>>>>>>> f7f02614

  /**
   * @deprecated since v10
   */
  get data(): unknown;

  override toObject(source: true): this["_source"];
  override toObject(source?: boolean | undefined): ReturnType<this["schema"]["toObject"]>;

  /**
   * A reusable helper for adding migration shims.
   */
  protected static _addDataFieldShims(data: object, shims: object, options: object): unknown;

  /**
   * A reusable helper for adding a migration shim
   */
  protected static _addDataFieldShim(data: object, oldKey: string, newKey: string, options?: object): unknown;

  /**
   * Define a simple migration from one field name to another.
   * The value of the data can be transformed during the migration by an optional application function.
   * @param data   - The data object being migrated
   * @param oldKey - The old field name
   * @param newKey - The new field name
   * @param apply  - An application function, otherwise the old value is applied
   * @internal
   */
  protected static _addDataFieldMigration(
    data: object,
    oldKey: string,
    newKey: string,
    apply?: (data: object) => any
  ): unknown;

  protected static _logDataFieldMigration(
    oldKey: string,
    newKey: string,
    options?: LogCompatibilityWarningOptions
  ): void;

  protected static _logV10CompatibilityWarning(options?: LogCompatibilityWarningOptions): void;
}

declare namespace Document {
  /** Any Document */
  type Any = Document<any, any, any>;

  /** Any Document, that is a child of the given parent Document. */
  type AnyChild<Parent extends Any | null> = Document<any, any, Parent>;

  type Constructor = Pick<typeof Document, keyof typeof Document> & (new (...args: any[]) => Document.Any);

  type SystemConstructor = Constructor & { metadata: { name: SystemType; coreTypes?: string[] } };

  type ConfiguredClass<T extends { metadata: AnyMetadata }> = ConfiguredClassForName<T["metadata"]["name"]>;

  type ConfiguredClassForName<Name extends TypeName> = CONFIG[Name]["documentClass"];

  type SystemType = "Actor" | "Card" | "Cards" | "Item" | "JournalEntryPage";

  type TypeName =
    | "Actor"
    | "Adventure"
    | "Cards"
    | "ChatMessage"
    | "Combat"
    | "FogExploration"
    | "Folder"
    | "Item"
    | "JournalEntry"
    | "JournalEntryPage"
    | "Macro"
    | "Playlist"
    | "RollTable"
    | "Scene"
    | "Setting"
    | "User"
    | "ActiveEffect"
    | "Card"
    | "TableResult"
    | "PlaylistSound"
    | "AmbientLight"
    | "AmbientSound"
    | "Combatant"
    | "Drawing"
    | "MeasuredTemplate"
    | "Note"
    | "Tile"
    | "Token"
    | "Wall";

  type PlaceableTypeName =
    | "AmbientLight"
    | "AmbientSound"
    | "Drawing"
    | "MeasuredTemplate"
    | "Note"
    | "Tile"
    | "Token"
    | "Wall";
}

export type DocumentModificationOptions = Omit<DocumentModificationContext, "parent" | "pack">;

export interface Context<Parent extends Document.Any | null> {
  /**
   * A parent document within which this Document is embedded
   */
  parent?: Parent;

  /**
   * A named compendium pack within which this Document exists
   */
  pack?: string;
}

export type AnyMetadata = Metadata<Document.Any>;

export interface Metadata<ConcreteDocument extends Document.Any> {
  name: Document.TypeName;
  collection: string;
  indexed?: boolean;
  compendiumIndexFields?: string[];
  label: string;
  coreTypes?: readonly string[];
  embedded: Record<string, string>;
  permissions: {
    create:
      | string
      | ((
          user: foundry.documents.BaseUser,
          doc: ConcreteDocument,
          data: fields.SchemaField.InnerAssignmentType<ConcreteDocument["schema"]["fields"]>
        ) => boolean);
    update:
      | string
      | ((
          user: foundry.documents.BaseUser,
          doc: ConcreteDocument,
<<<<<<< HEAD
          data: fields.SchemaField.InnerAssignmentType<ConcreteDocument["schema"]["fields"]>
=======
          data: DeepPartial<ConstructorDataType<ConcreteDocument["data"]>>,
>>>>>>> f7f02614
        ) => boolean);
    delete: string | ((user: foundry.documents.BaseUser, doc: ConcreteDocument, data: {}) => boolean);
  };
  preserveOnImport?: string[];
  labelPlural: string; // This is not set for the Document class but every class that implements Document actually provides it.
  types: readonly string[];
  hasSystemData: boolean;
  pack: any;
}

export interface DocumentMetadata {
  name: "Document";
  collection: "documents";
  label: "DOCUMENT.Document";
  types: [];
  embedded: {};
  hasSystemData: false;
  permissions: {
    create: "ASSISTANT";
    update: "ASSISTANT";
    delete: "ASSISTANT";
  };
  pack: null;
}<|MERGE_RESOLUTION|>--- conflicted
+++ resolved
@@ -1,21 +1,4 @@
-<<<<<<< HEAD
 // FOUNDRY_VERSION: 10.291
-=======
-import { BaseUser } from "../documents.mjs";
-import { AnyDocumentData } from "./data.mjs";
-import {
-  ConfiguredDocumentClass,
-  DocumentConstructor,
-  ToObjectFalseType,
-  DocumentType,
-  ConstructorDataType,
-} from "../../../types/helperTypes";
-import EmbeddedCollection from "./embedded-collection.mjs";
-
-type ParentType<T extends Document<any, any>> = T extends Document<any, infer U> ? U : never;
-export type ContextType<T extends Document<any, any>> = Context<ParentType<T>>;
-export type DocumentDataType<T extends Document<any, any>> = T extends Document<infer U, any> ? U : never;
->>>>>>> f7f02614
 
 import type { ConfiguredDocumentClass, ConstructorDataType } from "../../../types/helperTypes";
 import type * as CONST from "../constants.mjs";
@@ -30,17 +13,10 @@
  * Documents are special in that they are persisted to the database and referenced by _id.
  */
 declare abstract class Document<
-<<<<<<< HEAD
   SchemaField extends fields.SchemaField.AnyWithFlags,
   ConcreteMetadata extends AnyMetadata = AnyMetadata,
-  Parent extends Document.Any | null = null
+  Parent extends Document.Any | null = null,
 > extends DataModel<SchemaField, Parent> {
-=======
-  ConcreteDocumentData extends AnyDocumentData,
-  Parent extends Document<any, any> | null = null,
-  ConcreteMetadata extends Metadata<any> = Metadata<any>,
-> {
->>>>>>> f7f02614
   /**
    * @param data    - Initial data provided to construct the Document
    * @param context - Construction context options
@@ -133,29 +109,7 @@
    * @param user - The User being tested
    * @returns Does the User have a sufficient role to create?
    */
-<<<<<<< HEAD
   static canUserCreate(user: foundry.documents.BaseUser): boolean;
-=======
-  static canUserCreate(user: BaseUser): boolean;
-
-  /**
-   * Clone a document, creating a new document by combining current data with provided overrides.
-   * The cloned document is ephemeral and not yet saved to the database.
-   * @param data   - Additional data which overrides current document data at the time of creation
-   *                 (default: `{}`)
-   * @param save   - Save the clone to the World database?
-   *                 (default: `false`)
-   * @param context - Additional context options passed to the create method
-   *                 (default: `{}`)
-   * @returns The cloned Document instance
-   */
-  clone(
-    data?: DeepPartial<
-      ConstructorDataType<ConcreteDocumentData> | (ConstructorDataType<ConcreteDocumentData> & Record<string, unknown>)
-    >,
-    { save, ...context }?: { save: boolean } & DocumentModificationContext,
-  ): TemporaryDocument<this> | Promise<TemporaryDocument<this> | undefined>;
->>>>>>> f7f02614
 
   /**
    * Get the permission level that a specific User has over this Document, a value in CONST.DOCUMENT_OWNERSHIP_LEVELS.
@@ -172,23 +126,17 @@
    * @returns Does the user have this permission level over the Document?
    */
   testUserPermission(
-<<<<<<< HEAD
     user: foundry.documents.BaseUser,
     permission: keyof typeof CONST.DOCUMENT_OWNERSHIP_LEVELS | CONST.DOCUMENT_OWNERSHIP_LEVELS,
     {
-      exact
+      exact,
     }?: {
       /**
        * Require the exact permission level requested?
        * @defaultValue `false`
        */
       exact?: boolean;
-    }
-=======
-    user: BaseUser,
-    permission: keyof typeof foundry.CONST.DOCUMENT_OWNERSHIP_LEVELS | foundry.CONST.DOCUMENT_OWNERSHIP_LEVELS,
-    { exact }?: { exact?: boolean },
->>>>>>> f7f02614
+    },
   ): boolean;
 
   /**
@@ -225,7 +173,7 @@
        * @defaultValue `false`
        */
       keepId?: boolean;
-    } & DocumentConstructionContext
+    } & DocumentConstructionContext,
   ): this | Promise<this>;
 
   /**
@@ -276,41 +224,24 @@
       | fields.SchemaField.AssignmentType<InstanceType<T>["schema"]["fields"]>
       | (fields.SchemaField.AssignmentType<InstanceType<T>["schema"]["fields"]> & Record<string, unknown>)
     >,
-<<<<<<< HEAD
-    context: DocumentModificationContext & { temporary: false }
+    context: DocumentModificationContext & { temporary: false },
   ): Promise<StoredDocument<InstanceType<Document.ConfiguredClass<T>>>[]>;
   static createDocuments<T extends Document.Constructor>(
-=======
-    context: DocumentModificationContext & { temporary: false },
-  ): Promise<StoredDocument<InstanceType<ConfiguredDocumentClass<T>>>[]>;
-  static createDocuments<T extends DocumentConstructor>(
->>>>>>> f7f02614
     this: T,
     data: Array<
       | fields.SchemaField.AssignmentType<InstanceType<T>["schema"]["fields"]>
       | (fields.SchemaField.AssignmentType<InstanceType<T>["schema"]["fields"]> & Record<string, unknown>)
     >,
-<<<<<<< HEAD
-    context: DocumentModificationContext & { temporary: boolean }
+    context: DocumentModificationContext & { temporary: boolean },
   ): Promise<InstanceType<Document.ConfiguredClass<T>>[]>;
   static createDocuments<T extends Document.Constructor>(
-=======
-    context: DocumentModificationContext & { temporary: boolean },
-  ): Promise<InstanceType<ConfiguredDocumentClass<T>>[]>;
-  static createDocuments<T extends DocumentConstructor>(
->>>>>>> f7f02614
     this: T,
     data?: Array<
       | fields.SchemaField.AssignmentType<InstanceType<T>["schema"]["fields"]>
       | (fields.SchemaField.AssignmentType<InstanceType<T>["schema"]["fields"]> & Record<string, unknown>)
     >,
-<<<<<<< HEAD
-    context?: DocumentModificationContext
+    context?: DocumentModificationContext,
   ): Promise<StoredDocument<InstanceType<Document.ConfiguredClass<T>>>[]>;
-=======
-    context?: DocumentModificationContext,
-  ): Promise<StoredDocument<InstanceType<ConfiguredDocumentClass<T>>>[]>;
->>>>>>> f7f02614
 
   /**
    * Update multiple Document instances using provided differential data.
@@ -431,39 +362,18 @@
    */
   static create<T extends Document.Constructor>(
     this: T,
-<<<<<<< HEAD
     data: ConstructorDataType<InstanceType<T>> | (ConstructorDataType<InstanceType<T>> & Record<string, unknown>),
-    context: DocumentModificationContext & { temporary: false }
-=======
-    data:
-      | ConstructorDataType<InstanceType<T>["data"]>
-      | (ConstructorDataType<InstanceType<T>["data"]> & Record<string, unknown>),
     context: DocumentModificationContext & { temporary: false },
->>>>>>> f7f02614
   ): Promise<StoredDocument<InstanceType<ConfiguredDocumentClass<T>>> | undefined>;
   static create<T extends Document.Constructor>(
     this: T,
-<<<<<<< HEAD
     data: ConstructorDataType<InstanceType<T>> | (ConstructorDataType<InstanceType<T>> & Record<string, unknown>),
-    context: DocumentModificationContext & { temporary: boolean }
-=======
-    data:
-      | ConstructorDataType<InstanceType<T>["data"]>
-      | (ConstructorDataType<InstanceType<T>["data"]> & Record<string, unknown>),
     context: DocumentModificationContext & { temporary: boolean },
->>>>>>> f7f02614
   ): Promise<InstanceType<ConfiguredDocumentClass<T>> | undefined>;
   static create<T extends Document.Constructor>(
     this: T,
-<<<<<<< HEAD
     data: ConstructorDataType<InstanceType<T>> | (ConstructorDataType<InstanceType<T>> & Record<string, unknown>),
-    context?: DocumentModificationContext
-=======
-    data:
-      | ConstructorDataType<InstanceType<T>["data"]>
-      | (ConstructorDataType<InstanceType<T>["data"]> & Record<string, unknown>),
     context?: DocumentModificationContext,
->>>>>>> f7f02614
   ): Promise<StoredDocument<InstanceType<ConfiguredDocumentClass<T>>> | undefined>;
 
   /**
@@ -477,19 +387,11 @@
    *
    * @remarks If no document has actually been updated, the returned {@link Promise} resolves to `undefined`.
    */
-<<<<<<< HEAD
   override update(
     data?:
       | fields.SchemaField.AssignmentType<SchemaField["fields"], {}>
       | (fields.SchemaField.AssignmentType<SchemaField["fields"], {}> & Record<string, unknown>),
-    context?: DocumentModificationContext & foundry.utils.MergeObjectOptions
-=======
-  update(
-    data?: DeepPartial<
-      ConstructorDataType<ConcreteDocumentData> | (ConstructorDataType<ConcreteDocumentData> & Record<string, unknown>)
-    >,
     context?: DocumentModificationContext & foundry.utils.MergeObjectOptions,
->>>>>>> f7f02614
   ): Promise<this | undefined>;
 
   /**
@@ -527,21 +429,16 @@
   getEmbeddedDocument(
     embeddedName: string,
     id: string,
-<<<<<<< HEAD
     {
-      strict
+      strict,
     }?: {
       /**
        * Throw an Error if the requested id does not exist. See Collection#get
        * @defaultValue `false`
        */
       strict?: boolean;
-    }
+    },
   ): Document.AnyChild<this> | undefined;
-=======
-    { strict }?: { strict?: boolean },
-  ): Document<any, this> | undefined;
->>>>>>> f7f02614
 
   /**
    * Create multiple embedded Document instances within this parent Document using provided input data.
@@ -556,33 +453,18 @@
   createEmbeddedDocuments(
     embeddedName: string,
     data: Array<Record<string, unknown>>,
-<<<<<<< HEAD
-    context: DocumentModificationContext & { temporary: false }
+    context: DocumentModificationContext & { temporary: false },
   ): Promise<Array<StoredDocument<Document.AnyChild<this>>>>;
   createEmbeddedDocuments(
     embeddedName: string,
     data: Array<Record<string, unknown>>,
-    context: DocumentModificationContext & { temporary: boolean }
+    context: DocumentModificationContext & { temporary: boolean },
   ): Promise<Array<Document.AnyChild<this>>>;
   createEmbeddedDocuments(
     embeddedName: string,
     data: Array<Record<string, unknown>>,
-    context?: DocumentModificationContext
+    context?: DocumentModificationContext,
   ): Promise<Array<StoredDocument<Document.AnyChild<this>>>>;
-=======
-    context: DocumentModificationContext & { temporary: false },
-  ): Promise<Array<StoredDocument<Document<any, this>>>>;
-  createEmbeddedDocuments(
-    embeddedName: string,
-    data: Array<Record<string, unknown>>,
-    context: DocumentModificationContext & { temporary: boolean },
-  ): Promise<Array<Document<any, this>>>;
-  createEmbeddedDocuments(
-    embeddedName: string,
-    data: Array<Record<string, unknown>>,
-    context?: DocumentModificationContext,
-  ): Promise<Array<StoredDocument<Document<any, this>>>>;
->>>>>>> f7f02614
 
   /**
    * Update multiple embedded Document instances within a parent Document using provided differential data.
@@ -597,13 +479,8 @@
   updateEmbeddedDocuments(
     embeddedName: string,
     updates?: Array<Record<string, unknown>>,
-<<<<<<< HEAD
-    context?: DocumentModificationContext
+    context?: DocumentModificationContext,
   ): Promise<Array<Document.AnyChild<this>>>;
-=======
-    context?: DocumentModificationContext,
-  ): Promise<Array<Document<any, this>>>;
->>>>>>> f7f02614
 
   /**
    * Delete multiple embedded Document instances within a parent Document using provided string ids.
@@ -617,13 +494,8 @@
   deleteEmbeddedDocuments(
     embeddedName: string,
     ids: Array<string>,
-<<<<<<< HEAD
-    context?: DocumentModificationContext
+    context?: DocumentModificationContext,
   ): Promise<Array<Document.AnyChild<this>>>;
-=======
-    context?: DocumentModificationContext,
-  ): Promise<Array<Document<any, this>>>;
->>>>>>> f7f02614
 
   /**
    * Get the value of a "flag" for this document
@@ -634,31 +506,17 @@
    * @returns The flag value
    */
   getFlag<
-<<<<<<< HEAD
     S extends keyof fields.SchemaField.PersistedType<SchemaField["fields"], {}>["flags"],
-    K extends keyof fields.SchemaField.PersistedType<SchemaField["fields"], {}>["flags"][S]
+    K extends keyof fields.SchemaField.PersistedType<SchemaField["fields"], {}>["flags"][S],
   >(scope: S, key: K): fields.SchemaField.PersistedType<SchemaField["fields"], {}>["flags"][S][K];
   getFlag<
     S extends keyof fields.SchemaField.PersistedType<SchemaField["fields"], {}>["flags"],
-    K extends keyof Required<fields.SchemaField.PersistedType<SchemaField["fields"], {}>["flags"]>[S]
+    K extends keyof Required<fields.SchemaField.PersistedType<SchemaField["fields"], {}>["flags"]>[S],
   >(scope: S, key: K): Required<fields.SchemaField.PersistedType<SchemaField["fields"], {}>["flags"]>[S][K] | undefined;
   getFlag<S extends keyof fields.SchemaField.PersistedType<SchemaField["fields"], {}>["flags"]>(
     scope: S,
-    key: string
+    key: string,
   ): unknown extends fields.SchemaField.PersistedType<SchemaField["fields"], {}>["flags"][S] ? unknown : never;
-=======
-    S extends keyof ConcreteDocumentData["_source"]["flags"],
-    K extends keyof ConcreteDocumentData["_source"]["flags"][S],
-  >(scope: S, key: K): ConcreteDocumentData["_source"]["flags"][S][K];
-  getFlag<
-    S extends keyof ConcreteDocumentData["_source"]["flags"],
-    K extends keyof Required<ConcreteDocumentData["_source"]["flags"]>[S],
-  >(scope: S, key: K): Required<ConcreteDocumentData["_source"]["flags"]>[S][K] | undefined;
-  getFlag<S extends keyof ConcreteDocumentData["_source"]["flags"]>(
-    scope: S,
-    key: string,
-  ): unknown extends ConcreteDocumentData["_source"]["flags"][S] ? unknown : never;
->>>>>>> f7f02614
   getFlag(scope: string, key: string): unknown;
 
   /**
@@ -680,24 +538,14 @@
    * @returns A Promise resolving to the updated document
    */
   setFlag<
-<<<<<<< HEAD
     S extends keyof fields.SchemaField.PersistedType<SchemaField["fields"], {}>["flags"],
     K extends keyof Required<fields.SchemaField.PersistedType<SchemaField["fields"], {}>["flags"]>[S],
-    V extends Required<fields.SchemaField.PersistedType<SchemaField["fields"], {}>["flags"]>[S][K]
-=======
-    S extends keyof ConcreteDocumentData["_source"]["flags"],
-    K extends keyof Required<ConcreteDocumentData["_source"]["flags"]>[S],
-    V extends Required<ConcreteDocumentData["_source"]["flags"]>[S][K],
->>>>>>> f7f02614
+    V extends Required<fields.SchemaField.PersistedType<SchemaField["fields"], {}>["flags"]>[S][K],
   >(scope: S, key: K, value: V): Promise<this>;
   setFlag<S extends keyof fields.SchemaField.PersistedType<SchemaField["fields"], {}>["flags"], K extends string>(
     scope: S,
     key: K,
-<<<<<<< HEAD
-    v: unknown extends fields.SchemaField.PersistedType<SchemaField["fields"], {}>["flags"][S] ? unknown : never
-=======
-    v: unknown extends ConcreteDocumentData["_source"]["flags"][S] ? unknown : never,
->>>>>>> f7f02614
+    v: unknown extends fields.SchemaField.PersistedType<SchemaField["fields"], {}>["flags"][S] ? unknown : never,
   ): Promise<this>;
 
   /**
@@ -719,11 +567,7 @@
   protected _preCreate(
     data: fields.SchemaField.AssignmentType<SchemaField["fields"], {}>,
     options: DocumentModificationOptions,
-<<<<<<< HEAD
-    user: foundry.documents.BaseUser
-=======
-    user: BaseUser,
->>>>>>> f7f02614
+    user: foundry.documents.BaseUser,
   ): Promise<void>;
 
   /**
@@ -736,11 +580,7 @@
   protected _preUpdate(
     changed: fields.SchemaField.AssignmentType<SchemaField["fields"], {}>,
     options: DocumentModificationOptions,
-<<<<<<< HEAD
-    user: foundry.documents.BaseUser
-=======
-    user: BaseUser,
->>>>>>> f7f02614
+    user: foundry.documents.BaseUser,
   ): Promise<void>;
 
   /**
@@ -839,20 +679,7 @@
   /**
    * Configure whether V10 Document Model migration warnings should be logged for this class.
    */
-<<<<<<< HEAD
   static LOG_V10_COMPATIBILITY_WARNINGS: boolean;
-=======
-  toObject(
-    source?: true,
-  ): this["id"] extends string
-    ? ReturnType<this["data"]["toJSON"]> & { _id: string }
-    : ReturnType<this["data"]["toJSON"]>;
-  toObject(
-    source: false,
-  ): this["id"] extends string
-    ? ToObjectFalseType<ConcreteDocumentData> & { _id: string }
-    : ToObjectFalseType<ConcreteDocumentData>;
->>>>>>> f7f02614
 
   /**
    * @deprecated since v10
@@ -885,13 +712,13 @@
     data: object,
     oldKey: string,
     newKey: string,
-    apply?: (data: object) => any
+    apply?: (data: object) => any,
   ): unknown;
 
   protected static _logDataFieldMigration(
     oldKey: string,
     newKey: string,
-    options?: LogCompatibilityWarningOptions
+    options?: LogCompatibilityWarningOptions,
   ): void;
 
   protected static _logV10CompatibilityWarning(options?: LogCompatibilityWarningOptions): void;
@@ -986,18 +813,14 @@
       | ((
           user: foundry.documents.BaseUser,
           doc: ConcreteDocument,
-          data: fields.SchemaField.InnerAssignmentType<ConcreteDocument["schema"]["fields"]>
+          data: fields.SchemaField.InnerAssignmentType<ConcreteDocument["schema"]["fields"]>,
         ) => boolean);
     update:
       | string
       | ((
           user: foundry.documents.BaseUser,
           doc: ConcreteDocument,
-<<<<<<< HEAD
-          data: fields.SchemaField.InnerAssignmentType<ConcreteDocument["schema"]["fields"]>
-=======
-          data: DeepPartial<ConstructorDataType<ConcreteDocument["data"]>>,
->>>>>>> f7f02614
+          data: fields.SchemaField.InnerAssignmentType<ConcreteDocument["schema"]["fields"]>,
         ) => boolean);
     delete: string | ((user: foundry.documents.BaseUser, doc: ConcreteDocument, data: {}) => boolean);
   };
