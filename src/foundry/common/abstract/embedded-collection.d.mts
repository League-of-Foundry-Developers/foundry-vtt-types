--- conflicted
+++ resolved
@@ -206,11 +206,7 @@
   /**
    * Find all Documents which match a given search term using a full-text search against their indexed HTML fields and their name.
    * If filters are provided, results are filtered to only those that match the provided values.
-<<<<<<< HEAD
-   *  @param search - An object configuring the search
-=======
    * @param search - An object configuring the search
->>>>>>> 62405de5
    *
    * @remarks This is added in {@linkcode foundry.Game.setupGame | Game#setupGame} through monkeypatching:
    * ```js
