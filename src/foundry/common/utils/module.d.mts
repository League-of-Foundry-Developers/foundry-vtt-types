<<<<<<< HEAD
// In Foundry itself this file contains re-exports of these other modules.
// Therefore it has a runtime effect and uses `.mjs` instead of `.d.mts`.
// While `.mts` could work, to avoid `import/no-unresolved from erroring `.mjs` is used.
/* eslint-disable import/extensions */

export * from "./geometry.mjs";
export * from "./helpers.mjs";
export * from "./http.mjs";
export * from "./logging.mjs";
export { default as Collection } from "./collection.mjs";
export { default as EventEmitterMixin } from "./event-emitter.mjs";
export { default as IterableWeakSet } from "./iterable-weak-set.mjs";
export { default as IterableWeakMap } from "./iterable-weak-map.mjs";
export { default as Color } from "./color.mjs";
export { default as Semaphore } from "./semaphore.mjs";
=======
export * from "./geometry.mts";
export * from "./helpers.mts";
export * from "./http.mts";
export * from "./logging.mts";
export { default as Collection } from "./collection.mts";
export { default as EventEmitterMixin } from "./event-emitter.mts";
export { default as IterableWeakSet } from "./iterable-weak-set.mts";
export { default as IterableWeakMap } from "./iterable-weak-map.mts";
export { default as Color } from "./color.mts";
export { default as Semaphore } from "./semaphore.mts";
export { default as StringTree } from "./string-tree.mts";
export { default as WordTree } from "./word-tree.mts";
export { default as BitMask } from "./bitmask.mts";
>>>>>>> e2dd9ba2
<|MERGE_RESOLUTION|>--- conflicted
+++ resolved
@@ -1,4 +1,3 @@
-<<<<<<< HEAD
 // In Foundry itself this file contains re-exports of these other modules.
 // Therefore it has a runtime effect and uses `.mjs` instead of `.d.mts`.
 // While `.mts` could work, to avoid `import/no-unresolved from erroring `.mjs` is used.
@@ -14,18 +13,6 @@
 export { default as IterableWeakMap } from "./iterable-weak-map.mjs";
 export { default as Color } from "./color.mjs";
 export { default as Semaphore } from "./semaphore.mjs";
-=======
-export * from "./geometry.mts";
-export * from "./helpers.mts";
-export * from "./http.mts";
-export * from "./logging.mts";
-export { default as Collection } from "./collection.mts";
-export { default as EventEmitterMixin } from "./event-emitter.mts";
-export { default as IterableWeakSet } from "./iterable-weak-set.mts";
-export { default as IterableWeakMap } from "./iterable-weak-map.mts";
-export { default as Color } from "./color.mts";
-export { default as Semaphore } from "./semaphore.mts";
-export { default as StringTree } from "./string-tree.mts";
-export { default as WordTree } from "./word-tree.mts";
-export { default as BitMask } from "./bitmask.mts";
->>>>>>> e2dd9ba2
+export { default as StringTree } from "./string-tree.mjs";
+export { default as WordTree } from "./word-tree.mjs";
+export { default as BitMask } from "./bitmask.mjs";