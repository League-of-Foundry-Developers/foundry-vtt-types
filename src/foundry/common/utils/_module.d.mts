import type { AnyFunction } from "#utils";
// In Foundry itself this file contains re-exports of these other modules.
// Therefore it has a runtime effect and uses `.mjs` instead of `.d.mts`.
// While `.mts` could work, to avoid `import-x/no-unresolved` from erroring `.mjs` is used.
/* eslint-disable import-x/extensions */

export * from "./geometry.mjs";
export * from "./helpers.mjs";
export * from "./http.mjs";
export * from "./logging.mjs";
export { default as Collection } from "./collection.mjs";
export { default as EventEmitterMixin } from "./event-emitter.mjs";
export { default as IterableWeakSet } from "./iterable-weak-set.mjs";
export { default as IterableWeakMap } from "./iterable-weak-map.mjs";
export { default as Color } from "./color.mjs";
export { default as Semaphore } from "./semaphore.mjs";
export { default as BitMask } from "./bitmask.mjs";
export { default as WordTree } from "./word-tree.mjs";
export { default as StringTree } from "./string-tree.mjs";

<<<<<<< HEAD
// export const AsyncFunction = (async function() {}).constructor;
=======
export const AsyncFunction: AnyFunction;
>>>>>>> 4c147314
<|MERGE_RESOLUTION|>--- conflicted
+++ resolved
@@ -18,8 +18,4 @@
 export { default as WordTree } from "./word-tree.mjs";
 export { default as StringTree } from "./string-tree.mjs";
 
-<<<<<<< HEAD
-// export const AsyncFunction = (async function() {}).constructor;
-=======
-export const AsyncFunction: AnyFunction;
->>>>>>> 4c147314
+export const AsyncFunction: AnyFunction;