--- conflicted
+++ resolved
@@ -1,8 +1,4 @@
-<<<<<<< HEAD
-declare class BitMask<T extends Record<string, boolean>> extends Number {
-=======
-declare class InternalBitMask extends Number {
->>>>>>> 355ae1fd
+declare class InternalBitMask<T extends Record<string, boolean>> extends Number {
   /**
    * Create a new BitMask instance.
    * @param states    - An object containing valid states and their corresponding initial boolean values (default is null).
@@ -78,7 +74,7 @@
    * @param otherBitMask  - The bitmask structure to compare with.
    * @returns True if the two bitmasks have the same structure, false otherwise.
    */
-  isCompatible<R extends Record<string, boolean>>(otherBitMask: BitMask<R>): boolean;
+  isCompatible(otherBitMask: BitMask.Any): boolean;
 
   /**
    * Serializes the bitmask to a JSON string.
@@ -113,13 +109,11 @@
   static generateShaderBitMaskConstants(states: string[]): string;
 }
 
-<<<<<<< HEAD
 declare namespace BitMask {
-  export type Any = BitMask<Record<string, boolean>>;
+  export type Any = InternalBitMask<Record<string, boolean>>;
 }
-=======
+
 declare const BitMask: typeof InternalBitMask & (new (...args: any) => number);
-type BitMask = InternalBitMask & number;
->>>>>>> 355ae1fd
+type BitMask = BitMask.Any & number;
 
 export default BitMask;