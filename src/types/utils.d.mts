import type { ConfiguredDocumentClass, DocumentConstructor } from "./helperTypes.d.mts";

/**
 * Recursively sets keys of an object to optional. Used primarily for update methods
 * @internal
 */
export type DeepPartial<T> = T extends unknown
  ? IsObject<T> extends true
    ? {
        [P in keyof T]?: DeepPartial<T[P]>;
      }
    : T
  : T;

/**
 * Make all properties in T optional and explicitly allow `undefined`
 * @internal
 */
export type InexactPartial<T> = {
  [P in keyof T]?: T[P] | undefined;
};

/**
 * References the constructor of type `T`
 * @internal
 */
export type ConstructorOf<T> = new (arg0: never, ...args: never[]) => T;

/**
 * Expand an object that contains keys in dotted notation
 * @internal
 */
export type Expanded<O> = O extends AnyObject
  ? {
      [KO in keyof O as KO extends `${infer A}.${string}` ? A : KO]: KO extends `${string}.${infer B}`
        ? Expanded<{ [EB in B]: O[KO] }>
        : Expanded<O[KO]>;
    }
  : O;

/**
 * Union type of the types of the values in `T`
 * @internal
 */
export type ValueOf<T> = T extends ReadonlyArray<unknown> ? T[number] : T[keyof T];

/**
 * Gets the keys of `T` but excluding index signatures unlike `keyof T`. For example `Record<string, any> & { foo: number }` will produce `string` with `keyof` but `foo` with `ConcreteKeys`.
 */
export type ConcreteKeys<T> = T extends never
  ? never
  : keyof {
      [K in keyof T as string extends K ? never : number extends K ? never : symbol extends K ? never : K]: never;
    };

/**
 * Removes all index signatures from an object. Use this instead of `[K in keyof ConcreteKeys<T>]` to preserve modifiers e.g. readonly, or optional.
 */
// DO NOT CHANGE (LukeAbby): It may seem easier to write `Pick<T, ConcreteKeys<T>>` but this behaves poorly with generic parameters.
// See: https://www.typescriptlang.org/play/?#code/KYDwDg9gTgLgBDAnmYcDCEB2BjKwbADSwiAzgDwAqAfHALxwDWJEAZnAN4BQccA2oTgBLTExbtKcAIak4pGFBEBzOKAKYAJrMEB+OJmAA3YFDgAufQFcAtgCMTqkOq1xd+ow4ulEdiABtHZ204PQNjUwtCAF0LMJMAbi4AX0SuJBQ4ACVgawhjAElNUABlISVMKRhLPAoaejgABSFsRioAGnQsXHwiElrqalTsPxlZABFKqQBZCA1gP3Ji7AALHKlabl454ak8OFy5vwts3IKikFLyyurgCiXV63Xkri4d0lliy1sZw8WVtcCwE0sg4cCUQJMzQaUAgYAsUkwiHi-EIXgUyhiVjsDiStDUQJcExg01m8z+D3WnB4+3wy1mAAoAJRU3i8AD0bLglGWQlkYBhKCgiDkdMsfg0jl58FslngGggt0wAHIYAA6am8GA80iqg7zVXggyKbDQ2GpVkIbW60l+VVSWzYRK8JLJIA
export type RemoveIndexSignatures<T> = {
  [K in keyof T as string extends K ? never : number extends K ? never : symbol extends K ? never : K]: T[K];
};

/**
 * Transforms a string to lowercase and the first character to uppercase.
 * @internal
 */
export type Titlecase<S extends string> = S extends `${infer A} ${infer B}`
  ? `${Titlecase<A>} ${Titlecase<B>}`
  : Capitalize<Lowercase<S>>;

/**
 * Deeply merge two types. If either of the given types is not an object then `U`
 * simply overwrites `T`.
 *
 * Nested properties of type `object` are merged recursively unless the property
 * in `U` is an `Array`.
 *
 * @typeParam T - The base type that `U` will be merged into.
 * @typeParam U - The type that will be merged into `T`.
 */
export type Merge<T, U> =
  IsObject<U> extends true
    ? IsObject<T> extends true
      ? SimpleMerge<
          T,
          {
            [K in keyof U]: T extends { readonly [_ in K]?: infer V } ? Merge<V, U[K]> : U[K];
          }
        >
      : U
    : U;

/**
 * Returns whether the type is a plain object. Excludes functions and arrays while still being friendly to interfaces.
 *
 * @example
 * ```ts
 * interface ObjectInterface {
 *  prop: number;
 * }
 *
 * type Interface = IsObject<ObjectInterface>; // true
 * type Object = IsObject<{ prop: number }>; // true
 * type Array = IsObject<number[]>; // false
 * type Function = IsObject<() => void>; // false
 *
 * // By comparison, simply comparing against `Record<string, unknown>` fails.
 * type RecordFails = Interface extends Record<string, unknown> ? true : false; // false
 * ```
 */
// eslint-disable-next-line @typescript-eslint/consistent-indexed-object-style
export type IsObject<T> = T extends { readonly [K: string]: any }
  ? T extends AnyArray | AnyFunction
    ? false
    : true
  : false;

/**
 * A simple, non-recursive merge type.
 * @typeParam Target - the target type to merge into
 * @typeParam Override - the type whose properties override the ones in Target
 */
export type SimpleMerge<Target, Override> = Omit<Target, keyof Override> & Override;

export type StoredDocument<D extends { _source: unknown }> = D & {
  id: string;
  _id: string;
  _source: D["_source"] & { _id: string };
};

export type ConfiguredStoredDocument<T extends DocumentConstructor> = StoredDocument<
  InstanceType<ConfiguredDocumentClass<T>>
>;

export type TemporaryDocument<D> = D extends StoredDocument<infer U> ? U : D;

export type PropertyTypeOrFallback<T, Key extends string, Fallback> = Key extends keyof T ? T[Key] : Fallback;

/**
 * Makes the given keys `K` of the type `T` required
 */
export type RequiredProps<T, K extends keyof T> = Required<Pick<T, K>> & Omit<T, K>;

export type Mixin<MixinClass extends AnyConcreteConstructor, BaseClass extends AnyConstructor> = MixinClass & BaseClass;

interface GetDataConfigOptions<T> {
  partial: Partial<T> & Record<string, unknown>;
  exact: T;
  object: object;
}

type GetDataConfigOption = GetDataConfig extends {
  mode: infer Mode extends keyof GetDataConfigOptions<unknown>;
}
  ? Mode
  : "object";

export type GetDataReturnType<T extends object> = GetDataConfigOptions<T>[GetDataConfigOption];

/**
 * Replaces the type `{}` with `Record<string, never>` by default which is
 * usually a better representation of an empty object. The type `{}` actually
 * allows any type be assigned to it except for `null` and `undefined`.
 *
 * The theory behind this is that all non-nullish types allow
 * you to access any property on them without erroring. Primitive types like
 * `number` will not store the property but it still will not error to simply
 * try to get and set properties.
 *
 * The type `{}` can appear for example after operations like `Omit` if it
 * removes all properties rom an object, because an empty interface was given,
 * or so on.
 *
 * @example
 * ```ts
 * type ObjectArray<T extends Record<string, unknown>> = T[];
 *
 * // As you would hope a union can't be assigned. It errors with:
 * // "type 'string' is not assignable to type 'Record<string, unknown>'."
 * type UnionErrors = ObjectArray<string | { x: number }>;
 *
 * // However, this works.
 * type EmptyObjectArray = ObjectArray<{}>;
 *
 * // But it allows likely unsound behavior like this:
 * const emptyObject: EmptyObjectArray = [1, "foo", () => 3];
 *
 * // So it may be better to define `ObjectArray` like so:
 * type ObjectArray<T extends Record<string, unknown>> = HandleEmptyObject<T>[];
 *
 * // If it were, then this line would error appropriately!
 * const emptyObject: EmptyObjectArray = [1, "foo", () => 3];
 * ```
 */
<<<<<<< HEAD
export type HandleEmptyObject<
  T extends Record<string, unknown>,
  D extends Record<string, unknown> = Record<string, never>,
  // eslint-disable-next-line @typescript-eslint/no-empty-object-type
> = [{}] extends [T] ? D : T;
=======
export type HandleEmptyObject<T extends AnyObject, D extends AnyObject = EmptyObject> = [{}] extends [T] ? D : T;
>>>>>>> ef5f129e

/**
 * This type allows any plain objects. In other words it disallows functions
 * and arrays.
 *
 * Use this type instead of:
 * - `object`/`Record<any, any>` - This allows functions, classes, and arrays.
 * - `{}` - This type allows anything besides `null` and `undefined`.
 * - `Record<string, unknown>` - This is the appropriate type for any mutable object but doesn't allow readonly objects.
 */
// This type is not meant to be extended and it has to use an indexed type.
// eslint-disable-next-line @typescript-eslint/consistent-type-definitions, @typescript-eslint/consistent-indexed-object-style
export type AnyObject = {
  readonly [K: string]: unknown;
};

/**
 * This type allows mutable plain objects. This means readonly objects cannot be
 * assigned.
 *
 * Use this type instead of:
 * - `object` - This allows functions and arrays.
 * - `Record<string, any>`/`{}` - These allows anything besides `null` and `undefined`.
 * - `Record<string, unknown>` - These types are equivalent but `AnyMutableObject` is preferred for explicitness.
 * - `Record<string, unknown>` - These types are equivalent but `AnyMutableObject` is preferred for explicitness.
 */
// eslint-disable-next-line @typescript-eslint/consistent-type-definitions, @typescript-eslint/consistent-indexed-object-style
export type AnyMutableObject = {
  [K: string]: unknown;
};

/**
 * Use this type to allow any array. This allows readonly arrays which is
 * generally what you want. If you need a mutable array use the
 * {@link MutableArray | `MutableArray`} type instead of the builtin `T[]` or
 * `Array` types. This allows us to be more explicit about intent.
 * {@link MutableArray | `MutableArray`} type instead of the builtin `T[]` or
 * `Array` types. This allows us to be more explicit about intent.
 *
 * Consider being more specific if possible. You should generally try to use a
 * concrete array with a union or add a type parameter first.
 *
 * Use this instead of:
 * - `any[]` - When elements of this array are accessed you get `any` which is not safe.
 * - `unknown[]` - This is the appropriate type for any mutable array but doesn't allow readonly arrays.
 */
export type AnyArray = readonly unknown[];

/**
 * Use this type to allow a mutable array of type `T`. Only use this if the
 * array can be soundly mutated. Otherwise you should be using
 * `readonly T[]` or {@link ReadonlyArray | `ReadonlyArray`}
 * Use this type to allow a mutable array of type `T`. Only use this if the
 * array can be soundly mutated. Otherwise you should be using
 * `readonly T[]` or {@link ReadonlyArray | `ReadonlyArray`}
 */
export type MutableArray<T> = Array<T>;

/**
 * Use this type to allow any function. Notably since this allows any function
 * it is difficult to call the function in a safe way. This means its uses are
 * mostly niche and it should be avoided.
 *
 * Make sure you have a good reason to use this type. It is almost always better
 * to use a more specific function type. Please consider leaving a comment about
 * why this type is necessary.
 *
 * Use this instead of:
 * - `Function` - This refers to the fundamental `Function` object in JS. It allows classes.
 * - `(...args: any[]) => any` - If someone explicitly accesses the parameters or uses the return value you get `any` which is not safe.
 * - `(...args: any[]) => any` - If someone explicitly accesses the parameters or uses the return value you get `any` which is not safe.
 * - `(...args: unknown[]) => unknown` - This allows obviously unsound calls like `fn(1, "foo")` because it indicates it can take any arguments.
 */
// The explicit arg0 does not prevent a function with no arguments from being assigned to `AnyFunction` because any function that takes less arguments can be assigned to one that takes more.
// The point of this is to prevent it from being possible to call with 0 arguments.
// never is used to make it impossible to call with anything besides `never` or `any`. This makes it the most type safe way to define any function.
export type AnyFunction = (arg0: never, ...args: never[]) => unknown;

/**
 * Use this type to allow any class, abstract class, or class-like constructor.
 *
 * See {@link AnyConcreteConstructor | `AnyConcreteConstructor`} if you cannot
 * allow abstract classes. Please also consider writing a comment
 * explaining why {@link AnyConcreteConstructor | `AnyConcreteConstructor`} is
 * necessary.
 * See {@link AnyConcreteConstructor | `AnyConcreteConstructor`} if you cannot
 * allow abstract classes. Please also consider writing a comment
 * explaining why {@link AnyConcreteConstructor | `AnyConcreteConstructor`} is
 * necessary.
 *
 * @example
 * ```ts
 * const concrete: AnyConstructor = class Concrete { ... }
 * const abstract: AnyConstructor = abstract class Abstract { ... }
 *
 * // `Date` is not actually a class but it can be used as a constructor.
 * const classLike: AnyConstructor = Date;
 * ```
 */
export type AnyConstructor = abstract new (arg0: never, ...args: never[]) => unknown;

/**
 * Use this type to allow any class or class-like constructor but disallow
 * class-like constructors.
 *
 * Use this type only when abstract classes would be problematic such as the
 * base type of a mixin. Please consider writing a comment explaining why.
 * See {@link AnyConstructor | `AnyConstructor`} to also allow abstract classes.
 * See {@link AnyConstructor | `AnyConstructor`} to also allow abstract classes.
 *
 * @example
 * ```ts
 * const concrete: AnyConcreteConstructor = class Concrete { ... }
 *
 * // `Date` is not actually a class but it can be used as a constructor.
 * const classLike: AnyConcreteConstructor = Date;
 *
 * // This next line errors:
 * const abstract: AnyConcreteConstructor = abstract class Abstract { ... }
 * ```
 */
export type AnyConcreteConstructor = new (arg0: never, ...args: never[]) => unknown;

/**
 * This type is equivalent to `Promise<T>` but exists to give an explicit signal
 * that this is not a mistake. When Foundry accepts an asynchronous callback the
 * vast majority of the time it is best to use {@link MaybePromise | `MaybePromise`}.
 *
 * By doing it this way the maximum flexibility is given to the definer of the
 * callback. This is okay because typically asynchronous callbacks are simply
 * awaited, meaning that there's no noticeable difference between a `Promise`
 * and {@link MaybePromise | `MaybePromise`}. Even functions like
 * {@link Promise.allSettled | `Promise.allSettled`} function correctly
 * with {@link MaybePromise | `MaybePromise`}.
 *
 * Do not use this type or {@link MaybePromise | `MaybePromise`} for the return
 * type of asynchronous methods on classes. For example for
 * {@link foundry.abstract.Document._preCreate | `Document#_preCreate`} the typing
 * {@link foundry.abstract.Document._preCreate | `Document#_preCreate`} the typing
 * should be `Promise<void>` and not this type. In theory we could use
 * {@link MaybePromise | `MaybePromise`} in this context as well but this seems
 * more likely to be confusing than to be helpful.
 *
 * Use this type only in the rare case where a callback's return type must be a
 * `Promise`, for example if `promise.then` or `promise.catch` is explicitly
 * called. Please also writing a comment explaining why
 * {@link MaybePromise | `MaybePromise`} is problematic in this context.
 */
export type MustBePromise<T> = Promise<T>;

/**
 * Use when a type may be either a promise or not. This is most useful in
 * asynchronous callbacks where in most cases it's sound to provide a synchronous
 * callback instead.
 *
 * If it is not sound to provide a non-Promise for whatever reason, see
 * {@link MustBePromise | `MaybePromise`} to declare this more explicitly than simply writing
 * `Promise<T>`.
 *
 * This should generally not be used in asynchronous methods. For example in
 * {@link foundry.abstract.Document._preCreate | `Document#_preCreate`} the typing
 * is `Promise<void>` because it's declared as an async method. Overriding an
 * asynchronous method with a synchronous method is more confusing than
 * helpful.
 */
export type MaybePromise<T> = T | Promise<T>;

/**
 * Use this to allow any type besides `null` or `undefined`.
 *
 * This type is equivalent to the type `{}`. It exists to give this type a
 * better name. `{}` is not a type representing an empty object. In reality it
 * allows assigning any type besides `null` or `undefined`. This is frustrating
 * but it seems the theory is supposed to be that all types except for `null`
 * and `undefined` will return `undefined` for any property accessed on them.
 *
 * Even primitives like `number` will not error when you get or even set a
 * property on them, although they will not preserve the property. Since the
 * only type that cannot be indexed is `null` or `undefined` this is the chosen
 * semantics of `{}` in TypeScript.
 */
// This type is not meant to be extended and it's meant to be the explicit version of what the type `{}` does, i.e. allow any type besides `null` or `undefined`.
// eslint-disable-next-line @typescript-eslint/consistent-type-definitions, @typescript-eslint/no-empty-object-type
export type NonNullish = {};

/**
 * This is the closest approximation to a type representing an empty object.
 *
 * Use instead of `{}` when you want to represent an empty object. `{}` actually
 * allows any type that is not `null` or `undefined`. see
 * {@link NonNullish | `NonNullish`} if you want that behavior.
 */
// It would be unsound to merge into so an interface is not used.
// eslint-disable-next-line @typescript-eslint/consistent-type-definitions
export type EmptyObject = Record<string, never>;

/**
 * Defer is a utility type that allows you to defer the evaluation of a type.
 * The use cases for this are extremely advanced. In essence they have to do with breaking cycles in evaluation.
 */
export type Defer<T> = [T][T extends any ? 0 : never];<|MERGE_RESOLUTION|>--- conflicted
+++ resolved
@@ -44,13 +44,21 @@
  */
 export type ValueOf<T> = T extends ReadonlyArray<unknown> ? T[number] : T[keyof T];
 
+type OmitIndex<K extends PropertyKey> = string extends K
+  ? never
+  : number extends K
+    ? never
+    : symbol extends K
+      ? never
+      : K;
+
 /**
  * Gets the keys of `T` but excluding index signatures unlike `keyof T`. For example `Record<string, any> & { foo: number }` will produce `string` with `keyof` but `foo` with `ConcreteKeys`.
  */
 export type ConcreteKeys<T> = T extends never
   ? never
   : keyof {
-      [K in keyof T as string extends K ? never : number extends K ? never : symbol extends K ? never : K]: never;
+      [K in keyof T as OmitIndex<K>]: never;
     };
 
 /**
@@ -58,8 +66,8 @@
  */
 // DO NOT CHANGE (LukeAbby): It may seem easier to write `Pick<T, ConcreteKeys<T>>` but this behaves poorly with generic parameters.
 // See: https://www.typescriptlang.org/play/?#code/KYDwDg9gTgLgBDAnmYcDCEB2BjKwbADSwiAzgDwAqAfHALxwDWJEAZnAN4BQccA2oTgBLTExbtKcAIak4pGFBEBzOKAKYAJrMEB+OJmAA3YFDgAufQFcAtgCMTqkOq1xd+ow4ulEdiABtHZ204PQNjUwtCAF0LMJMAbi4AX0SuJBQ4ACVgawhjAElNUABlISVMKRhLPAoaejgABSFsRioAGnQsXHwiElrqalTsPxlZABFKqQBZCA1gP3Ji7AALHKlabl454ak8OFy5vwts3IKikFLyyurgCiXV63Xkri4d0lliy1sZw8WVtcCwE0sg4cCUQJMzQaUAgYAsUkwiHi-EIXgUyhiVjsDiStDUQJcExg01m8z+D3WnB4+3wy1mAAoAJRU3i8AD0bLglGWQlkYBhKCgiDkdMsfg0jl58FslngGggt0wAHIYAA6am8GA80iqg7zVXggyKbDQ2GpVkIbW60l+VVSWzYRK8JLJIA
-export type RemoveIndexSignatures<T> = {
-  [K in keyof T as string extends K ? never : number extends K ? never : symbol extends K ? never : K]: T[K];
+export type RemoveIndexSignatures<T extends AnyObject> = {
+  [K in keyof T as OmitIndex<K>]: T[K];
 };
 
 /**
@@ -194,15 +202,8 @@
  * const emptyObject: EmptyObjectArray = [1, "foo", () => 3];
  * ```
  */
-<<<<<<< HEAD
-export type HandleEmptyObject<
-  T extends Record<string, unknown>,
-  D extends Record<string, unknown> = Record<string, never>,
-  // eslint-disable-next-line @typescript-eslint/no-empty-object-type
-> = [{}] extends [T] ? D : T;
-=======
+// eslint-disable-next-line @typescript-eslint/no-empty-object-type
 export type HandleEmptyObject<T extends AnyObject, D extends AnyObject = EmptyObject> = [{}] extends [T] ? D : T;
->>>>>>> ef5f129e
 
 /**
  * This type allows any plain objects. In other words it disallows functions
@@ -288,10 +289,6 @@
  * allow abstract classes. Please also consider writing a comment
  * explaining why {@link AnyConcreteConstructor | `AnyConcreteConstructor`} is
  * necessary.
- * See {@link AnyConcreteConstructor | `AnyConcreteConstructor`} if you cannot
- * allow abstract classes. Please also consider writing a comment
- * explaining why {@link AnyConcreteConstructor | `AnyConcreteConstructor`} is
- * necessary.
  *
  * @example
  * ```ts
@@ -310,7 +307,6 @@
  *
  * Use this type only when abstract classes would be problematic such as the
  * base type of a mixin. Please consider writing a comment explaining why.
- * See {@link AnyConstructor | `AnyConstructor`} to also allow abstract classes.
  * See {@link AnyConstructor | `AnyConstructor`} to also allow abstract classes.
  *
  * @example
@@ -341,7 +337,6 @@
  * Do not use this type or {@link MaybePromise | `MaybePromise`} for the return
  * type of asynchronous methods on classes. For example for
  * {@link foundry.abstract.Document._preCreate | `Document#_preCreate`} the typing
- * {@link foundry.abstract.Document._preCreate | `Document#_preCreate`} the typing
  * should be `Promise<void>` and not this type. In theory we could use
  * {@link MaybePromise | `MaybePromise`} in this context as well but this seems
  * more likely to be confusing than to be helpful.
