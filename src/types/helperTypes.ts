import DocumentData, { AnyDocumentData } from '../foundry/common/abstract/data.mjs';
import Document from '../foundry/common/abstract/document.mjs';
import EmbeddedCollection from '../foundry/common/abstract/embedded-collection.mjs';

export type PropertiesDataType<T extends Document<any, any> | AnyDocumentData> = T extends DocumentData<
  any,
  infer U,
  any,
  any
>
  ? U
  : T extends Document<infer U, any>
  ? PropertiesDataType<U>
  : never;

export type UpdateData<T extends AnyDocumentData> = T extends DocumentData<any, any, any, infer U> ? U : never;

type PropertyTypeToSourceType<T> = T extends EmbeddedCollection<infer U, any>
  ? SourceDataType<InstanceType<U>>[]
  : T extends Array<infer U>
  ? Array<PropertyTypeToSourceType<U>>
<<<<<<< HEAD
  : T extends DocumentData<any, infer U, any, any>
  ? PropertyTypeToSourceType<U>
=======
  : T extends AnyDocumentData
  ? SourceDataType<T>
>>>>>>> d6c6e0a2
  : T;

export type PropertiesToSource<T extends object> = {
  [Key in keyof T]: PropertyTypeToSourceType<T[Key]>;
};

<<<<<<< HEAD
export type SourceDataType<T extends Document<any, any> | AnyDocumentData> = PropertiesToSource<PropertiesDataType<T>>;
=======
type SourceDataType<T extends Document<any, any> | AnyDocumentData> = T extends DocumentData<any, any, infer U, any>
  ? U
  : T extends Document<infer U, any>
  ? SourceDataType<U>
  : never;
>>>>>>> d6c6e0a2

type ObjectToDeepPartial<T> = T extends object ? DeepPartial<T> : T;

export type PropertyTypeToSourceParameterType<T> = ObjectToDeepPartial<PropertyTypeToSourceType<T>>;

// TODO: Find a way to avoid this helper
export type FieldReturnType<T extends DocumentField<any>, U extends Partial<DocumentField<any>>> = Omit<T, keyof U> &
  Exclude<U, 'undefined'>;

export type DocumentConstructor = Pick<typeof Document, keyof typeof Document> &
  (new (...args: any[]) => Document<any, any>);

export type ConfiguredDocumentClass<T extends DocumentConstructor> = T['metadata']['name'] extends keyof CONFIG
  ? 'documentClass' extends keyof CONFIG[T['metadata']['name']]
    ? CONFIG[T['metadata']['name']]['documentClass']
    : never
  : T;

<<<<<<< HEAD
export type ConfiguredData<Name extends string, T extends AnyDocumentData> = Name extends keyof DataConfig
  ? DataConfig[Name]
=======
export type ConfiguredData<Name extends string> = Name extends keyof DataConfig ? DataConfig[Name] : {};

export type ConfiguredSource<Name extends string> = Name extends keyof SourceConfig ? SourceConfig[Name] : {};

export type ToObjectFalseType<T> = T extends {
  toObject: (source: false) => infer U;
}
  ? U
  : T;

export type ConfiguredSheetClass<T extends DocumentConstructor> = T['metadata']['name'] extends keyof CONFIG
  ? 'sheetClass' extends keyof CONFIG[T['metadata']['name']]
    ? CONFIG[T['metadata']['name']]['sheetClass']
    : never
  : T;

export type ObjectClass<T extends DocumentConstructor> = T['metadata']['name'] extends keyof CONFIG
  ? 'objectClass' extends keyof CONFIG[T['metadata']['name']]
    ? CONFIG[T['metadata']['name']]['objectClass']
    : never
  : T;

export type LayerClass<T extends DocumentConstructor> = T['metadata']['name'] extends keyof CONFIG
  ? 'layerClass' extends keyof CONFIG[T['metadata']['name']]
    ? CONFIG[T['metadata']['name']]['layerClass']
    : never
>>>>>>> d6c6e0a2
  : T;<|MERGE_RESOLUTION|>--- conflicted
+++ resolved
@@ -13,34 +13,31 @@
   ? PropertiesDataType<U>
   : never;
 
-export type UpdateData<T extends AnyDocumentData> = T extends DocumentData<any, any, any, infer U> ? U : never;
+export type UpdateData<T extends AnyDocumentData> = T extends DocumentData<any, any, any, infer U, any> ? U : never;
 
 type PropertyTypeToSourceType<T> = T extends EmbeddedCollection<infer U, any>
   ? SourceDataType<InstanceType<U>>[]
   : T extends Array<infer U>
   ? Array<PropertyTypeToSourceType<U>>
-<<<<<<< HEAD
-  : T extends DocumentData<any, infer U, any, any>
-  ? PropertyTypeToSourceType<U>
-=======
   : T extends AnyDocumentData
   ? SourceDataType<T>
->>>>>>> d6c6e0a2
   : T;
 
 export type PropertiesToSource<T extends object> = {
   [Key in keyof T]: PropertyTypeToSourceType<T[Key]>;
 };
 
-<<<<<<< HEAD
-export type SourceDataType<T extends Document<any, any> | AnyDocumentData> = PropertiesToSource<PropertiesDataType<T>>;
-=======
-type SourceDataType<T extends Document<any, any> | AnyDocumentData> = T extends DocumentData<any, any, infer U, any>
+type SourceDataType<T extends Document<any, any> | AnyDocumentData> = T extends DocumentData<
+  any,
+  any,
+  infer U,
+  any,
+  any
+>
   ? U
   : T extends Document<infer U, any>
   ? SourceDataType<U>
   : never;
->>>>>>> d6c6e0a2
 
 type ObjectToDeepPartial<T> = T extends object ? DeepPartial<T> : T;
 
@@ -59,10 +56,6 @@
     : never
   : T;
 
-<<<<<<< HEAD
-export type ConfiguredData<Name extends string, T extends AnyDocumentData> = Name extends keyof DataConfig
-  ? DataConfig[Name]
-=======
 export type ConfiguredData<Name extends string> = Name extends keyof DataConfig ? DataConfig[Name] : {};
 
 export type ConfiguredSource<Name extends string> = Name extends keyof SourceConfig ? SourceConfig[Name] : {};
@@ -89,5 +82,4 @@
   ? 'layerClass' extends keyof CONFIG[T['metadata']['name']]
     ? CONFIG[T['metadata']['name']]['layerClass']
     : never
->>>>>>> d6c6e0a2
   : T;