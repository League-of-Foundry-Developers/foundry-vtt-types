import DocumentData, { AnyDocumentData } from "../foundry/common/abstract/data.mjs";
import Document from "../foundry/common/abstract/document.mjs";
import EmbeddedCollection from "../foundry/common/abstract/embedded-collection.mjs";

export type PropertiesDataType<T extends Document<any, any> | AnyDocumentData> = T extends DocumentData<
  any,
  infer U,
  any,
  any
>
  ? U
  : T extends Document<infer U, any>
  ? PropertiesDataType<U>
  : never;

type PropertyTypeToSourceType<T> = T extends EmbeddedCollection<infer U, any>
  ? SourceDataType<InstanceType<U>>[]
  : T extends Array<infer U>
  ? Array<PropertyTypeToSourceType<U>>
  : T extends AnyDocumentData
  ? SourceDataType<T>
  : T;

export type PropertiesToSource<T extends object> = {
  [Key in keyof T]: PropertyTypeToSourceType<T[Key]>;
};

type SourceDataType<T extends Document<any, any> | AnyDocumentData> = T extends DocumentData<
  any,
  any,
  infer U,
  any,
  any
>
  ? U
  : T extends Document<infer U, any>
  ? SourceDataType<U>
  : never;

/**
 * Returns the type of the constructor data for the given {@link DocumentData}.
 */
export type ConstructorDataType<T extends AnyDocumentData> = T["_initializeSource"] extends (data: infer U) => any
  ? U
  : never;

type ObjectToDeepPartial<T> = T extends object ? DeepPartial<T> : T;

export type PropertyTypeToSourceParameterType<T> = ObjectToDeepPartial<PropertyTypeToSourceType<T>>;

// TODO: Find a way to avoid this helper
export type FieldReturnType<T extends DocumentField<any>, U extends Partial<DocumentField<any>>> = Omit<T, keyof U> &
  Exclude<U, "undefined">;

export type DocumentConstructor = Pick<typeof Document, keyof typeof Document> &
  (new (...args: any[]) => Document<any, any>);

export type PlaceableObjectConstructor = Pick<typeof PlaceableObject, keyof typeof PlaceableObject> &
  (new (...args: any[]) => PlaceableObject<any>);

export type ConfiguredDocumentClass<T extends DocumentConstructor> = ConfiguredDocumentClassForName<
  T["metadata"]["name"]
>;

export type DocumentType =
<<<<<<< HEAD
  | 'Actor'
  | 'Adventure'
  | 'Cards'
  | 'ChatMessage'
  | 'Combat'
  | 'FogExploration'
  | 'Folder'
  | 'Item'
  | 'JournalEntry'
  | 'JournalEntryPage'
  | 'Macro'
  | 'Playlist'
  | 'RollTable'
  | 'Scene'
  | 'Setting'
  | 'User'
  | 'ActiveEffect'
  | 'Card'
  | 'TableResult'
  | 'PlaylistSound'
  | 'AmbientLight'
  | 'AmbientSound'
  | 'Combatant'
  | 'Drawing'
  | 'MeasuredTemplate'
  | 'Note'
  | 'Tile'
  | 'Token'
  | 'Wall';
=======
  | "Actor"
  | "Adventure"
  | "Cards"
  | "ChatMessage"
  | "Combat"
  | "FogExploration"
  | "Folder"
  | "Item"
  | "JournalEntry"
  | "Macro"
  | "Playlist"
  | "RollTable"
  | "Scene"
  | "Setting"
  | "User"
  | "ActiveEffect"
  | "Card"
  | "TableResult"
  | "PlaylistSound"
  | "AmbientLight"
  | "AmbientSound"
  | "Combatant"
  | "Drawing"
  | "MeasuredTemplate"
  | "Note"
  | "Tile"
  | "Token"
  | "Wall";
>>>>>>> 4e418ab0

export type PlaceableDocumentType =
  | "AmbientLight"
  | "AmbientSound"
  | "Drawing"
  | "MeasuredTemplate"
  | "Note"
  | "Tile"
  | "Token"
  | "Wall";

export type DocumentSubTypes<T extends DocumentType> = "type" extends keyof InstanceType<
  ConfiguredDocumentClassForName<T>
>["data"]
  ? InstanceType<ConfiguredDocumentClassForName<T>>["data"]["type"]
  : typeof foundry.CONST.BASE_DOCUMENT_TYPE;

export type ConfiguredDocumentClassForName<Name extends DocumentType> = CONFIG[Name]["documentClass"];

export type ConfiguredObjectClassForName<Name extends PlaceableDocumentType> = CONFIG[Name]["objectClass"];

export type ConfiguredData<Name extends string> = Name extends keyof DataConfig ? DataConfig[Name] : {};

export type ConfiguredSource<Name extends string> = Name extends keyof SourceConfig ? SourceConfig[Name] : {};

export type ConfiguredFlags<T extends string> = T extends keyof FlagConfig
  ? FlagConfig[T] & Record<string, unknown>
  : Record<string, unknown>;

export type ModuleRequiredOrOptional<Name extends string> = Name extends keyof RequiredModules ? never : undefined;

export type ConfiguredModuleData<Name extends string> = Name extends keyof ModuleConfig ? ModuleConfig[Name] : {};

export type ConfiguredModule<Name extends string> = ModuleRequiredOrOptional<Name> extends never
  ? ConfiguredModuleData<Name>
  :
      | (ConfiguredModuleData<Name> & { active: true })
      // flawed, can't use `key in module` this way, but omitting the Partial Record type kills nullish
      // collocating, which is probably the better DX.
      | ({ active: false } & Record<keyof ConfiguredModuleData<Name>, undefined>);

export type ToObjectFalseType<T> = T extends {
  toObject: (source: false) => infer U;
}
  ? U
  : T;

export type ConfiguredSheetClass<T extends DocumentConstructor> = T["metadata"]["name"] extends keyof CONFIG
  ? "sheetClass" extends keyof CONFIG[T["metadata"]["name"]]
    ? CONFIG[T["metadata"]["name"]]["sheetClass"]
    : never
  : T;

export type ObjectClass<T extends DocumentConstructor> = T["metadata"]["name"] extends keyof CONFIG
  ? "objectClass" extends keyof CONFIG[T["metadata"]["name"]]
    ? CONFIG[T["metadata"]["name"]]["objectClass"]
    : never
  : T;

export type LayerClass<T extends DocumentConstructor> = T["metadata"]["name"] extends keyof CONFIG
  ? "layerClass" extends keyof CONFIG[T["metadata"]["name"]]
    ? CONFIG[T["metadata"]["name"]]["layerClass"]
    : never
  : T;

export type DataSourceForPlaceable<P extends PlaceableObject> = P extends PlaceableObject<infer Doc>
  ? Doc extends Document<infer D, any>
    ? D["_source"]
    : never
  : never;<|MERGE_RESOLUTION|>--- conflicted
+++ resolved
@@ -63,37 +63,6 @@
 >;
 
 export type DocumentType =
-<<<<<<< HEAD
-  | 'Actor'
-  | 'Adventure'
-  | 'Cards'
-  | 'ChatMessage'
-  | 'Combat'
-  | 'FogExploration'
-  | 'Folder'
-  | 'Item'
-  | 'JournalEntry'
-  | 'JournalEntryPage'
-  | 'Macro'
-  | 'Playlist'
-  | 'RollTable'
-  | 'Scene'
-  | 'Setting'
-  | 'User'
-  | 'ActiveEffect'
-  | 'Card'
-  | 'TableResult'
-  | 'PlaylistSound'
-  | 'AmbientLight'
-  | 'AmbientSound'
-  | 'Combatant'
-  | 'Drawing'
-  | 'MeasuredTemplate'
-  | 'Note'
-  | 'Tile'
-  | 'Token'
-  | 'Wall';
-=======
   | "Actor"
   | "Adventure"
   | "Cards"
@@ -103,6 +72,7 @@
   | "Folder"
   | "Item"
   | "JournalEntry"
+  | "JournalEntryPage"
   | "Macro"
   | "Playlist"
   | "RollTable"
@@ -122,7 +92,6 @@
   | "Tile"
   | "Token"
   | "Wall";
->>>>>>> 4e418ab0
 
 export type PlaceableDocumentType =
   | "AmbientLight"
