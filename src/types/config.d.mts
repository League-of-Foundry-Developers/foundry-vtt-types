export {};

declare global {
  /**
   * Some global variables (such as {@link game}) are only initialized after certain events have happened during the
   * initialization of Foundry VTT. For that reason, the correct types for these variables include the types for the
   * uninitialized state.
   *
   * While this is correct from a type checking perspective, it can be inconvenient to have to type guard these global
   * variables everywhere. Some users might prefer the convenience over the 100% correctness in type checking.
   *
   * For this reason, this interface provides a way for users to configure certain global variables to be typed more
   * leniently, i.e., as the types of their initialized state. This is done via declaration merging. To configure a
   * specific global variable to be typed leniently, the user simply needs to merge a property with the name of the
   * variable into this interface (the type doesn't matter).
   *
   * The currently supported variables are:
   * - {@link game}
   * - {@link socket}
   * - {@link ui}
   * - {@link canvas}
   *
   * @example
   * ```typescript
   * declare global {
   *   interface LenientGlobalVariableTypes {
   *     game: never; // the type doesn't matter
   *   }
   * }
   *
   * const referenceToGame: Game = game; // ok! :)
   * ```
   */
  // eslint-disable-next-line @typescript-eslint/no-empty-interface
  interface LenientGlobalVariableTypes {}

  /**
   * This interface is used to configure the used document classes at a type
   * level. Module and system authors should use declaration merging to provide
   * the types of their configured document classes. It is extremely important
   * that this is kept in sync with the configuration that actually happens at
   * runtime.
   *
   * @example
   * ```typescript
   * // myActor.ts
   * class MyActor extends Actor {}
   *
   * // entryPoint.ts
   * import { MyActor } from "./myActor"
   *
   * hooks.once("init", () => {
   *   CONFIG.Actor.documentClass = typeof MyActor;
   * });
   *
   * declare global {
   *   interface DocumentClassConfig {
   *     Actor: typeof MyActor
   *   }
   * }
   * ```
   */
  //eslint-disable-next-line @typescript-eslint/no-empty-interface
  interface DocumentClassConfig {}

  /**
   * This interface is used to configure the used object classes at a type
   * level. Module and system authors should use declaration merging to provide
   * the types of their configured object classes. It is extremely important
   * that this is kept in sync with the configuration that actually happens at
   * runtime.
   *
   * @example
   * ```typescript
   * // myToken.ts
   * class MyToken extends Token {}
   *
   * // entryPoint.ts
   * import { MyToken } from "./myToken"
   *
   * Hooks.once("init", () => {
   *   CONFIG.Token.objectClass = MyToken;
   * });
   *
   * declare global {
   *   interface PlaceableObjectClassConfig {
   *     Token: typeof MyToken;
   *   }
   * }
   * ```
   */
  //eslint-disable-next-line @typescript-eslint/no-empty-interface
  interface PlaceableObjectClassConfig {}

  /**
   * This interface together with {@link SourceConfig} is used to configure the
   * types of the `data`  and `data._source` properties of the
   * {@link foundry.documents.BaseActor} and {@link foundry.documents.BaseItem}
   * classes. System authors should use declaration merging to provide the types
   * that match their `template.json` file. It is also very important for these
   * types to stay in sync with the `template.json` file, otherwise unexpected
   * runtime errors might appear.
   *
   * @example
   * ```typescript
   * interface ArmorDataSourceData {
   *   armorValue: number;
   * }
   *
   * interface ArmorDataSource {
   *   type: "armor";
   *   data: ArmorDataSourceData;
   * }
   *
   * interface WeaponDataSourceData {
   *   damagePerHit: number;
   *   attackSpeed: number;
   * }
   *
   * interface WeaponDataSource {
   *   type: "weapon";
   *   data: WeaponDataSourceData;
   * }
   *
   * interface ArmorDataPropertiesData extends ArmorDataSourceData {
   *   weight: number;
   * }
   *
   * interface ArmorDataProperties {
   *   type: "armor";
   *   data: ArmorDataPropertiesData;
   * }
   *
   * interface WeaponDataPropertiesData extends WeaponDataSourceData {
   *   damage: number;
   * }
   *
   * interface WeaponDataProperties {
   *   type: "weapon";
   *   data: WeaponDataPropertiesData;
   * }
   *
   * type MyItemDataSource = ArmorDataSource | WeaponDataSource;
   * type MyItemDataProperties = ArmorDataProperties | WeaponDataProperties;
   *
   * declare global {
   *   interface DataConfig {
   *     Item: MyItemDataProperties;
   *   }
   *
   *   interface SourceConfig {
   *     Item: MyItemDataSource;
   *   }
   * }
   * const item = await Item.create({
   *   name: "Axe",
   *   type: "weapon",
   *   attackSpeed: 1,
   *   damage: 5
   * });
   *
   * if(item.data.type === "weapon") {
   *   const damage: number = item.data.data.damage;
   * }
   *
   * if(item.data._source.type === "armor") {
   *   const armorValue = item.data._source.data.armorValue;
   * }
   * ```
   */
  // eslint-disable-next-line @typescript-eslint/no-empty-interface
  interface DataConfig {}

<<<<<<< HEAD
  /**
   * Configure the return type of the `getData` method for AppV1 Applications.
   *
   * mode - The mode of the return type.
   * - if mode is "partial", the return type is a partial of the data object, and will allow for any Record\<string,unknown\> to be returned, regardless of the actual data object.
   * - if mode is "exact", the return type is the exact data object, and will not allow for any additional properties to be returned.
   * - if mode is "object", the return type is a generic object, and will allow for any object to be returned, regardless of the actual data object.
   */
  // eslint-disable-next-line @typescript-eslint/no-empty-interface
  interface GetDataConfig {}
=======
  interface DataModelConfig {}
>>>>>>> a24fb13a

  /** @see {@link DataConfig} */
  // eslint-disable-next-line @typescript-eslint/no-empty-interface
  interface SourceConfig {}

  // eslint-disable-next-line @typescript-eslint/no-empty-interface
  interface FlagConfig {}

  // eslint-disable-next-line @typescript-eslint/no-empty-interface
  interface WebRTCConfig {}

  /**
   * Injects extra data for modules from `game.module.get("module-id")`.
   * @see {@link RequiredModules} for removing the `undefined` type for required modules.
   *  @example
   * ```typescript
   * interface ModuleConfig {
   *   "module-id": {
   *     api: APIObject;
   *   };
   * }
   * const moduleApi: APIObject | undefined = game.module.get("module-id")?.api;
   * ```
   */
  // eslint-disable-next-line @typescript-eslint/no-empty-interface
  interface ModuleConfig {}

  /**
   * Removes `undefined` for modules listed as keys here from the return type of `game.module.get`.
   * Useful if a module is a required dependency.
   * @see {@link ModuleConfig} for adding useful properties to the returned modules, like APIs.
   * @example
   * ```typescript
   * interface RequiredModules {
   *   "module-id": true;
   * }
   * const module: Game.ModuleData<foundry.packages.ModuleData> = game.module.get("module-id");
   * ```
   */
  // eslint-disable-next-line @typescript-eslint/no-empty-interface
  interface RequiredModules {}
}

type ValidDataModel = {
  [DocumentName in foundry.abstract.Document.SystemType]?: {
    [DocumentType in string]?: {
      instance: foundry.abstract.Document.Any;
      // Recommended to be a TypeDataModel subclass but DataModel is also technically valid.
      model: foundry.abstract.DataModel<any, any>;
    };
  };
};

type MustBeValid<T extends ValidDataModel> = T;

type _TestValidDataModelConfig = MustBeValid<DataModelConfig>;<|MERGE_RESOLUTION|>--- conflicted
+++ resolved
@@ -171,7 +171,6 @@
   // eslint-disable-next-line @typescript-eslint/no-empty-interface
   interface DataConfig {}
 
-<<<<<<< HEAD
   /**
    * Configure the return type of the `getData` method for AppV1 Applications.
    *
@@ -182,9 +181,9 @@
    */
   // eslint-disable-next-line @typescript-eslint/no-empty-interface
   interface GetDataConfig {}
-=======
+  
+  // eslint-disable-next-line @typescript-eslint/no-empty-interface
   interface DataModelConfig {}
->>>>>>> a24fb13a
 
   /** @see {@link DataConfig} */
   // eslint-disable-next-line @typescript-eslint/no-empty-interface
